--- conflicted
+++ resolved
@@ -20,10 +20,7 @@
 #include "segment.h"
 #include "node.h"
 #include "gc.h"
-<<<<<<< HEAD
-=======
 #include "iostat.h"
->>>>>>> 0795b4a4
 #include <trace/events/f2fs.h>
 
 #define __reverse_ffz(x) __reverse_ffs(~(x))
@@ -192,12 +189,8 @@
 
 	set_page_private_atomic(page);
 
-<<<<<<< HEAD
-	new = f2fs_kmem_cache_alloc(inmem_entry_slab, GFP_NOFS);
-=======
 	new = f2fs_kmem_cache_alloc(inmem_entry_slab,
 					GFP_NOFS, true, NULL);
->>>>>>> 0795b4a4
 
 	/* add atomic page indices to the list */
 	new->page = page;
@@ -1785,11 +1778,7 @@
 						dcc->discard_granularity);
 
 		if (!atomic_read(&dcc->discard_cmd_cnt))
-<<<<<<< HEAD
-		       wait_ms = dpolicy.max_interval;
-=======
 			wait_ms = dpolicy.max_interval;
->>>>>>> 0795b4a4
 
 		wait_event_interruptible_timeout(*q,
 				kthread_should_stop() || freezing(current) ||
@@ -2181,15 +2170,8 @@
 	init_waitqueue_head(&dcc->discard_wait_queue);
 	SM_I(sbi)->dcc_info = dcc;
 init_thread:
-<<<<<<< HEAD
-	dcc->f2fs_issue_discard = kthread_run(issue_discard_thread, sbi,
-				"f2fs_discard-%u:%u", MAJOR(dev), MINOR(dev));
-	if (IS_ERR(dcc->f2fs_issue_discard)) {
-		err = PTR_ERR(dcc->f2fs_issue_discard);
-=======
 	err = f2fs_start_discard_thread(sbi);
 	if (err) {
->>>>>>> 0795b4a4
 		kfree(dcc);
 		SM_I(sbi)->dcc_info = NULL;
 	}
@@ -3014,7 +2996,6 @@
 	SIT_I(sbi)->s_ops->allocate_segment(sbi, type, true);
 	locate_dirty_segment(sbi, old_segno);
 }
-<<<<<<< HEAD
 
 static void __allocate_new_section(struct f2fs_sb_info *sbi,
 						int type, bool force)
@@ -3022,21 +3003,11 @@
 	__allocate_new_segment(sbi, type, true, force);
 }
 
-=======
-
-static void __allocate_new_section(struct f2fs_sb_info *sbi,
-						int type, bool force)
-{
-	__allocate_new_segment(sbi, type, true, force);
-}
-
->>>>>>> 0795b4a4
 void f2fs_allocate_new_section(struct f2fs_sb_info *sbi, int type, bool force)
 {
 	down_read(&SM_I(sbi)->curseg_lock);
 	down_write(&SIT_I(sbi)->sentry_lock);
 	__allocate_new_section(sbi, type, force);
-<<<<<<< HEAD
 	up_write(&SIT_I(sbi)->sentry_lock);
 	up_read(&SM_I(sbi)->curseg_lock);
 }
@@ -3051,22 +3022,6 @@
 		__allocate_new_segment(sbi, i, false, false);
 	up_write(&SIT_I(sbi)->sentry_lock);
 	up_read(&SM_I(sbi)->curseg_lock);
-=======
-	up_write(&SIT_I(sbi)->sentry_lock);
-	up_read(&SM_I(sbi)->curseg_lock);
-}
-
-void f2fs_allocate_new_segments(struct f2fs_sb_info *sbi)
-{
-	int i;
-
-	down_read(&SM_I(sbi)->curseg_lock);
-	down_write(&SIT_I(sbi)->sentry_lock);
-	for (i = CURSEG_HOT_DATA; i <= CURSEG_COLD_DATA; i++)
-		__allocate_new_segment(sbi, i, false, false);
-	up_write(&SIT_I(sbi)->sentry_lock);
-	up_read(&SM_I(sbi)->curseg_lock);
->>>>>>> 0795b4a4
 }
 
 static const struct segment_allocation default_salloc_ops = {

--- conflicted
+++ resolved
@@ -1768,11 +1768,7 @@
 	set_freezable();
 
 	do {
-<<<<<<< HEAD
 		if (sbi->gc_mode == GC_URGENT_HIGH ||
-=======
-		if (sbi->gc_mode == GC_URGENT ||
->>>>>>> 251dd888
 			!f2fs_available_free_memory(sbi, DISCARD_CACHE))
 			__init_discard_policy(sbi, &dpolicy, DPOLICY_FORCE, 1);
 		else
@@ -1780,11 +1776,7 @@
 						dcc->discard_granularity);
 
 		if (!atomic_read(&dcc->discard_cmd_cnt))
-<<<<<<< HEAD
-		       wait_ms = dpolicy.max_interval;
-=======
 			wait_ms = dpolicy.max_interval;
->>>>>>> 251dd888
 
 		wait_event_interruptible_timeout(*q,
 				kthread_should_stop() || freezing(current) ||
@@ -1808,11 +1800,8 @@
 			wait_ms = dpolicy.max_interval;
 			continue;
 		}
-<<<<<<< HEAD
 		if (!atomic_read(&dcc->discard_cmd_cnt))
 			continue;
-=======
->>>>>>> 251dd888
 
 		sb_start_intwrite(sbi->sb);
 

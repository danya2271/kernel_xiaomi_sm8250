// SPDX-License-Identifier: GPL-2.0
/*
 * fs/f2fs/segment.c
 *
 * Copyright (c) 2012 Samsung Electronics Co., Ltd.
 *             http://www.samsung.com/
 */
#include <linux/fs.h>
#include <linux/f2fs_fs.h>
#include <linux/bio.h>
#include <linux/blkdev.h>
#include <linux/prefetch.h>
#include <linux/kthread.h>
#include <linux/swap.h>
#include <linux/timer.h>
#include <linux/freezer.h>
#include <linux/sched/signal.h>
#include <linux/random.h>

#include "f2fs.h"
#include "segment.h"
#include "node.h"
#include "gc.h"
#include "iostat.h"
#include <trace/events/f2fs.h>

#define __reverse_ffz(x) __reverse_ffs(~(x))

static struct kmem_cache *discard_entry_slab;
static struct kmem_cache *discard_cmd_slab;
static struct kmem_cache *sit_entry_set_slab;
static struct kmem_cache *revoke_entry_slab;

static unsigned long __reverse_ulong(unsigned char *str)
{
	unsigned long tmp = 0;
	int shift = 24, idx = 0;

#if BITS_PER_LONG == 64
	shift = 56;
#endif
	while (shift >= 0) {
		tmp |= (unsigned long)str[idx++] << shift;
		shift -= BITS_PER_BYTE;
	}
	return tmp;
}

/*
 * __reverse_ffs is copied from include/asm-generic/bitops/__ffs.h since
 * MSB and LSB are reversed in a byte by f2fs_set_bit.
 */
static inline unsigned long __reverse_ffs(unsigned long word)
{
	int num = 0;

#if BITS_PER_LONG == 64
	if ((word & 0xffffffff00000000UL) == 0)
		num += 32;
	else
		word >>= 32;
#endif
	if ((word & 0xffff0000) == 0)
		num += 16;
	else
		word >>= 16;

	if ((word & 0xff00) == 0)
		num += 8;
	else
		word >>= 8;

	if ((word & 0xf0) == 0)
		num += 4;
	else
		word >>= 4;

	if ((word & 0xc) == 0)
		num += 2;
	else
		word >>= 2;

	if ((word & 0x2) == 0)
		num += 1;
	return num;
}

/*
 * __find_rev_next(_zero)_bit is copied from lib/find_next_bit.c because
 * f2fs_set_bit makes MSB and LSB reversed in a byte.
 * @size must be integral times of unsigned long.
 * Example:
 *                             MSB <--> LSB
 *   f2fs_set_bit(0, bitmap) => 1000 0000
 *   f2fs_set_bit(7, bitmap) => 0000 0001
 */
static unsigned long __find_rev_next_bit(const unsigned long *addr,
			unsigned long size, unsigned long offset)
{
	const unsigned long *p = addr + BIT_WORD(offset);
	unsigned long result = size;
	unsigned long tmp;

	if (offset >= size)
		return size;

	size -= (offset & ~(BITS_PER_LONG - 1));
	offset %= BITS_PER_LONG;

	while (1) {
		if (*p == 0)
			goto pass;

		tmp = __reverse_ulong((unsigned char *)p);

		tmp &= ~0UL >> offset;
		if (size < BITS_PER_LONG)
			tmp &= (~0UL << (BITS_PER_LONG - size));
		if (tmp)
			goto found;
pass:
		if (size <= BITS_PER_LONG)
			break;
		size -= BITS_PER_LONG;
		offset = 0;
		p++;
	}
	return result;
found:
	return result - size + __reverse_ffs(tmp);
}

static unsigned long __find_rev_next_zero_bit(const unsigned long *addr,
			unsigned long size, unsigned long offset)
{
	const unsigned long *p = addr + BIT_WORD(offset);
	unsigned long result = size;
	unsigned long tmp;

	if (offset >= size)
		return size;

	size -= (offset & ~(BITS_PER_LONG - 1));
	offset %= BITS_PER_LONG;

	while (1) {
		if (*p == ~0UL)
			goto pass;

		tmp = __reverse_ulong((unsigned char *)p);

		if (offset)
			tmp |= ~0UL << (BITS_PER_LONG - offset);
		if (size < BITS_PER_LONG)
			tmp |= ~0UL >> size;
		if (tmp != ~0UL)
			goto found;
pass:
		if (size <= BITS_PER_LONG)
			break;
		size -= BITS_PER_LONG;
		offset = 0;
		p++;
	}
	return result;
found:
	return result - size + __reverse_ffz(tmp);
}

bool f2fs_need_SSR(struct f2fs_sb_info *sbi)
{
	int node_secs = get_blocktype_secs(sbi, F2FS_DIRTY_NODES);
	int dent_secs = get_blocktype_secs(sbi, F2FS_DIRTY_DENTS);
	int imeta_secs = get_blocktype_secs(sbi, F2FS_DIRTY_IMETA);

	if (f2fs_lfs_mode(sbi))
		return false;
	if (sbi->gc_mode == GC_URGENT_HIGH)
		return true;
	if (unlikely(is_sbi_flag_set(sbi, SBI_CP_DISABLED)))
		return true;

	return free_sections(sbi) <= (node_secs + 2 * dent_secs + imeta_secs +
			SM_I(sbi)->min_ssr_sections + reserved_sections(sbi));
}

void f2fs_abort_atomic_write(struct inode *inode, bool clean)
{
	struct f2fs_inode_info *fi = F2FS_I(inode);

	if (!f2fs_is_atomic_file(inode))
		return;

	clear_inode_flag(fi->cow_inode, FI_COW_FILE);
	iput(fi->cow_inode);
	fi->cow_inode = NULL;
	release_atomic_write_cnt(inode);
	clear_inode_flag(inode, FI_ATOMIC_COMMITTED);
	clear_inode_flag(inode, FI_ATOMIC_REPLACE);
	clear_inode_flag(inode, FI_ATOMIC_FILE);
	stat_dec_atomic_inode(inode);

	if (clean) {
		truncate_inode_pages_final(inode->i_mapping);
		f2fs_i_size_write(inode, fi->original_i_size);
	}
}

static int __replace_atomic_write_block(struct inode *inode, pgoff_t index,
			block_t new_addr, block_t *old_addr, bool recover)
{
	struct f2fs_sb_info *sbi = F2FS_I_SB(inode);
	struct dnode_of_data dn;
	struct node_info ni;
	int err;

retry:
	set_new_dnode(&dn, inode, NULL, NULL, 0);
	err = f2fs_get_dnode_of_data(&dn, index, LOOKUP_NODE_RA);
	if (err) {
		if (err == -ENOMEM) {
			f2fs_io_schedule_timeout(DEFAULT_IO_TIMEOUT);
			goto retry;
		}
		return err;
	}

	err = f2fs_get_node_info(sbi, dn.nid, &ni, false);
	if (err) {
		f2fs_put_dnode(&dn);
		return err;
	}

	if (recover) {
		/* dn.data_blkaddr is always valid */
		if (!__is_valid_data_blkaddr(new_addr)) {
			if (new_addr == NULL_ADDR)
				dec_valid_block_count(sbi, inode, 1);
			f2fs_invalidate_blocks(sbi, dn.data_blkaddr);
			f2fs_update_data_blkaddr(&dn, new_addr);
		} else {
			f2fs_replace_block(sbi, &dn, dn.data_blkaddr,
				new_addr, ni.version, true, true);
		}
	} else {
		blkcnt_t count = 1;

		*old_addr = dn.data_blkaddr;
		f2fs_truncate_data_blocks_range(&dn, 1);
		dec_valid_block_count(sbi, F2FS_I(inode)->cow_inode, count);
		inc_valid_block_count(sbi, inode, &count);
		f2fs_replace_block(sbi, &dn, dn.data_blkaddr, new_addr,
					ni.version, true, false);
	}

	f2fs_put_dnode(&dn);
	return 0;
}

static void __complete_revoke_list(struct inode *inode, struct list_head *head,
					bool revoke)
{
	struct revoke_entry *cur, *tmp;
	bool truncate = is_inode_flag_set(inode, FI_ATOMIC_REPLACE);

	list_for_each_entry_safe(cur, tmp, head, list) {
		if (revoke)
			__replace_atomic_write_block(inode, cur->index,
						cur->old_addr, NULL, true);

		list_del(&cur->list);
		kmem_cache_free(revoke_entry_slab, cur);
	}

	if (!revoke && truncate)
		f2fs_do_truncate_blocks(inode, 0, false);
}

static int __f2fs_commit_atomic_write(struct inode *inode)
{
	struct f2fs_sb_info *sbi = F2FS_I_SB(inode);
	struct f2fs_inode_info *fi = F2FS_I(inode);
	struct inode *cow_inode = fi->cow_inode;
	struct revoke_entry *new;
	struct list_head revoke_list;
	block_t blkaddr;
	struct dnode_of_data dn;
	pgoff_t len = DIV_ROUND_UP(i_size_read(inode), PAGE_SIZE);
	pgoff_t off = 0, blen, index;
	int ret = 0, i;

	INIT_LIST_HEAD(&revoke_list);

	while (len) {
		blen = min_t(pgoff_t, ADDRS_PER_BLOCK(cow_inode), len);

		set_new_dnode(&dn, cow_inode, NULL, NULL, 0);
		ret = f2fs_get_dnode_of_data(&dn, off, LOOKUP_NODE_RA);
		if (ret && ret != -ENOENT) {
			goto out;
		} else if (ret == -ENOENT) {
			ret = 0;
			if (dn.max_level == 0)
				goto out;
			goto next;
		}

		blen = min((pgoff_t)ADDRS_PER_PAGE(dn.node_page, cow_inode),
				len);
		index = off;
		for (i = 0; i < blen; i++, dn.ofs_in_node++, index++) {
			blkaddr = f2fs_data_blkaddr(&dn);

			if (!__is_valid_data_blkaddr(blkaddr)) {
				continue;
			} else if (!f2fs_is_valid_blkaddr(sbi, blkaddr,
					DATA_GENERIC_ENHANCE)) {
				f2fs_put_dnode(&dn);
				ret = -EFSCORRUPTED;
				f2fs_handle_error(sbi,
						ERROR_INVALID_BLKADDR);
				goto out;
			}

			new = f2fs_kmem_cache_alloc(revoke_entry_slab, GFP_NOFS,
							true, NULL);

			ret = __replace_atomic_write_block(inode, index, blkaddr,
							&new->old_addr, false);
			if (ret) {
				f2fs_put_dnode(&dn);
				kmem_cache_free(revoke_entry_slab, new);
				goto out;
			}

			f2fs_update_data_blkaddr(&dn, NULL_ADDR);
			new->index = index;
			list_add_tail(&new->list, &revoke_list);
		}
		f2fs_put_dnode(&dn);
next:
		off += blen;
		len -= blen;
	}

out:
	if (ret) {
		sbi->revoked_atomic_block += fi->atomic_write_cnt;
	} else {
		sbi->committed_atomic_block += fi->atomic_write_cnt;
		set_inode_flag(inode, FI_ATOMIC_COMMITTED);
	}

	__complete_revoke_list(inode, &revoke_list, ret ? true : false);

	return ret;
}

int f2fs_commit_atomic_write(struct inode *inode)
{
	struct f2fs_sb_info *sbi = F2FS_I_SB(inode);
	struct f2fs_inode_info *fi = F2FS_I(inode);
	int err;

	err = filemap_write_and_wait_range(inode->i_mapping, 0, LLONG_MAX);
	if (err)
		return err;

	f2fs_down_write(&fi->i_gc_rwsem[WRITE]);
	f2fs_lock_op(sbi);

	err = __f2fs_commit_atomic_write(inode);

	f2fs_unlock_op(sbi);
	f2fs_up_write(&fi->i_gc_rwsem[WRITE]);

	return err;
}

/*
 * This function balances dirty node and dentry pages.
 * In addition, it controls garbage collection.
 */
void f2fs_balance_fs(struct f2fs_sb_info *sbi, bool need)
{
	if (time_to_inject(sbi, FAULT_CHECKPOINT)) {
		f2fs_show_injection_info(sbi, FAULT_CHECKPOINT);
		f2fs_stop_checkpoint(sbi, false, STOP_CP_REASON_FAULT_INJECT);
	}

	/* balance_fs_bg is able to be pending */
	if (need && excess_cached_nats(sbi))
		f2fs_balance_fs_bg(sbi, false);

	if (!f2fs_is_checkpoint_ready(sbi))
		return;

	/*
	 * We should do GC or end up with checkpoint, if there are so many dirty
	 * dir/node pages without enough free segments.
	 */
	if (has_not_enough_free_secs(sbi, 0, 0)) {
		if (test_opt(sbi, GC_MERGE) && sbi->gc_thread &&
					sbi->gc_thread->f2fs_gc_task) {
			DEFINE_WAIT(wait);

			prepare_to_wait(&sbi->gc_thread->fggc_wq, &wait,
						TASK_UNINTERRUPTIBLE);
			wake_up(&sbi->gc_thread->gc_wait_queue_head);
			io_schedule();
			finish_wait(&sbi->gc_thread->fggc_wq, &wait);
		} else {
			struct f2fs_gc_control gc_control = {
				.victim_segno = NULL_SEGNO,
				.init_gc_type = BG_GC,
				.no_bg_gc = true,
				.should_migrate_blocks = false,
				.err_gc_skipped = false,
				.nr_free_secs = 1 };
			f2fs_down_write(&sbi->gc_lock);
			f2fs_gc(sbi, &gc_control);
		}
	}
}

static inline bool excess_dirty_threshold(struct f2fs_sb_info *sbi)
{
	int factor = f2fs_rwsem_is_locked(&sbi->cp_rwsem) ? 3 : 2;
	unsigned int dents = get_pages(sbi, F2FS_DIRTY_DENTS);
	unsigned int qdata = get_pages(sbi, F2FS_DIRTY_QDATA);
	unsigned int nodes = get_pages(sbi, F2FS_DIRTY_NODES);
	unsigned int meta = get_pages(sbi, F2FS_DIRTY_META);
	unsigned int imeta = get_pages(sbi, F2FS_DIRTY_IMETA);
	unsigned int threshold = sbi->blocks_per_seg * factor *
					DEFAULT_DIRTY_THRESHOLD;
	unsigned int global_threshold = threshold * 3 / 2;

	if (dents >= threshold || qdata >= threshold ||
		nodes >= threshold || meta >= threshold ||
		imeta >= threshold)
		return true;
	return dents + qdata + nodes + meta + imeta >  global_threshold;
}

void f2fs_balance_fs_bg(struct f2fs_sb_info *sbi, bool from_bg)
{
	if (unlikely(is_sbi_flag_set(sbi, SBI_POR_DOING)))
		return;

	/* try to shrink extent cache when there is no enough memory */
	if (!f2fs_available_free_memory(sbi, READ_EXTENT_CACHE))
		f2fs_shrink_read_extent_tree(sbi,
				READ_EXTENT_CACHE_SHRINK_NUMBER);

	/* try to shrink age extent cache when there is no enough memory */
	if (!f2fs_available_free_memory(sbi, AGE_EXTENT_CACHE))
		f2fs_shrink_age_extent_tree(sbi,
				AGE_EXTENT_CACHE_SHRINK_NUMBER);

	/* check the # of cached NAT entries */
	if (!f2fs_available_free_memory(sbi, NAT_ENTRIES))
		f2fs_try_to_free_nats(sbi, NAT_ENTRY_PER_BLOCK);

	if (!f2fs_available_free_memory(sbi, FREE_NIDS))
		f2fs_try_to_free_nids(sbi, MAX_FREE_NIDS);
	else
		f2fs_build_free_nids(sbi, false, false);

	if (excess_dirty_nats(sbi) || excess_dirty_threshold(sbi) ||
		excess_prefree_segs(sbi) || !f2fs_space_for_roll_forward(sbi))
		goto do_sync;

	/* there is background inflight IO or foreground operation recently */
	if (is_inflight_io(sbi, REQ_TIME) ||
		(!f2fs_time_over(sbi, REQ_TIME) && f2fs_rwsem_is_locked(&sbi->cp_rwsem)))
		return;

	/* exceed periodical checkpoint timeout threshold */
	if (f2fs_time_over(sbi, CP_TIME))
		goto do_sync;

	/* checkpoint is the only way to shrink partial cached entries */
	if (f2fs_available_free_memory(sbi, NAT_ENTRIES) &&
		f2fs_available_free_memory(sbi, INO_ENTRIES))
		return;

do_sync:
	if (test_opt(sbi, DATA_FLUSH) && from_bg) {
		struct blk_plug plug;

		mutex_lock(&sbi->flush_lock);

		blk_start_plug(&plug);
		f2fs_sync_dirty_inodes(sbi, FILE_INODE, false);
		blk_finish_plug(&plug);

		mutex_unlock(&sbi->flush_lock);
	}
	f2fs_sync_fs(sbi->sb, 1);
	stat_inc_bg_cp_count(sbi->stat_info);
}

static int __submit_flush_wait(struct f2fs_sb_info *sbi,
				struct block_device *bdev)
{
	int ret = blkdev_issue_flush(bdev, GFP_NOFS, NULL);

	trace_f2fs_issue_flush(bdev, test_opt(sbi, NOBARRIER),
				test_opt(sbi, FLUSH_MERGE), ret);
	return ret;
}

static int submit_flush_wait(struct f2fs_sb_info *sbi, nid_t ino)
{
	int ret = 0;
	int i;

	if (!f2fs_is_multi_device(sbi))
		return __submit_flush_wait(sbi, sbi->sb->s_bdev);

	for (i = 0; i < sbi->s_ndevs; i++) {
		if (!f2fs_is_dirty_device(sbi, ino, i, FLUSH_INO))
			continue;
		ret = __submit_flush_wait(sbi, FDEV(i).bdev);
		if (ret)
			break;
	}
	return ret;
}

static int issue_flush_thread(void *data)
{
	struct f2fs_sb_info *sbi = data;
	struct flush_cmd_control *fcc = SM_I(sbi)->fcc_info;
	wait_queue_head_t *q = &fcc->flush_wait_queue;
repeat:
	if (kthread_should_stop())
		return 0;

	if (!llist_empty(&fcc->issue_list)) {
		struct flush_cmd *cmd, *next;
		int ret;

		fcc->dispatch_list = llist_del_all(&fcc->issue_list);
		fcc->dispatch_list = llist_reverse_order(fcc->dispatch_list);

		cmd = llist_entry(fcc->dispatch_list, struct flush_cmd, llnode);

		ret = submit_flush_wait(sbi, cmd->ino);
		atomic_inc(&fcc->issued_flush);

		llist_for_each_entry_safe(cmd, next,
					  fcc->dispatch_list, llnode) {
			cmd->ret = ret;
			complete(&cmd->wait);
		}
		fcc->dispatch_list = NULL;
	}

	wait_event_interruptible(*q,
		kthread_should_stop() || !llist_empty(&fcc->issue_list));
	goto repeat;
}

int f2fs_issue_flush(struct f2fs_sb_info *sbi, nid_t ino)
{
	struct flush_cmd_control *fcc = SM_I(sbi)->fcc_info;
	struct flush_cmd cmd;
	int ret;

	if (test_opt(sbi, NOBARRIER))
		return 0;

	if (!test_opt(sbi, FLUSH_MERGE)) {
		atomic_inc(&fcc->queued_flush);
		ret = submit_flush_wait(sbi, ino);
		atomic_dec(&fcc->queued_flush);
		atomic_inc(&fcc->issued_flush);
		return ret;
	}

	if (atomic_inc_return(&fcc->queued_flush) == 1 ||
	    f2fs_is_multi_device(sbi)) {
		ret = submit_flush_wait(sbi, ino);
		atomic_dec(&fcc->queued_flush);

		atomic_inc(&fcc->issued_flush);
		return ret;
	}

	cmd.ino = ino;
	init_completion(&cmd.wait);

	llist_add(&cmd.llnode, &fcc->issue_list);

	/*
	 * update issue_list before we wake up issue_flush thread, this
	 * smp_mb() pairs with another barrier in ___wait_event(), see
	 * more details in comments of waitqueue_active().
	 */
	smp_mb();

	if (waitqueue_active(&fcc->flush_wait_queue))
		wake_up(&fcc->flush_wait_queue);

	if (fcc->f2fs_issue_flush) {
		wait_for_completion(&cmd.wait);
		atomic_dec(&fcc->queued_flush);
	} else {
		struct llist_node *list;

		list = llist_del_all(&fcc->issue_list);
		if (!list) {
			wait_for_completion(&cmd.wait);
			atomic_dec(&fcc->queued_flush);
		} else {
			struct flush_cmd *tmp, *next;

			ret = submit_flush_wait(sbi, ino);

			llist_for_each_entry_safe(tmp, next, list, llnode) {
				if (tmp == &cmd) {
					cmd.ret = ret;
					atomic_dec(&fcc->queued_flush);
					continue;
				}
				tmp->ret = ret;
				complete(&tmp->wait);
			}
		}
	}

	return cmd.ret;
}

int f2fs_create_flush_cmd_control(struct f2fs_sb_info *sbi)
{
	dev_t dev = sbi->sb->s_bdev->bd_dev;
	struct flush_cmd_control *fcc;

	if (SM_I(sbi)->fcc_info) {
		fcc = SM_I(sbi)->fcc_info;
		if (fcc->f2fs_issue_flush)
			return 0;
		goto init_thread;
	}

	fcc = f2fs_kzalloc(sbi, sizeof(struct flush_cmd_control), GFP_KERNEL);
	if (!fcc)
		return -ENOMEM;
	atomic_set(&fcc->issued_flush, 0);
	atomic_set(&fcc->queued_flush, 0);
	init_waitqueue_head(&fcc->flush_wait_queue);
	init_llist_head(&fcc->issue_list);
	SM_I(sbi)->fcc_info = fcc;
	if (!test_opt(sbi, FLUSH_MERGE))
		return 0;

init_thread:
	fcc->f2fs_issue_flush = kthread_run(issue_flush_thread, sbi,
				"f2fs_flush-%u:%u", MAJOR(dev), MINOR(dev));
	if (IS_ERR(fcc->f2fs_issue_flush)) {
		int err = PTR_ERR(fcc->f2fs_issue_flush);

		kfree(fcc);
		SM_I(sbi)->fcc_info = NULL;
		return err;
	}

	return 0;
}

void f2fs_destroy_flush_cmd_control(struct f2fs_sb_info *sbi, bool free)
{
	struct flush_cmd_control *fcc = SM_I(sbi)->fcc_info;

	if (fcc && fcc->f2fs_issue_flush) {
		struct task_struct *flush_thread = fcc->f2fs_issue_flush;

		fcc->f2fs_issue_flush = NULL;
		kthread_stop(flush_thread);
	}
	if (free) {
		kfree(fcc);
		SM_I(sbi)->fcc_info = NULL;
	}
}

int f2fs_flush_device_cache(struct f2fs_sb_info *sbi)
{
	int ret = 0, i;

	if (!f2fs_is_multi_device(sbi))
		return 0;

	if (test_opt(sbi, NOBARRIER))
		return 0;

	for (i = 1; i < sbi->s_ndevs; i++) {
		int count = DEFAULT_RETRY_IO_COUNT;

		if (!f2fs_test_bit(i, (char *)&sbi->dirty_device))
			continue;

		do {
			ret = __submit_flush_wait(sbi, FDEV(i).bdev);
			if (ret)
				f2fs_io_schedule_timeout(DEFAULT_IO_TIMEOUT);
		} while (ret && --count);

		if (ret) {
			f2fs_stop_checkpoint(sbi, false,
					STOP_CP_REASON_FLUSH_FAIL);
			break;
		}

		spin_lock(&sbi->dev_lock);
		f2fs_clear_bit(i, (char *)&sbi->dirty_device);
		spin_unlock(&sbi->dev_lock);
	}

	return ret;
}

static void __locate_dirty_segment(struct f2fs_sb_info *sbi, unsigned int segno,
		enum dirty_type dirty_type)
{
	struct dirty_seglist_info *dirty_i = DIRTY_I(sbi);

	/* need not be added */
	if (IS_CURSEG(sbi, segno))
		return;

	if (!test_and_set_bit(segno, dirty_i->dirty_segmap[dirty_type]))
		dirty_i->nr_dirty[dirty_type]++;

	if (dirty_type == DIRTY) {
		struct seg_entry *sentry = get_seg_entry(sbi, segno);
		enum dirty_type t = sentry->type;

		if (unlikely(t >= DIRTY)) {
			f2fs_bug_on(sbi, 1);
			return;
		}
		if (!test_and_set_bit(segno, dirty_i->dirty_segmap[t]))
			dirty_i->nr_dirty[t]++;

		if (__is_large_section(sbi)) {
			unsigned int secno = GET_SEC_FROM_SEG(sbi, segno);
			block_t valid_blocks =
				get_valid_blocks(sbi, segno, true);

			f2fs_bug_on(sbi, unlikely(!valid_blocks ||
					valid_blocks == CAP_BLKS_PER_SEC(sbi)));

			if (!IS_CURSEC(sbi, secno))
				set_bit(secno, dirty_i->dirty_secmap);
		}
	}
}

static void __remove_dirty_segment(struct f2fs_sb_info *sbi, unsigned int segno,
		enum dirty_type dirty_type)
{
	struct dirty_seglist_info *dirty_i = DIRTY_I(sbi);
	block_t valid_blocks;

	if (test_and_clear_bit(segno, dirty_i->dirty_segmap[dirty_type]))
		dirty_i->nr_dirty[dirty_type]--;

	if (dirty_type == DIRTY) {
		struct seg_entry *sentry = get_seg_entry(sbi, segno);
		enum dirty_type t = sentry->type;

		if (test_and_clear_bit(segno, dirty_i->dirty_segmap[t]))
			dirty_i->nr_dirty[t]--;

		valid_blocks = get_valid_blocks(sbi, segno, true);
		if (valid_blocks == 0) {
			clear_bit(GET_SEC_FROM_SEG(sbi, segno),
						dirty_i->victim_secmap);
#ifdef CONFIG_F2FS_CHECK_FS
			clear_bit(segno, SIT_I(sbi)->invalid_segmap);
#endif
		}
		if (__is_large_section(sbi)) {
			unsigned int secno = GET_SEC_FROM_SEG(sbi, segno);

			if (!valid_blocks ||
					valid_blocks == CAP_BLKS_PER_SEC(sbi)) {
				clear_bit(secno, dirty_i->dirty_secmap);
				return;
			}

			if (!IS_CURSEC(sbi, secno))
				set_bit(secno, dirty_i->dirty_secmap);
		}
	}
}

/*
 * Should not occur error such as -ENOMEM.
 * Adding dirty entry into seglist is not critical operation.
 * If a given segment is one of current working segments, it won't be added.
 */
static void locate_dirty_segment(struct f2fs_sb_info *sbi, unsigned int segno)
{
	struct dirty_seglist_info *dirty_i = DIRTY_I(sbi);
	unsigned short valid_blocks, ckpt_valid_blocks;
	unsigned int usable_blocks;

	if (segno == NULL_SEGNO || IS_CURSEG(sbi, segno))
		return;

	usable_blocks = f2fs_usable_blks_in_seg(sbi, segno);
	mutex_lock(&dirty_i->seglist_lock);

	valid_blocks = get_valid_blocks(sbi, segno, false);
	ckpt_valid_blocks = get_ckpt_valid_blocks(sbi, segno, false);

	if (valid_blocks == 0 && (!is_sbi_flag_set(sbi, SBI_CP_DISABLED) ||
		ckpt_valid_blocks == usable_blocks)) {
		__locate_dirty_segment(sbi, segno, PRE);
		__remove_dirty_segment(sbi, segno, DIRTY);
	} else if (valid_blocks < usable_blocks) {
		__locate_dirty_segment(sbi, segno, DIRTY);
	} else {
		/* Recovery routine with SSR needs this */
		__remove_dirty_segment(sbi, segno, DIRTY);
	}

	mutex_unlock(&dirty_i->seglist_lock);
}

/* This moves currently empty dirty blocks to prefree. Must hold seglist_lock */
void f2fs_dirty_to_prefree(struct f2fs_sb_info *sbi)
{
	struct dirty_seglist_info *dirty_i = DIRTY_I(sbi);
	unsigned int segno;

	mutex_lock(&dirty_i->seglist_lock);
	for_each_set_bit(segno, dirty_i->dirty_segmap[DIRTY], MAIN_SEGS(sbi)) {
		if (get_valid_blocks(sbi, segno, false))
			continue;
		if (IS_CURSEG(sbi, segno))
			continue;
		__locate_dirty_segment(sbi, segno, PRE);
		__remove_dirty_segment(sbi, segno, DIRTY);
	}
	mutex_unlock(&dirty_i->seglist_lock);
}

block_t f2fs_get_unusable_blocks(struct f2fs_sb_info *sbi)
{
	int ovp_hole_segs =
		(overprovision_segments(sbi) - reserved_segments(sbi));
	block_t ovp_holes = ovp_hole_segs << sbi->log_blocks_per_seg;
	struct dirty_seglist_info *dirty_i = DIRTY_I(sbi);
	block_t holes[2] = {0, 0};	/* DATA and NODE */
	block_t unusable;
	struct seg_entry *se;
	unsigned int segno;

	mutex_lock(&dirty_i->seglist_lock);
	for_each_set_bit(segno, dirty_i->dirty_segmap[DIRTY], MAIN_SEGS(sbi)) {
		se = get_seg_entry(sbi, segno);
		if (IS_NODESEG(se->type))
			holes[NODE] += f2fs_usable_blks_in_seg(sbi, segno) -
							se->valid_blocks;
		else
			holes[DATA] += f2fs_usable_blks_in_seg(sbi, segno) -
							se->valid_blocks;
	}
	mutex_unlock(&dirty_i->seglist_lock);

	unusable = max(holes[DATA], holes[NODE]);
	if (unusable > ovp_holes)
		return unusable - ovp_holes;
	return 0;
}

int f2fs_disable_cp_again(struct f2fs_sb_info *sbi, block_t unusable)
{
	int ovp_hole_segs =
		(overprovision_segments(sbi) - reserved_segments(sbi));
	if (unusable > F2FS_OPTION(sbi).unusable_cap)
		return -EAGAIN;
	if (is_sbi_flag_set(sbi, SBI_CP_DISABLED_QUICK) &&
		dirty_segments(sbi) > ovp_hole_segs)
		return -EAGAIN;
	return 0;
}

/* This is only used by SBI_CP_DISABLED */
static unsigned int get_free_segment(struct f2fs_sb_info *sbi)
{
	struct dirty_seglist_info *dirty_i = DIRTY_I(sbi);
	unsigned int segno = 0;

	mutex_lock(&dirty_i->seglist_lock);
	for_each_set_bit(segno, dirty_i->dirty_segmap[DIRTY], MAIN_SEGS(sbi)) {
		if (get_valid_blocks(sbi, segno, false))
			continue;
		if (get_ckpt_valid_blocks(sbi, segno, false))
			continue;
		mutex_unlock(&dirty_i->seglist_lock);
		return segno;
	}
	mutex_unlock(&dirty_i->seglist_lock);
	return NULL_SEGNO;
}

static struct discard_cmd *__create_discard_cmd(struct f2fs_sb_info *sbi,
		struct block_device *bdev, block_t lstart,
		block_t start, block_t len)
{
	struct discard_cmd_control *dcc = SM_I(sbi)->dcc_info;
	struct list_head *pend_list;
	struct discard_cmd *dc;

	f2fs_bug_on(sbi, !len);

	pend_list = &dcc->pend_list[plist_idx(len)];

	dc = f2fs_kmem_cache_alloc(discard_cmd_slab, GFP_NOFS, true, NULL);
	INIT_LIST_HEAD(&dc->list);
	dc->bdev = bdev;
	dc->lstart = lstart;
	dc->start = start;
	dc->len = len;
	dc->ref = 0;
	dc->state = D_PREP;
	dc->queued = 0;
	dc->error = 0;
	init_completion(&dc->wait);
	list_add_tail(&dc->list, pend_list);
	spin_lock_init(&dc->lock);
	dc->bio_ref = 0;
	atomic_inc(&dcc->discard_cmd_cnt);
	dcc->undiscard_blks += len;

	return dc;
}

static struct discard_cmd *__attach_discard_cmd(struct f2fs_sb_info *sbi,
				struct block_device *bdev, block_t lstart,
				block_t start, block_t len,
				struct rb_node *parent, struct rb_node **p,
				bool leftmost)
{
	struct discard_cmd_control *dcc = SM_I(sbi)->dcc_info;
	struct discard_cmd *dc;

	dc = __create_discard_cmd(sbi, bdev, lstart, start, len);

	rb_link_node(&dc->rb_node, parent, p);
	rb_insert_color_cached(&dc->rb_node, &dcc->root, leftmost);

	return dc;
}

static void __detach_discard_cmd(struct discard_cmd_control *dcc,
							struct discard_cmd *dc)
{
	if (dc->state == D_DONE)
		atomic_sub(dc->queued, &dcc->queued_discard);

	list_del(&dc->list);
	rb_erase_cached(&dc->rb_node, &dcc->root);
	dcc->undiscard_blks -= dc->len;

	kmem_cache_free(discard_cmd_slab, dc);

	atomic_dec(&dcc->discard_cmd_cnt);
}

static void __remove_discard_cmd(struct f2fs_sb_info *sbi,
							struct discard_cmd *dc)
{
	struct discard_cmd_control *dcc = SM_I(sbi)->dcc_info;
	unsigned long flags;

	trace_f2fs_remove_discard(dc->bdev, dc->start, dc->len);

	spin_lock_irqsave(&dc->lock, flags);
	if (dc->bio_ref) {
		spin_unlock_irqrestore(&dc->lock, flags);
		return;
	}
	spin_unlock_irqrestore(&dc->lock, flags);

	f2fs_bug_on(sbi, dc->ref);

	if (dc->error == -EOPNOTSUPP)
		dc->error = 0;

	if (dc->error)
		printk_ratelimited(
			"%sF2FS-fs (%s): Issue discard(%u, %u, %u) failed, ret: %d",
			KERN_INFO, sbi->sb->s_id,
			dc->lstart, dc->start, dc->len, dc->error);
	__detach_discard_cmd(dcc, dc);
}

static void f2fs_submit_discard_endio(struct bio *bio)
{
	struct discard_cmd *dc = (struct discard_cmd *)bio->bi_private;
	unsigned long flags;

	spin_lock_irqsave(&dc->lock, flags);
	if (!dc->error)
		dc->error = blk_status_to_errno(bio->bi_status);
	dc->bio_ref--;
	if (!dc->bio_ref && dc->state == D_SUBMIT) {
		dc->state = D_DONE;
		complete_all(&dc->wait);
	}
	spin_unlock_irqrestore(&dc->lock, flags);
	bio_put(bio);
}

static void __check_sit_bitmap(struct f2fs_sb_info *sbi,
				block_t start, block_t end)
{
#ifdef CONFIG_F2FS_CHECK_FS
	struct seg_entry *sentry;
	unsigned int segno;
	block_t blk = start;
	unsigned long offset, size, max_blocks = sbi->blocks_per_seg;
	unsigned long *map;

	while (blk < end) {
		segno = GET_SEGNO(sbi, blk);
		sentry = get_seg_entry(sbi, segno);
		offset = GET_BLKOFF_FROM_SEG0(sbi, blk);

		if (end < START_BLOCK(sbi, segno + 1))
			size = GET_BLKOFF_FROM_SEG0(sbi, end);
		else
			size = max_blocks;
		map = (unsigned long *)(sentry->cur_valid_map);
		offset = __find_rev_next_bit(map, size, offset);
		f2fs_bug_on(sbi, offset != size);
		blk = START_BLOCK(sbi, segno + 1);
	}
#endif
}

static void __init_discard_policy(struct f2fs_sb_info *sbi,
				struct discard_policy *dpolicy,
				int discard_type, unsigned int granularity)
{
	struct discard_cmd_control *dcc = SM_I(sbi)->dcc_info;

	/* common policy */
	dpolicy->type = discard_type;
	dpolicy->sync = true;
	dpolicy->ordered = false;
	dpolicy->granularity = granularity;

	dpolicy->max_requests = dcc->max_discard_request;
	dpolicy->io_aware_gran = MAX_PLIST_NUM;
	dpolicy->timeout = false;

	if (discard_type == DPOLICY_BG) {
		dpolicy->min_interval = dcc->min_discard_issue_time;
		dpolicy->mid_interval = dcc->mid_discard_issue_time;
		dpolicy->max_interval = dcc->max_discard_issue_time;
		dpolicy->io_aware = true;
		dpolicy->sync = false;
		dpolicy->ordered = true;
		if (utilization(sbi) > dcc->discard_urgent_util) {
			dpolicy->granularity = MIN_DISCARD_GRANULARITY;
			if (atomic_read(&dcc->discard_cmd_cnt))
				dpolicy->max_interval =
					dcc->min_discard_issue_time;
		}
	} else if (discard_type == DPOLICY_FORCE) {
		dpolicy->min_interval = dcc->min_discard_issue_time;
		dpolicy->mid_interval = dcc->mid_discard_issue_time;
		dpolicy->max_interval = dcc->max_discard_issue_time;
		dpolicy->io_aware = false;
	} else if (discard_type == DPOLICY_FSTRIM) {
		dpolicy->io_aware = false;
	} else if (discard_type == DPOLICY_UMOUNT) {
		dpolicy->io_aware = false;
		/* we need to issue all to keep CP_TRIMMED_FLAG */
		dpolicy->granularity = MIN_DISCARD_GRANULARITY;
		dpolicy->timeout = true;
	}
}

static void __update_discard_tree_range(struct f2fs_sb_info *sbi,
				struct block_device *bdev, block_t lstart,
				block_t start, block_t len);
/* this function is copied from blkdev_issue_discard from block/blk-lib.c */
static int __submit_discard_cmd(struct f2fs_sb_info *sbi,
						struct discard_policy *dpolicy,
						struct discard_cmd *dc,
						unsigned int *issued)
{
	struct block_device *bdev = dc->bdev;
	struct request_queue *q = bdev_get_queue(bdev);
	unsigned int max_discard_blocks =
			SECTOR_TO_BLOCK(q->limits.max_discard_sectors);
	struct discard_cmd_control *dcc = SM_I(sbi)->dcc_info;
	struct list_head *wait_list = (dpolicy->type == DPOLICY_FSTRIM) ?
					&(dcc->fstrim_list) : &(dcc->wait_list);
	int flag = dpolicy->sync ? REQ_SYNC : 0;
	block_t lstart, start, len, total_len;
	int err = 0;

	if (dc->state != D_PREP)
		return 0;

	if (is_sbi_flag_set(sbi, SBI_NEED_FSCK))
		return 0;

	trace_f2fs_issue_discard(bdev, dc->start, dc->len);

	lstart = dc->lstart;
	start = dc->start;
	len = dc->len;
	total_len = len;

	dc->len = 0;

	while (total_len && *issued < dpolicy->max_requests && !err) {
		struct bio *bio = NULL;
		unsigned long flags;
		bool last = true;

		if (len > max_discard_blocks) {
			len = max_discard_blocks;
			last = false;
		}

		(*issued)++;
		if (*issued == dpolicy->max_requests)
			last = true;

		dc->len += len;

		if (time_to_inject(sbi, FAULT_DISCARD)) {
			f2fs_show_injection_info(sbi, FAULT_DISCARD);
			err = -EIO;
		} else {
			err = __blkdev_issue_discard(bdev,
					SECTOR_FROM_BLOCK(start),
					SECTOR_FROM_BLOCK(len),
					GFP_NOFS, 0, &bio);
		}
		if (err) {
			spin_lock_irqsave(&dc->lock, flags);
			if (dc->state == D_PARTIAL)
				dc->state = D_SUBMIT;
			spin_unlock_irqrestore(&dc->lock, flags);

			break;
		}

		f2fs_bug_on(sbi, !bio);

		/*
		 * should keep before submission to avoid D_DONE
		 * right away
		 */
		spin_lock_irqsave(&dc->lock, flags);
		if (last)
			dc->state = D_SUBMIT;
		else
			dc->state = D_PARTIAL;
		dc->bio_ref++;
		spin_unlock_irqrestore(&dc->lock, flags);

		atomic_inc(&dcc->queued_discard);
		dc->queued++;
		list_move_tail(&dc->list, wait_list);

		/* sanity check on discard range */
		__check_sit_bitmap(sbi, lstart, lstart + len);

		bio->bi_private = dc;
		bio->bi_end_io = f2fs_submit_discard_endio;
		bio->bi_opf |= flag;
		submit_bio(bio);

		atomic_inc(&dcc->issued_discard);

		f2fs_update_iostat(sbi, FS_DISCARD, len * F2FS_BLKSIZE);

		lstart += len;
		start += len;
		total_len -= len;
		len = total_len;
	}

	if (!err && len) {
		dcc->undiscard_blks -= len;
		__update_discard_tree_range(sbi, bdev, lstart, start, len);
	}
	return err;
}

static void __insert_discard_tree(struct f2fs_sb_info *sbi,
				struct block_device *bdev, block_t lstart,
				block_t start, block_t len,
				struct rb_node **insert_p,
				struct rb_node *insert_parent)
{
	struct discard_cmd_control *dcc = SM_I(sbi)->dcc_info;
	struct rb_node **p;
	struct rb_node *parent = NULL;
	bool leftmost = true;

	if (insert_p && insert_parent) {
		parent = insert_parent;
		p = insert_p;
		goto do_insert;
	}

	p = f2fs_lookup_rb_tree_for_insert(sbi, &dcc->root, &parent,
							lstart, &leftmost);
do_insert:
	__attach_discard_cmd(sbi, bdev, lstart, start, len, parent,
								p, leftmost);
}

static void __relocate_discard_cmd(struct discard_cmd_control *dcc,
						struct discard_cmd *dc)
{
	list_move_tail(&dc->list, &dcc->pend_list[plist_idx(dc->len)]);
}

static void __punch_discard_cmd(struct f2fs_sb_info *sbi,
				struct discard_cmd *dc, block_t blkaddr)
{
	struct discard_cmd_control *dcc = SM_I(sbi)->dcc_info;
	struct discard_info di = dc->di;
	bool modified = false;

	if (dc->state == D_DONE || dc->len == 1) {
		__remove_discard_cmd(sbi, dc);
		return;
	}

	dcc->undiscard_blks -= di.len;

	if (blkaddr > di.lstart) {
		dc->len = blkaddr - dc->lstart;
		dcc->undiscard_blks += dc->len;
		__relocate_discard_cmd(dcc, dc);
		modified = true;
	}

	if (blkaddr < di.lstart + di.len - 1) {
		if (modified) {
			__insert_discard_tree(sbi, dc->bdev, blkaddr + 1,
					di.start + blkaddr + 1 - di.lstart,
					di.lstart + di.len - 1 - blkaddr,
					NULL, NULL);
		} else {
			dc->lstart++;
			dc->len--;
			dc->start++;
			dcc->undiscard_blks += dc->len;
			__relocate_discard_cmd(dcc, dc);
		}
	}
}

static void __update_discard_tree_range(struct f2fs_sb_info *sbi,
				struct block_device *bdev, block_t lstart,
				block_t start, block_t len)
{
	struct discard_cmd_control *dcc = SM_I(sbi)->dcc_info;
	struct discard_cmd *prev_dc = NULL, *next_dc = NULL;
	struct discard_cmd *dc;
	struct discard_info di = {0};
	struct rb_node **insert_p = NULL, *insert_parent = NULL;
	struct request_queue *q = bdev_get_queue(bdev);
	unsigned int max_discard_blocks =
			SECTOR_TO_BLOCK(q->limits.max_discard_sectors);
	block_t end = lstart + len;

	dc = (struct discard_cmd *)f2fs_lookup_rb_tree_ret(&dcc->root,
					NULL, lstart,
					(struct rb_entry **)&prev_dc,
					(struct rb_entry **)&next_dc,
					&insert_p, &insert_parent, true, NULL);
	if (dc)
		prev_dc = dc;

	if (!prev_dc) {
		di.lstart = lstart;
		di.len = next_dc ? next_dc->lstart - lstart : len;
		di.len = min(di.len, len);
		di.start = start;
	}

	while (1) {
		struct rb_node *node;
		bool merged = false;
		struct discard_cmd *tdc = NULL;

		if (prev_dc) {
			di.lstart = prev_dc->lstart + prev_dc->len;
			if (di.lstart < lstart)
				di.lstart = lstart;
			if (di.lstart >= end)
				break;

			if (!next_dc || next_dc->lstart > end)
				di.len = end - di.lstart;
			else
				di.len = next_dc->lstart - di.lstart;
			di.start = start + di.lstart - lstart;
		}

		if (!di.len)
			goto next;

		if (prev_dc && prev_dc->state == D_PREP &&
			prev_dc->bdev == bdev &&
			__is_discard_back_mergeable(&di, &prev_dc->di,
							max_discard_blocks)) {
			prev_dc->di.len += di.len;
			dcc->undiscard_blks += di.len;
			__relocate_discard_cmd(dcc, prev_dc);
			di = prev_dc->di;
			tdc = prev_dc;
			merged = true;
		}

		if (next_dc && next_dc->state == D_PREP &&
			next_dc->bdev == bdev &&
			__is_discard_front_mergeable(&di, &next_dc->di,
							max_discard_blocks)) {
			next_dc->di.lstart = di.lstart;
			next_dc->di.len += di.len;
			next_dc->di.start = di.start;
			dcc->undiscard_blks += di.len;
			__relocate_discard_cmd(dcc, next_dc);
			if (tdc)
				__remove_discard_cmd(sbi, tdc);
			merged = true;
		}

		if (!merged) {
			__insert_discard_tree(sbi, bdev, di.lstart, di.start,
							di.len, NULL, NULL);
		}
 next:
		prev_dc = next_dc;
		if (!prev_dc)
			break;

		node = rb_next(&prev_dc->rb_node);
		next_dc = rb_entry_safe(node, struct discard_cmd, rb_node);
	}
}

static void __queue_discard_cmd(struct f2fs_sb_info *sbi,
		struct block_device *bdev, block_t blkstart, block_t blklen)
{
	block_t lblkstart = blkstart;

	if (!f2fs_bdev_support_discard(bdev))
		return;

	trace_f2fs_queue_discard(bdev, blkstart, blklen);

	if (f2fs_is_multi_device(sbi)) {
		int devi = f2fs_target_device_index(sbi, blkstart);

		blkstart -= FDEV(devi).start_blk;
	}
	mutex_lock(&SM_I(sbi)->dcc_info->cmd_lock);
	__update_discard_tree_range(sbi, bdev, lblkstart, blkstart, blklen);
	mutex_unlock(&SM_I(sbi)->dcc_info->cmd_lock);
}

static unsigned int __issue_discard_cmd_orderly(struct f2fs_sb_info *sbi,
					struct discard_policy *dpolicy)
{
	struct discard_cmd_control *dcc = SM_I(sbi)->dcc_info;
	struct discard_cmd *prev_dc = NULL, *next_dc = NULL;
	struct rb_node **insert_p = NULL, *insert_parent = NULL;
	struct discard_cmd *dc;
	struct blk_plug plug;
	unsigned int pos = dcc->next_pos;
	unsigned int issued = 0;
	bool io_interrupted = false;

	mutex_lock(&dcc->cmd_lock);
	dc = (struct discard_cmd *)f2fs_lookup_rb_tree_ret(&dcc->root,
					NULL, pos,
					(struct rb_entry **)&prev_dc,
					(struct rb_entry **)&next_dc,
					&insert_p, &insert_parent, true, NULL);
	if (!dc)
		dc = next_dc;

	blk_start_plug(&plug);

	while (dc) {
		struct rb_node *node;
		int err = 0;

		if (dc->state != D_PREP)
			goto next;

		if (dpolicy->io_aware && !is_idle(sbi, DISCARD_TIME)) {
			io_interrupted = true;
			break;
		}

		dcc->next_pos = dc->lstart + dc->len;
		err = __submit_discard_cmd(sbi, dpolicy, dc, &issued);

		if (issued >= dpolicy->max_requests)
			break;
next:
		node = rb_next(&dc->rb_node);
		if (err)
			__remove_discard_cmd(sbi, dc);
		dc = rb_entry_safe(node, struct discard_cmd, rb_node);
	}

	blk_finish_plug(&plug);

	if (!dc)
		dcc->next_pos = 0;

	mutex_unlock(&dcc->cmd_lock);

	if (!issued && io_interrupted)
		issued = -1;

	return issued;
}
static unsigned int __wait_all_discard_cmd(struct f2fs_sb_info *sbi,
					struct discard_policy *dpolicy);

static int __issue_discard_cmd(struct f2fs_sb_info *sbi,
					struct discard_policy *dpolicy)
{
	struct discard_cmd_control *dcc = SM_I(sbi)->dcc_info;
	struct list_head *pend_list;
	struct discard_cmd *dc, *tmp;
	struct blk_plug plug;
	int i, issued;
	bool io_interrupted = false;

	if (dpolicy->timeout)
		f2fs_update_time(sbi, UMOUNT_DISCARD_TIMEOUT);

retry:
	issued = 0;
	for (i = MAX_PLIST_NUM - 1; i >= 0; i--) {
		if (dpolicy->timeout &&
				f2fs_time_over(sbi, UMOUNT_DISCARD_TIMEOUT))
			break;

		if (i + 1 < dpolicy->granularity)
			break;

		if (i + 1 < dcc->max_ordered_discard && dpolicy->ordered)
			return __issue_discard_cmd_orderly(sbi, dpolicy);

		pend_list = &dcc->pend_list[i];

		mutex_lock(&dcc->cmd_lock);
		if (list_empty(pend_list))
			goto next;
		if (unlikely(dcc->rbtree_check))
			f2fs_bug_on(sbi, !f2fs_check_rb_tree_consistence(sbi,
							&dcc->root, false));
		blk_start_plug(&plug);
		list_for_each_entry_safe(dc, tmp, pend_list, list) {
			f2fs_bug_on(sbi, dc->state != D_PREP);

			if (dpolicy->timeout &&
				f2fs_time_over(sbi, UMOUNT_DISCARD_TIMEOUT))
				break;

			if (dpolicy->io_aware && i < dpolicy->io_aware_gran &&
						!is_idle(sbi, DISCARD_TIME)) {
				io_interrupted = true;
				break;
			}

			__submit_discard_cmd(sbi, dpolicy, dc, &issued);

			if (issued >= dpolicy->max_requests)
				break;
		}
		blk_finish_plug(&plug);
next:
		mutex_unlock(&dcc->cmd_lock);

		if (issued >= dpolicy->max_requests || io_interrupted)
			break;
	}

	if (dpolicy->type == DPOLICY_UMOUNT && issued) {
		__wait_all_discard_cmd(sbi, dpolicy);
		goto retry;
	}

	if (!issued && io_interrupted)
		issued = -1;

	return issued;
}

static bool __drop_discard_cmd(struct f2fs_sb_info *sbi)
{
	struct discard_cmd_control *dcc = SM_I(sbi)->dcc_info;
	struct list_head *pend_list;
	struct discard_cmd *dc, *tmp;
	int i;
	bool dropped = false;

	mutex_lock(&dcc->cmd_lock);
	for (i = MAX_PLIST_NUM - 1; i >= 0; i--) {
		pend_list = &dcc->pend_list[i];
		list_for_each_entry_safe(dc, tmp, pend_list, list) {
			f2fs_bug_on(sbi, dc->state != D_PREP);
			__remove_discard_cmd(sbi, dc);
			dropped = true;
		}
	}
	mutex_unlock(&dcc->cmd_lock);

	return dropped;
}

void f2fs_drop_discard_cmd(struct f2fs_sb_info *sbi)
{
	__drop_discard_cmd(sbi);
}

static unsigned int __wait_one_discard_bio(struct f2fs_sb_info *sbi,
							struct discard_cmd *dc)
{
	struct discard_cmd_control *dcc = SM_I(sbi)->dcc_info;
	unsigned int len = 0;

	wait_for_completion_io(&dc->wait);
	mutex_lock(&dcc->cmd_lock);
	f2fs_bug_on(sbi, dc->state != D_DONE);
	dc->ref--;
	if (!dc->ref) {
		if (!dc->error)
			len = dc->len;
		__remove_discard_cmd(sbi, dc);
	}
	mutex_unlock(&dcc->cmd_lock);

	return len;
}

static unsigned int __wait_discard_cmd_range(struct f2fs_sb_info *sbi,
						struct discard_policy *dpolicy,
						block_t start, block_t end)
{
	struct discard_cmd_control *dcc = SM_I(sbi)->dcc_info;
	struct list_head *wait_list = (dpolicy->type == DPOLICY_FSTRIM) ?
					&(dcc->fstrim_list) : &(dcc->wait_list);
	struct discard_cmd *dc = NULL, *iter, *tmp;
	unsigned int trimmed = 0;

next:
	dc = NULL;

	mutex_lock(&dcc->cmd_lock);
	list_for_each_entry_safe(iter, tmp, wait_list, list) {
		if (iter->lstart + iter->len <= start || end <= iter->lstart)
			continue;
		if (iter->len < dpolicy->granularity)
			continue;
		if (iter->state == D_DONE && !iter->ref) {
			wait_for_completion_io(&iter->wait);
			if (!iter->error)
				trimmed += iter->len;
			__remove_discard_cmd(sbi, iter);
		} else {
			iter->ref++;
			dc = iter;
			break;
		}
	}
	mutex_unlock(&dcc->cmd_lock);

	if (dc) {
		trimmed += __wait_one_discard_bio(sbi, dc);
		goto next;
	}

	return trimmed;
}

static unsigned int __wait_all_discard_cmd(struct f2fs_sb_info *sbi,
						struct discard_policy *dpolicy)
{
	struct discard_policy dp;
	unsigned int discard_blks;

	if (dpolicy)
		return __wait_discard_cmd_range(sbi, dpolicy, 0, UINT_MAX);

	/* wait all */
	__init_discard_policy(sbi, &dp, DPOLICY_FSTRIM, 1);
	discard_blks = __wait_discard_cmd_range(sbi, &dp, 0, UINT_MAX);
	__init_discard_policy(sbi, &dp, DPOLICY_UMOUNT, 1);
	discard_blks += __wait_discard_cmd_range(sbi, &dp, 0, UINT_MAX);

	return discard_blks;
}

/* This should be covered by global mutex, &sit_i->sentry_lock */
static void f2fs_wait_discard_bio(struct f2fs_sb_info *sbi, block_t blkaddr)
{
	struct discard_cmd_control *dcc = SM_I(sbi)->dcc_info;
	struct discard_cmd *dc;
	bool need_wait = false;

	mutex_lock(&dcc->cmd_lock);
	dc = (struct discard_cmd *)f2fs_lookup_rb_tree(&dcc->root,
							NULL, blkaddr);
	if (dc) {
		if (dc->state == D_PREP) {
			__punch_discard_cmd(sbi, dc, blkaddr);
		} else {
			dc->ref++;
			need_wait = true;
		}
	}
	mutex_unlock(&dcc->cmd_lock);

	if (need_wait)
		__wait_one_discard_bio(sbi, dc);
}

void f2fs_stop_discard_thread(struct f2fs_sb_info *sbi)
{
	struct discard_cmd_control *dcc = SM_I(sbi)->dcc_info;

	if (dcc && dcc->f2fs_issue_discard) {
		struct task_struct *discard_thread = dcc->f2fs_issue_discard;

		dcc->f2fs_issue_discard = NULL;
		kthread_stop(discard_thread);
	}
}

/* This comes from f2fs_put_super */
bool f2fs_issue_discard_timeout(struct f2fs_sb_info *sbi)
{
	struct discard_cmd_control *dcc = SM_I(sbi)->dcc_info;
	struct discard_policy dpolicy;
	bool dropped;

	if (!atomic_read(&dcc->discard_cmd_cnt))
		return false;

	__init_discard_policy(sbi, &dpolicy, DPOLICY_UMOUNT,
					dcc->discard_granularity);
	__issue_discard_cmd(sbi, &dpolicy);
	dropped = __drop_discard_cmd(sbi);

	/* just to make sure there is no pending discard commands */
	__wait_all_discard_cmd(sbi, NULL);

	f2fs_bug_on(sbi, atomic_read(&dcc->discard_cmd_cnt));
	return dropped;
}

static int issue_discard_thread(void *data)
{
	struct f2fs_sb_info *sbi = data;
	struct discard_cmd_control *dcc = SM_I(sbi)->dcc_info;
	wait_queue_head_t *q = &dcc->discard_wait_queue;
	struct discard_policy dpolicy;
	unsigned int wait_ms = dcc->min_discard_issue_time;
	int issued;

	set_freezable();

	do {
		wait_event_interruptible_timeout(*q,
				kthread_should_stop() || freezing(current) ||
				dcc->discard_wake,
				msecs_to_jiffies(wait_ms));

		if (sbi->gc_mode == GC_URGENT_HIGH ||
			!f2fs_available_free_memory(sbi, DISCARD_CACHE))
			__init_discard_policy(sbi, &dpolicy, DPOLICY_FORCE, 1);
		else
			__init_discard_policy(sbi, &dpolicy, DPOLICY_BG,
						dcc->discard_granularity);

<<<<<<< HEAD
		if (!atomic_read(&dcc->discard_cmd_cnt))
			wait_ms = dpolicy.max_interval;

		wait_event_interruptible_timeout(*q,
				kthread_should_stop() || freezing(current) ||
				dcc->discard_wake,
				msecs_to_jiffies(wait_ms));

=======
>>>>>>> dae7b244
		if (dcc->discard_wake)
			dcc->discard_wake = 0;

		/* clean up pending candidates before going to sleep */
		if (atomic_read(&dcc->queued_discard))
			__wait_all_discard_cmd(sbi, NULL);

		if (try_to_freeze())
			continue;
		if (f2fs_readonly(sbi->sb))
			continue;
		if (kthread_should_stop())
			return 0;
		if (is_sbi_flag_set(sbi, SBI_NEED_FSCK) ||
			!atomic_read(&dcc->discard_cmd_cnt)) {
			wait_ms = dpolicy.max_interval;
			continue;
		}

		sb_start_intwrite(sbi->sb);

		issued = __issue_discard_cmd(sbi, &dpolicy);
		if (issued > 0) {
			__wait_all_discard_cmd(sbi, &dpolicy);
			wait_ms = dpolicy.min_interval;
		} else if (issued == -1) {
			wait_ms = f2fs_time_to_wait(sbi, DISCARD_TIME);
			if (!wait_ms)
				wait_ms = dpolicy.mid_interval;
		} else {
			wait_ms = dpolicy.max_interval;
		}
		if (!atomic_read(&dcc->discard_cmd_cnt))
			wait_ms = dpolicy.max_interval;

		sb_end_intwrite(sbi->sb);

	} while (!kthread_should_stop());
	return 0;
}

#ifdef CONFIG_BLK_DEV_ZONED
static int __f2fs_issue_discard_zone(struct f2fs_sb_info *sbi,
		struct block_device *bdev, block_t blkstart, block_t blklen)
{
	sector_t sector, nr_sects;
	block_t lblkstart = blkstart;
	int devi = 0;

	if (f2fs_is_multi_device(sbi)) {
		devi = f2fs_target_device_index(sbi, blkstart);
		if (blkstart < FDEV(devi).start_blk ||
		    blkstart > FDEV(devi).end_blk) {
			f2fs_err(sbi, "Invalid block %x", blkstart);
			return -EIO;
		}
		blkstart -= FDEV(devi).start_blk;
	}

	/* For sequential zones, reset the zone write pointer */
	if (f2fs_blkz_is_seq(sbi, devi, blkstart)) {
		sector = SECTOR_FROM_BLOCK(blkstart);
		nr_sects = SECTOR_FROM_BLOCK(blklen);

		if (sector & (bdev_zone_sectors(bdev) - 1) ||
				nr_sects != bdev_zone_sectors(bdev)) {
			f2fs_err(sbi, "(%d) %s: Unaligned zone reset attempted (block %x + %x)",
				 devi, sbi->s_ndevs ? FDEV(devi).path : "",
				 blkstart, blklen);
			return -EIO;
		}
		trace_f2fs_issue_reset_zone(bdev, blkstart);
		return blkdev_reset_zones(bdev, sector, nr_sects, GFP_NOFS);
	}

	/* For conventional zones, use regular discard if supported */
	__queue_discard_cmd(sbi, bdev, lblkstart, blklen);
	return 0;
}
#endif

static int __issue_discard_async(struct f2fs_sb_info *sbi,
		struct block_device *bdev, block_t blkstart, block_t blklen)
{
#ifdef CONFIG_BLK_DEV_ZONED
	if (f2fs_sb_has_blkzoned(sbi) && bdev_is_zoned(bdev))
		return __f2fs_issue_discard_zone(sbi, bdev, blkstart, blklen);
#endif
	__queue_discard_cmd(sbi, bdev, blkstart, blklen);
	return 0;
}

static int f2fs_issue_discard(struct f2fs_sb_info *sbi,
				block_t blkstart, block_t blklen)
{
	sector_t start = blkstart, len = 0;
	struct block_device *bdev;
	struct seg_entry *se;
	unsigned int offset;
	block_t i;
	int err = 0;

	bdev = f2fs_target_device(sbi, blkstart, NULL);

	for (i = blkstart; i < blkstart + blklen; i++, len++) {
		if (i != start) {
			struct block_device *bdev2 =
				f2fs_target_device(sbi, i, NULL);

			if (bdev2 != bdev) {
				err = __issue_discard_async(sbi, bdev,
						start, len);
				if (err)
					return err;
				bdev = bdev2;
				start = i;
				len = 0;
			}
		}

		se = get_seg_entry(sbi, GET_SEGNO(sbi, i));
		offset = GET_BLKOFF_FROM_SEG0(sbi, i);

		if (f2fs_block_unit_discard(sbi) &&
				!f2fs_test_and_set_bit(offset, se->discard_map))
			sbi->discard_blks--;
	}

	if (len)
		err = __issue_discard_async(sbi, bdev, start, len);
	return err;
}

static bool add_discard_addrs(struct f2fs_sb_info *sbi, struct cp_control *cpc,
							bool check_only)
{
	int entries = SIT_VBLOCK_MAP_SIZE / sizeof(unsigned long);
	int max_blocks = sbi->blocks_per_seg;
	struct seg_entry *se = get_seg_entry(sbi, cpc->trim_start);
	unsigned long *cur_map = (unsigned long *)se->cur_valid_map;
	unsigned long *ckpt_map = (unsigned long *)se->ckpt_valid_map;
	unsigned long *discard_map = (unsigned long *)se->discard_map;
	unsigned long *dmap = SIT_I(sbi)->tmp_map;
	unsigned int start = 0, end = -1;
	bool force = (cpc->reason & CP_DISCARD);
	struct discard_entry *de = NULL;
	struct list_head *head = &SM_I(sbi)->dcc_info->entry_list;
	int i;

	if (se->valid_blocks == max_blocks || !f2fs_hw_support_discard(sbi) ||
			!f2fs_block_unit_discard(sbi))
		return false;

	if (!force) {
		if (!f2fs_realtime_discard_enable(sbi) || !se->valid_blocks ||
			SM_I(sbi)->dcc_info->nr_discards >=
				SM_I(sbi)->dcc_info->max_discards)
			return false;
	}

	/* SIT_VBLOCK_MAP_SIZE should be multiple of sizeof(unsigned long) */
	for (i = 0; i < entries; i++)
		dmap[i] = force ? ~ckpt_map[i] & ~discard_map[i] :
				(cur_map[i] ^ ckpt_map[i]) & ckpt_map[i];

	while (force || SM_I(sbi)->dcc_info->nr_discards <=
				SM_I(sbi)->dcc_info->max_discards) {
		start = __find_rev_next_bit(dmap, max_blocks, end + 1);
		if (start >= max_blocks)
			break;

		end = __find_rev_next_zero_bit(dmap, max_blocks, start + 1);
		if (force && start && end != max_blocks
					&& (end - start) < cpc->trim_minlen)
			continue;

		if (check_only)
			return true;

		if (!de) {
			de = f2fs_kmem_cache_alloc(discard_entry_slab,
						GFP_F2FS_ZERO, true, NULL);
			de->start_blkaddr = START_BLOCK(sbi, cpc->trim_start);
			list_add_tail(&de->list, head);
		}

		for (i = start; i < end; i++)
			__set_bit_le(i, (void *)de->discard_map);

		SM_I(sbi)->dcc_info->nr_discards += end - start;
	}
	return false;
}

static void release_discard_addr(struct discard_entry *entry)
{
	list_del(&entry->list);
	kmem_cache_free(discard_entry_slab, entry);
}

void f2fs_release_discard_addrs(struct f2fs_sb_info *sbi)
{
	struct list_head *head = &(SM_I(sbi)->dcc_info->entry_list);
	struct discard_entry *entry, *this;

	/* drop caches */
	list_for_each_entry_safe(entry, this, head, list)
		release_discard_addr(entry);
}

/*
 * Should call f2fs_clear_prefree_segments after checkpoint is done.
 */
static void set_prefree_as_free_segments(struct f2fs_sb_info *sbi)
{
	struct dirty_seglist_info *dirty_i = DIRTY_I(sbi);
	unsigned int segno;

	mutex_lock(&dirty_i->seglist_lock);
	for_each_set_bit(segno, dirty_i->dirty_segmap[PRE], MAIN_SEGS(sbi))
		__set_test_and_free(sbi, segno, false);
	mutex_unlock(&dirty_i->seglist_lock);
}

void f2fs_clear_prefree_segments(struct f2fs_sb_info *sbi,
						struct cp_control *cpc)
{
	struct discard_cmd_control *dcc = SM_I(sbi)->dcc_info;
	struct list_head *head = &dcc->entry_list;
	struct discard_entry *entry, *this;
	struct dirty_seglist_info *dirty_i = DIRTY_I(sbi);
	unsigned long *prefree_map = dirty_i->dirty_segmap[PRE];
	unsigned int start = 0, end = -1;
	unsigned int secno, start_segno;
	bool force = (cpc->reason & CP_DISCARD);
	bool section_alignment = F2FS_OPTION(sbi).discard_unit ==
						DISCARD_UNIT_SECTION;

	if (f2fs_lfs_mode(sbi) && __is_large_section(sbi))
		section_alignment = true;

	mutex_lock(&dirty_i->seglist_lock);

	while (1) {
		int i;

		if (section_alignment && end != -1)
			end--;
		start = find_next_bit(prefree_map, MAIN_SEGS(sbi), end + 1);
		if (start >= MAIN_SEGS(sbi))
			break;
		end = find_next_zero_bit(prefree_map, MAIN_SEGS(sbi),
								start + 1);

		if (section_alignment) {
			start = rounddown(start, sbi->segs_per_sec);
			end = roundup(end, sbi->segs_per_sec);
		}

		for (i = start; i < end; i++) {
			if (test_and_clear_bit(i, prefree_map))
				dirty_i->nr_dirty[PRE]--;
		}

		if (!f2fs_realtime_discard_enable(sbi))
			continue;

		if (force && start >= cpc->trim_start &&
					(end - 1) <= cpc->trim_end)
				continue;

		if (!f2fs_lfs_mode(sbi) || !__is_large_section(sbi)) {
			f2fs_issue_discard(sbi, START_BLOCK(sbi, start),
				(end - start) << sbi->log_blocks_per_seg);
			continue;
		}
next:
		secno = GET_SEC_FROM_SEG(sbi, start);
		start_segno = GET_SEG_FROM_SEC(sbi, secno);
		if (!IS_CURSEC(sbi, secno) &&
			!get_valid_blocks(sbi, start, true))
			f2fs_issue_discard(sbi, START_BLOCK(sbi, start_segno),
				sbi->segs_per_sec << sbi->log_blocks_per_seg);

		start = start_segno + sbi->segs_per_sec;
		if (start < end)
			goto next;
		else
			end = start - 1;
	}
	mutex_unlock(&dirty_i->seglist_lock);

	if (!f2fs_block_unit_discard(sbi))
		goto wakeup;

	/* send small discards */
	list_for_each_entry_safe(entry, this, head, list) {
		unsigned int cur_pos = 0, next_pos, len, total_len = 0;
		bool is_valid = test_bit_le(0, entry->discard_map);

find_next:
		if (is_valid) {
			next_pos = find_next_zero_bit_le(entry->discard_map,
					sbi->blocks_per_seg, cur_pos);
			len = next_pos - cur_pos;

			if (f2fs_sb_has_blkzoned(sbi) ||
			    (force && len < cpc->trim_minlen))
				goto skip;

			f2fs_issue_discard(sbi, entry->start_blkaddr + cur_pos,
									len);
			total_len += len;
		} else {
			next_pos = find_next_bit_le(entry->discard_map,
					sbi->blocks_per_seg, cur_pos);
		}
skip:
		cur_pos = next_pos;
		is_valid = !is_valid;

		if (cur_pos < sbi->blocks_per_seg)
			goto find_next;

		release_discard_addr(entry);
		dcc->nr_discards -= total_len;
	}

wakeup:
	wake_up_discard_thread(sbi, false);
}

int f2fs_start_discard_thread(struct f2fs_sb_info *sbi)
{
	dev_t dev = sbi->sb->s_bdev->bd_dev;
	struct discard_cmd_control *dcc = SM_I(sbi)->dcc_info;
	int err = 0;

	if (!f2fs_realtime_discard_enable(sbi))
		return 0;

	dcc->f2fs_issue_discard = kthread_run(issue_discard_thread, sbi,
				"f2fs_discard-%u:%u", MAJOR(dev), MINOR(dev));
	if (IS_ERR(dcc->f2fs_issue_discard)) {
		err = PTR_ERR(dcc->f2fs_issue_discard);
		dcc->f2fs_issue_discard = NULL;
	}

	return err;
}

static int create_discard_cmd_control(struct f2fs_sb_info *sbi)
{
	struct discard_cmd_control *dcc;
	int err = 0, i;

	if (SM_I(sbi)->dcc_info) {
		dcc = SM_I(sbi)->dcc_info;
		goto init_thread;
	}

	dcc = f2fs_kzalloc(sbi, sizeof(struct discard_cmd_control), GFP_KERNEL);
	if (!dcc)
		return -ENOMEM;

	dcc->discard_granularity = DEFAULT_DISCARD_GRANULARITY;
	dcc->max_ordered_discard = DEFAULT_MAX_ORDERED_DISCARD_GRANULARITY;
	if (F2FS_OPTION(sbi).discard_unit == DISCARD_UNIT_SEGMENT)
		dcc->discard_granularity = sbi->blocks_per_seg;
	else if (F2FS_OPTION(sbi).discard_unit == DISCARD_UNIT_SECTION)
		dcc->discard_granularity = BLKS_PER_SEC(sbi);

	INIT_LIST_HEAD(&dcc->entry_list);
	for (i = 0; i < MAX_PLIST_NUM; i++)
		INIT_LIST_HEAD(&dcc->pend_list[i]);
	INIT_LIST_HEAD(&dcc->wait_list);
	INIT_LIST_HEAD(&dcc->fstrim_list);
	mutex_init(&dcc->cmd_lock);
	atomic_set(&dcc->issued_discard, 0);
	atomic_set(&dcc->queued_discard, 0);
	atomic_set(&dcc->discard_cmd_cnt, 0);
	dcc->nr_discards = 0;
	dcc->max_discards = MAIN_SEGS(sbi) << sbi->log_blocks_per_seg;
	dcc->max_discard_request = DEF_MAX_DISCARD_REQUEST;
	dcc->min_discard_issue_time = DEF_MIN_DISCARD_ISSUE_TIME;
	dcc->mid_discard_issue_time = DEF_MID_DISCARD_ISSUE_TIME;
	dcc->max_discard_issue_time = DEF_MAX_DISCARD_ISSUE_TIME;
	dcc->discard_urgent_util = DEF_DISCARD_URGENT_UTIL;
	dcc->undiscard_blks = 0;
	dcc->next_pos = 0;
	dcc->root = RB_ROOT_CACHED;
	dcc->rbtree_check = false;

	init_waitqueue_head(&dcc->discard_wait_queue);
	SM_I(sbi)->dcc_info = dcc;
init_thread:
	err = f2fs_start_discard_thread(sbi);
	if (err) {
		kfree(dcc);
		SM_I(sbi)->dcc_info = NULL;
	}

	return err;
}

static void destroy_discard_cmd_control(struct f2fs_sb_info *sbi)
{
	struct discard_cmd_control *dcc = SM_I(sbi)->dcc_info;

	if (!dcc)
		return;

	f2fs_stop_discard_thread(sbi);

	/*
	 * Recovery can cache discard commands, so in error path of
	 * fill_super(), it needs to give a chance to handle them.
	 */
	f2fs_issue_discard_timeout(sbi);

	kfree(dcc);
	SM_I(sbi)->dcc_info = NULL;
}

static bool __mark_sit_entry_dirty(struct f2fs_sb_info *sbi, unsigned int segno)
{
	struct sit_info *sit_i = SIT_I(sbi);

	if (!__test_and_set_bit(segno, sit_i->dirty_sentries_bitmap)) {
		sit_i->dirty_sentries++;
		return false;
	}

	return true;
}

static void __set_sit_entry_type(struct f2fs_sb_info *sbi, int type,
					unsigned int segno, int modified)
{
	struct seg_entry *se = get_seg_entry(sbi, segno);

	se->type = type;
	if (modified)
		__mark_sit_entry_dirty(sbi, segno);
}

static inline unsigned long long get_segment_mtime(struct f2fs_sb_info *sbi,
								block_t blkaddr)
{
	unsigned int segno = GET_SEGNO(sbi, blkaddr);

	if (segno == NULL_SEGNO)
		return 0;
	return get_seg_entry(sbi, segno)->mtime;
}

static void update_segment_mtime(struct f2fs_sb_info *sbi, block_t blkaddr,
						unsigned long long old_mtime)
{
	struct seg_entry *se;
	unsigned int segno = GET_SEGNO(sbi, blkaddr);
	unsigned long long ctime = get_mtime(sbi, false);
	unsigned long long mtime = old_mtime ? old_mtime : ctime;

	if (segno == NULL_SEGNO)
		return;

	se = get_seg_entry(sbi, segno);

	if (!se->mtime)
		se->mtime = mtime;
	else
		se->mtime = div_u64(se->mtime * se->valid_blocks + mtime,
						se->valid_blocks + 1);

	if (ctime > SIT_I(sbi)->max_mtime)
		SIT_I(sbi)->max_mtime = ctime;
}

static void update_sit_entry(struct f2fs_sb_info *sbi, block_t blkaddr, int del)
{
	struct seg_entry *se;
	unsigned int segno, offset;
	long int new_vblocks;
	bool exist;
#ifdef CONFIG_F2FS_CHECK_FS
	bool mir_exist;
#endif

	segno = GET_SEGNO(sbi, blkaddr);

	se = get_seg_entry(sbi, segno);
	new_vblocks = se->valid_blocks + del;
	offset = GET_BLKOFF_FROM_SEG0(sbi, blkaddr);

	f2fs_bug_on(sbi, (new_vblocks < 0 ||
			(new_vblocks > f2fs_usable_blks_in_seg(sbi, segno))));

	se->valid_blocks = new_vblocks;

	/* Update valid block bitmap */
	if (del > 0) {
		exist = f2fs_test_and_set_bit(offset, se->cur_valid_map);
#ifdef CONFIG_F2FS_CHECK_FS
		mir_exist = f2fs_test_and_set_bit(offset,
						se->cur_valid_map_mir);
		if (unlikely(exist != mir_exist)) {
			f2fs_err(sbi, "Inconsistent error when setting bitmap, blk:%u, old bit:%d",
				 blkaddr, exist);
			f2fs_bug_on(sbi, 1);
		}
#endif
		if (unlikely(exist)) {
			f2fs_err(sbi, "Bitmap was wrongly set, blk:%u",
				 blkaddr);
			f2fs_bug_on(sbi, 1);
			se->valid_blocks--;
			del = 0;
		}

		if (f2fs_block_unit_discard(sbi) &&
				!f2fs_test_and_set_bit(offset, se->discard_map))
			sbi->discard_blks--;

		/*
		 * SSR should never reuse block which is checkpointed
		 * or newly invalidated.
		 */
		if (!is_sbi_flag_set(sbi, SBI_CP_DISABLED)) {
			if (!f2fs_test_and_set_bit(offset, se->ckpt_valid_map))
				se->ckpt_valid_blocks++;
		}
	} else {
		exist = f2fs_test_and_clear_bit(offset, se->cur_valid_map);
#ifdef CONFIG_F2FS_CHECK_FS
		mir_exist = f2fs_test_and_clear_bit(offset,
						se->cur_valid_map_mir);
		if (unlikely(exist != mir_exist)) {
			f2fs_err(sbi, "Inconsistent error when clearing bitmap, blk:%u, old bit:%d",
				 blkaddr, exist);
			f2fs_bug_on(sbi, 1);
		}
#endif
		if (unlikely(!exist)) {
			f2fs_err(sbi, "Bitmap was wrongly cleared, blk:%u",
				 blkaddr);
			f2fs_bug_on(sbi, 1);
			se->valid_blocks++;
			del = 0;
		} else if (unlikely(is_sbi_flag_set(sbi, SBI_CP_DISABLED))) {
			/*
			 * If checkpoints are off, we must not reuse data that
			 * was used in the previous checkpoint. If it was used
			 * before, we must track that to know how much space we
			 * really have.
			 */
			if (f2fs_test_bit(offset, se->ckpt_valid_map)) {
				spin_lock(&sbi->stat_lock);
				sbi->unusable_block_count++;
				spin_unlock(&sbi->stat_lock);
			}
		}

		if (f2fs_block_unit_discard(sbi) &&
			f2fs_test_and_clear_bit(offset, se->discard_map))
			sbi->discard_blks++;
	}
	if (!f2fs_test_bit(offset, se->ckpt_valid_map))
		se->ckpt_valid_blocks += del;

	__mark_sit_entry_dirty(sbi, segno);

	/* update total number of valid blocks to be written in ckpt area */
	SIT_I(sbi)->written_valid_blocks += del;

	if (__is_large_section(sbi))
		get_sec_entry(sbi, segno)->valid_blocks += del;
}

void f2fs_invalidate_blocks(struct f2fs_sb_info *sbi, block_t addr)
{
	unsigned int segno = GET_SEGNO(sbi, addr);
	struct sit_info *sit_i = SIT_I(sbi);

	f2fs_bug_on(sbi, addr == NULL_ADDR);
	if (addr == NEW_ADDR || addr == COMPRESS_ADDR)
		return;

	invalidate_mapping_pages(META_MAPPING(sbi), addr, addr);
	f2fs_invalidate_compress_page(sbi, addr);

	/* add it into sit main buffer */
	down_write(&sit_i->sentry_lock);

	update_segment_mtime(sbi, addr, 0);
	update_sit_entry(sbi, addr, -1);

	/* add it into dirty seglist */
	locate_dirty_segment(sbi, segno);

	up_write(&sit_i->sentry_lock);
}

bool f2fs_is_checkpointed_data(struct f2fs_sb_info *sbi, block_t blkaddr)
{
	struct sit_info *sit_i = SIT_I(sbi);
	unsigned int segno, offset;
	struct seg_entry *se;
	bool is_cp = false;

	if (!__is_valid_data_blkaddr(blkaddr))
		return true;

	down_read(&sit_i->sentry_lock);

	segno = GET_SEGNO(sbi, blkaddr);
	se = get_seg_entry(sbi, segno);
	offset = GET_BLKOFF_FROM_SEG0(sbi, blkaddr);

	if (f2fs_test_bit(offset, se->ckpt_valid_map))
		is_cp = true;

	up_read(&sit_i->sentry_lock);

	return is_cp;
}

/*
 * This function should be resided under the curseg_mutex lock
 */
static void __add_sum_entry(struct f2fs_sb_info *sbi, int type,
					struct f2fs_summary *sum)
{
	struct curseg_info *curseg = CURSEG_I(sbi, type);
	void *addr = curseg->sum_blk;

	addr += curseg->next_blkoff * sizeof(struct f2fs_summary);
	memcpy(addr, sum, sizeof(struct f2fs_summary));
}

/*
 * Calculate the number of current summary pages for writing
 */
int f2fs_npages_for_summary_flush(struct f2fs_sb_info *sbi, bool for_ra)
{
	int valid_sum_count = 0;
	int i, sum_in_page;

	for (i = CURSEG_HOT_DATA; i <= CURSEG_COLD_DATA; i++) {
		if (sbi->ckpt->alloc_type[i] == SSR)
			valid_sum_count += sbi->blocks_per_seg;
		else {
			if (for_ra)
				valid_sum_count += le16_to_cpu(
					F2FS_CKPT(sbi)->cur_data_blkoff[i]);
			else
				valid_sum_count += curseg_blkoff(sbi, i);
		}
	}

	sum_in_page = (PAGE_SIZE - 2 * SUM_JOURNAL_SIZE -
			SUM_FOOTER_SIZE) / SUMMARY_SIZE;
	if (valid_sum_count <= sum_in_page)
		return 1;
	else if ((valid_sum_count - sum_in_page) <=
		(PAGE_SIZE - SUM_FOOTER_SIZE) / SUMMARY_SIZE)
		return 2;
	return 3;
}

/*
 * Caller should put this summary page
 */
struct page *f2fs_get_sum_page(struct f2fs_sb_info *sbi, unsigned int segno)
{
	if (unlikely(f2fs_cp_error(sbi)))
		return ERR_PTR(-EIO);
	return f2fs_get_meta_page_retry(sbi, GET_SUM_BLOCK(sbi, segno));
}

void f2fs_update_meta_page(struct f2fs_sb_info *sbi,
					void *src, block_t blk_addr)
{
	struct page *page = f2fs_grab_meta_page(sbi, blk_addr);

	memcpy(page_address(page), src, PAGE_SIZE);
	set_page_dirty(page);
	f2fs_put_page(page, 1);
}

static void write_sum_page(struct f2fs_sb_info *sbi,
			struct f2fs_summary_block *sum_blk, block_t blk_addr)
{
	f2fs_update_meta_page(sbi, (void *)sum_blk, blk_addr);
}

static void write_current_sum_page(struct f2fs_sb_info *sbi,
						int type, block_t blk_addr)
{
	struct curseg_info *curseg = CURSEG_I(sbi, type);
	struct page *page = f2fs_grab_meta_page(sbi, blk_addr);
	struct f2fs_summary_block *src = curseg->sum_blk;
	struct f2fs_summary_block *dst;

	dst = (struct f2fs_summary_block *)page_address(page);
	memset(dst, 0, PAGE_SIZE);

	mutex_lock(&curseg->curseg_mutex);

	down_read(&curseg->journal_rwsem);
	memcpy(&dst->journal, curseg->journal, SUM_JOURNAL_SIZE);
	up_read(&curseg->journal_rwsem);

	memcpy(dst->entries, src->entries, SUM_ENTRY_SIZE);
	memcpy(&dst->footer, &src->footer, SUM_FOOTER_SIZE);

	mutex_unlock(&curseg->curseg_mutex);

	set_page_dirty(page);
	f2fs_put_page(page, 1);
}

static int is_next_segment_free(struct f2fs_sb_info *sbi,
				struct curseg_info *curseg, int type)
{
	unsigned int segno = curseg->segno + 1;
	struct free_segmap_info *free_i = FREE_I(sbi);

	if (segno < MAIN_SEGS(sbi) && segno % sbi->segs_per_sec)
		return !test_bit(segno, free_i->free_segmap);
	return 0;
}

/*
 * Find a new segment from the free segments bitmap to right order
 * This function should be returned with success, otherwise BUG
 */
static void get_new_segment(struct f2fs_sb_info *sbi,
			unsigned int *newseg, bool new_sec, int dir)
{
	struct free_segmap_info *free_i = FREE_I(sbi);
	unsigned int segno, secno, zoneno;
	unsigned int total_zones = MAIN_SECS(sbi) / sbi->secs_per_zone;
	unsigned int hint = GET_SEC_FROM_SEG(sbi, *newseg);
	unsigned int old_zoneno = GET_ZONE_FROM_SEG(sbi, *newseg);
	unsigned int left_start = hint;
	bool init = true;
	int go_left = 0;
	int i;

	spin_lock(&free_i->segmap_lock);

	if (!new_sec && ((*newseg + 1) % sbi->segs_per_sec)) {
		segno = find_next_zero_bit(free_i->free_segmap,
			GET_SEG_FROM_SEC(sbi, hint + 1), *newseg + 1);
		if (segno < GET_SEG_FROM_SEC(sbi, hint + 1))
			goto got_it;
	}
find_other_zone:
	secno = find_next_zero_bit(free_i->free_secmap, MAIN_SECS(sbi), hint);
	if (secno >= MAIN_SECS(sbi)) {
		if (dir == ALLOC_RIGHT) {
			secno = find_next_zero_bit(free_i->free_secmap,
							MAIN_SECS(sbi), 0);
			f2fs_bug_on(sbi, secno >= MAIN_SECS(sbi));
		} else {
			go_left = 1;
			left_start = hint - 1;
		}
	}
	if (go_left == 0)
		goto skip_left;

	while (test_bit(left_start, free_i->free_secmap)) {
		if (left_start > 0) {
			left_start--;
			continue;
		}
		left_start = find_next_zero_bit(free_i->free_secmap,
							MAIN_SECS(sbi), 0);
		f2fs_bug_on(sbi, left_start >= MAIN_SECS(sbi));
		break;
	}
	secno = left_start;
skip_left:
	segno = GET_SEG_FROM_SEC(sbi, secno);
	zoneno = GET_ZONE_FROM_SEC(sbi, secno);

	/* give up on finding another zone */
	if (!init)
		goto got_it;
	if (sbi->secs_per_zone == 1)
		goto got_it;
	if (zoneno == old_zoneno)
		goto got_it;
	if (dir == ALLOC_LEFT) {
		if (!go_left && zoneno + 1 >= total_zones)
			goto got_it;
		if (go_left && zoneno == 0)
			goto got_it;
	}
	for (i = 0; i < NR_CURSEG_TYPE; i++)
		if (CURSEG_I(sbi, i)->zone == zoneno)
			break;

	if (i < NR_CURSEG_TYPE) {
		/* zone is in user, try another */
		if (go_left)
			hint = zoneno * sbi->secs_per_zone - 1;
		else if (zoneno + 1 >= total_zones)
			hint = 0;
		else
			hint = (zoneno + 1) * sbi->secs_per_zone;
		init = false;
		goto find_other_zone;
	}
got_it:
	/* set it as dirty segment in free segmap */
	f2fs_bug_on(sbi, test_bit(segno, free_i->free_segmap));
	__set_inuse(sbi, segno);
	*newseg = segno;
	spin_unlock(&free_i->segmap_lock);
}

static void reset_curseg(struct f2fs_sb_info *sbi, int type, int modified)
{
	struct curseg_info *curseg = CURSEG_I(sbi, type);
	struct summary_footer *sum_footer;
	unsigned short seg_type = curseg->seg_type;

	curseg->inited = true;
	curseg->segno = curseg->next_segno;
	curseg->zone = GET_ZONE_FROM_SEG(sbi, curseg->segno);
	curseg->next_blkoff = 0;
	curseg->next_segno = NULL_SEGNO;

	sum_footer = &(curseg->sum_blk->footer);
	memset(sum_footer, 0, sizeof(struct summary_footer));

	sanity_check_seg_type(sbi, seg_type);

	if (IS_DATASEG(seg_type))
		SET_SUM_TYPE(sum_footer, SUM_TYPE_DATA);
	if (IS_NODESEG(seg_type))
		SET_SUM_TYPE(sum_footer, SUM_TYPE_NODE);
	__set_sit_entry_type(sbi, seg_type, curseg->segno, modified);
}

static unsigned int __get_next_segno(struct f2fs_sb_info *sbi, int type)
{
	struct curseg_info *curseg = CURSEG_I(sbi, type);
	unsigned short seg_type = curseg->seg_type;

	sanity_check_seg_type(sbi, seg_type);
	if (f2fs_need_rand_seg(sbi))
		return prandom_u32() % (MAIN_SECS(sbi) * sbi->segs_per_sec);

	/* if segs_per_sec is large than 1, we need to keep original policy. */
	if (__is_large_section(sbi))
		return curseg->segno;

	/* inmem log may not locate on any segment after mount */
	if (!curseg->inited)
		return 0;

	if (unlikely(is_sbi_flag_set(sbi, SBI_CP_DISABLED)))
		return 0;

	if (test_opt(sbi, NOHEAP) &&
		(seg_type == CURSEG_HOT_DATA || IS_NODESEG(seg_type)))
		return 0;

	if (SIT_I(sbi)->last_victim[ALLOC_NEXT])
		return SIT_I(sbi)->last_victim[ALLOC_NEXT];

	/* find segments from 0 to reuse freed segments */
	if (F2FS_OPTION(sbi).alloc_mode == ALLOC_MODE_REUSE)
		return 0;

	return curseg->segno;
}

/*
 * Allocate a current working segment.
 * This function always allocates a free segment in LFS manner.
 */
static void new_curseg(struct f2fs_sb_info *sbi, int type, bool new_sec)
{
	struct curseg_info *curseg = CURSEG_I(sbi, type);
	unsigned short seg_type = curseg->seg_type;
	unsigned int segno = curseg->segno;
	int dir = ALLOC_LEFT;

	if (curseg->inited)
		write_sum_page(sbi, curseg->sum_blk,
				GET_SUM_BLOCK(sbi, segno));
	if (seg_type == CURSEG_WARM_DATA || seg_type == CURSEG_COLD_DATA)
		dir = ALLOC_RIGHT;

	if (test_opt(sbi, NOHEAP))
		dir = ALLOC_RIGHT;

	segno = __get_next_segno(sbi, type);
	get_new_segment(sbi, &segno, new_sec, dir);
	curseg->next_segno = segno;
	reset_curseg(sbi, type, 1);
	curseg->alloc_type = LFS;
	if (F2FS_OPTION(sbi).fs_mode == FS_MODE_FRAGMENT_BLK)
		curseg->fragment_remained_chunk =
				prandom_u32() % sbi->max_fragment_chunk + 1;
}

static int __next_free_blkoff(struct f2fs_sb_info *sbi,
					int segno, block_t start)
{
	struct seg_entry *se = get_seg_entry(sbi, segno);
	int entries = SIT_VBLOCK_MAP_SIZE / sizeof(unsigned long);
	unsigned long *target_map = SIT_I(sbi)->tmp_map;
	unsigned long *ckpt_map = (unsigned long *)se->ckpt_valid_map;
	unsigned long *cur_map = (unsigned long *)se->cur_valid_map;
	int i;

	for (i = 0; i < entries; i++)
		target_map[i] = ckpt_map[i] | cur_map[i];

	return __find_rev_next_zero_bit(target_map, sbi->blocks_per_seg, start);
}

/*
 * If a segment is written by LFS manner, next block offset is just obtained
 * by increasing the current block offset. However, if a segment is written by
 * SSR manner, next block offset obtained by calling __next_free_blkoff
 */
static void __refresh_next_blkoff(struct f2fs_sb_info *sbi,
				struct curseg_info *seg)
{
	if (seg->alloc_type == SSR) {
		seg->next_blkoff =
			__next_free_blkoff(sbi, seg->segno,
						seg->next_blkoff + 1);
	} else {
		seg->next_blkoff++;
		if (F2FS_OPTION(sbi).fs_mode == FS_MODE_FRAGMENT_BLK) {
			/* To allocate block chunks in different sizes, use random number */
			if (--seg->fragment_remained_chunk <= 0) {
				seg->fragment_remained_chunk =
				   prandom_u32() % sbi->max_fragment_chunk + 1;
				seg->next_blkoff +=
				   prandom_u32() % sbi->max_fragment_hole + 1;
			}
		}
	}
}

bool f2fs_segment_has_free_slot(struct f2fs_sb_info *sbi, int segno)
{
	return __next_free_blkoff(sbi, segno, 0) < sbi->blocks_per_seg;
}

/*
 * This function always allocates a used segment(from dirty seglist) by SSR
 * manner, so it should recover the existing segment information of valid blocks
 */
static void change_curseg(struct f2fs_sb_info *sbi, int type)
{
	struct dirty_seglist_info *dirty_i = DIRTY_I(sbi);
	struct curseg_info *curseg = CURSEG_I(sbi, type);
	unsigned int new_segno = curseg->next_segno;
	struct f2fs_summary_block *sum_node;
	struct page *sum_page;

	write_sum_page(sbi, curseg->sum_blk, GET_SUM_BLOCK(sbi, curseg->segno));

	__set_test_and_inuse(sbi, new_segno);

	mutex_lock(&dirty_i->seglist_lock);
	__remove_dirty_segment(sbi, new_segno, PRE);
	__remove_dirty_segment(sbi, new_segno, DIRTY);
	mutex_unlock(&dirty_i->seglist_lock);

	reset_curseg(sbi, type, 1);
	curseg->alloc_type = SSR;
	curseg->next_blkoff = __next_free_blkoff(sbi, curseg->segno, 0);

	sum_page = f2fs_get_sum_page(sbi, new_segno);
	if (IS_ERR(sum_page)) {
		/* GC won't be able to use stale summary pages by cp_error */
		memset(curseg->sum_blk, 0, SUM_ENTRY_SIZE);
		return;
	}
	sum_node = (struct f2fs_summary_block *)page_address(sum_page);
	memcpy(curseg->sum_blk, sum_node, SUM_ENTRY_SIZE);
	f2fs_put_page(sum_page, 1);
}

static int get_ssr_segment(struct f2fs_sb_info *sbi, int type,
				int alloc_mode, unsigned long long age);

static void get_atssr_segment(struct f2fs_sb_info *sbi, int type,
					int target_type, int alloc_mode,
					unsigned long long age)
{
	struct curseg_info *curseg = CURSEG_I(sbi, type);

	curseg->seg_type = target_type;

	if (get_ssr_segment(sbi, type, alloc_mode, age)) {
		struct seg_entry *se = get_seg_entry(sbi, curseg->next_segno);

		curseg->seg_type = se->type;
		change_curseg(sbi, type);
	} else {
		/* allocate cold segment by default */
		curseg->seg_type = CURSEG_COLD_DATA;
		new_curseg(sbi, type, true);
	}
	stat_inc_seg_type(sbi, curseg);
}

static void __f2fs_init_atgc_curseg(struct f2fs_sb_info *sbi)
{
	struct curseg_info *curseg = CURSEG_I(sbi, CURSEG_ALL_DATA_ATGC);

	if (!sbi->am.atgc_enabled)
		return;

	f2fs_down_read(&SM_I(sbi)->curseg_lock);

	mutex_lock(&curseg->curseg_mutex);
	down_write(&SIT_I(sbi)->sentry_lock);

	get_atssr_segment(sbi, CURSEG_ALL_DATA_ATGC, CURSEG_COLD_DATA, SSR, 0);

	up_write(&SIT_I(sbi)->sentry_lock);
	mutex_unlock(&curseg->curseg_mutex);

	f2fs_up_read(&SM_I(sbi)->curseg_lock);

}
void f2fs_init_inmem_curseg(struct f2fs_sb_info *sbi)
{
	__f2fs_init_atgc_curseg(sbi);
}

static void __f2fs_save_inmem_curseg(struct f2fs_sb_info *sbi, int type)
{
	struct curseg_info *curseg = CURSEG_I(sbi, type);

	mutex_lock(&curseg->curseg_mutex);
	if (!curseg->inited)
		goto out;

	if (get_valid_blocks(sbi, curseg->segno, false)) {
		write_sum_page(sbi, curseg->sum_blk,
				GET_SUM_BLOCK(sbi, curseg->segno));
	} else {
		mutex_lock(&DIRTY_I(sbi)->seglist_lock);
		__set_test_and_free(sbi, curseg->segno, true);
		mutex_unlock(&DIRTY_I(sbi)->seglist_lock);
	}
out:
	mutex_unlock(&curseg->curseg_mutex);
}

void f2fs_save_inmem_curseg(struct f2fs_sb_info *sbi)
{
	__f2fs_save_inmem_curseg(sbi, CURSEG_COLD_DATA_PINNED);

	if (sbi->am.atgc_enabled)
		__f2fs_save_inmem_curseg(sbi, CURSEG_ALL_DATA_ATGC);
}

static void __f2fs_restore_inmem_curseg(struct f2fs_sb_info *sbi, int type)
{
	struct curseg_info *curseg = CURSEG_I(sbi, type);

	mutex_lock(&curseg->curseg_mutex);
	if (!curseg->inited)
		goto out;
	if (get_valid_blocks(sbi, curseg->segno, false))
		goto out;

	mutex_lock(&DIRTY_I(sbi)->seglist_lock);
	__set_test_and_inuse(sbi, curseg->segno);
	mutex_unlock(&DIRTY_I(sbi)->seglist_lock);
out:
	mutex_unlock(&curseg->curseg_mutex);
}

void f2fs_restore_inmem_curseg(struct f2fs_sb_info *sbi)
{
	__f2fs_restore_inmem_curseg(sbi, CURSEG_COLD_DATA_PINNED);

	if (sbi->am.atgc_enabled)
		__f2fs_restore_inmem_curseg(sbi, CURSEG_ALL_DATA_ATGC);
}

static int get_ssr_segment(struct f2fs_sb_info *sbi, int type,
				int alloc_mode, unsigned long long age)
{
	struct curseg_info *curseg = CURSEG_I(sbi, type);
	const struct victim_selection *v_ops = DIRTY_I(sbi)->v_ops;
	unsigned segno = NULL_SEGNO;
	unsigned short seg_type = curseg->seg_type;
	int i, cnt;
	bool reversed = false;

	sanity_check_seg_type(sbi, seg_type);

	/* f2fs_need_SSR() already forces to do this */
	if (!v_ops->get_victim(sbi, &segno, BG_GC, seg_type, alloc_mode, age)) {
		curseg->next_segno = segno;
		return 1;
	}

	/* For node segments, let's do SSR more intensively */
	if (IS_NODESEG(seg_type)) {
		if (seg_type >= CURSEG_WARM_NODE) {
			reversed = true;
			i = CURSEG_COLD_NODE;
		} else {
			i = CURSEG_HOT_NODE;
		}
		cnt = NR_CURSEG_NODE_TYPE;
	} else {
		if (seg_type >= CURSEG_WARM_DATA) {
			reversed = true;
			i = CURSEG_COLD_DATA;
		} else {
			i = CURSEG_HOT_DATA;
		}
		cnt = NR_CURSEG_DATA_TYPE;
	}

	for (; cnt-- > 0; reversed ? i-- : i++) {
		if (i == seg_type)
			continue;
		if (!v_ops->get_victim(sbi, &segno, BG_GC, i, alloc_mode, age)) {
			curseg->next_segno = segno;
			return 1;
		}
	}

	/* find valid_blocks=0 in dirty list */
	if (unlikely(is_sbi_flag_set(sbi, SBI_CP_DISABLED))) {
		segno = get_free_segment(sbi);
		if (segno != NULL_SEGNO) {
			curseg->next_segno = segno;
			return 1;
		}
	}
	return 0;
}

static bool need_new_seg(struct f2fs_sb_info *sbi, int type)
{
	struct curseg_info *curseg = CURSEG_I(sbi, type);

	if (!is_set_ckpt_flags(sbi, CP_CRC_RECOVERY_FLAG) &&
	    curseg->seg_type == CURSEG_WARM_NODE)
		return true;
	if (curseg->alloc_type == LFS &&
	    is_next_segment_free(sbi, curseg, type) &&
	    likely(!is_sbi_flag_set(sbi, SBI_CP_DISABLED)))
		return true;
	if (!f2fs_need_SSR(sbi) || !get_ssr_segment(sbi, type, SSR, 0))
		return true;
	return false;
}

void f2fs_allocate_segment_for_resize(struct f2fs_sb_info *sbi, int type,
					unsigned int start, unsigned int end)
{
	struct curseg_info *curseg = CURSEG_I(sbi, type);
	unsigned int segno;

	f2fs_down_read(&SM_I(sbi)->curseg_lock);
	mutex_lock(&curseg->curseg_mutex);
	down_write(&SIT_I(sbi)->sentry_lock);

	segno = CURSEG_I(sbi, type)->segno;
	if (segno < start || segno > end)
		goto unlock;

	if (f2fs_need_SSR(sbi) && get_ssr_segment(sbi, type, SSR, 0))
		change_curseg(sbi, type);
	else
		new_curseg(sbi, type, true);

	stat_inc_seg_type(sbi, curseg);

	locate_dirty_segment(sbi, segno);
unlock:
	up_write(&SIT_I(sbi)->sentry_lock);

	if (segno != curseg->segno)
		f2fs_notice(sbi, "For resize: curseg of type %d: %u ==> %u",
			    type, segno, curseg->segno);

	mutex_unlock(&curseg->curseg_mutex);
	f2fs_up_read(&SM_I(sbi)->curseg_lock);
}

static void __allocate_new_segment(struct f2fs_sb_info *sbi, int type,
						bool new_sec, bool force)
{
	struct curseg_info *curseg = CURSEG_I(sbi, type);
	unsigned int old_segno;

	if (!curseg->inited)
		goto alloc;

	if (force || curseg->next_blkoff ||
		get_valid_blocks(sbi, curseg->segno, new_sec))
		goto alloc;

	if (!get_ckpt_valid_blocks(sbi, curseg->segno, new_sec))
		return;
alloc:
	old_segno = curseg->segno;
	new_curseg(sbi, type, true);
	stat_inc_seg_type(sbi, curseg);
	locate_dirty_segment(sbi, old_segno);
}

static void __allocate_new_section(struct f2fs_sb_info *sbi,
						int type, bool force)
{
	__allocate_new_segment(sbi, type, true, force);
}

void f2fs_allocate_new_section(struct f2fs_sb_info *sbi, int type, bool force)
{
	f2fs_down_read(&SM_I(sbi)->curseg_lock);
	down_write(&SIT_I(sbi)->sentry_lock);
	__allocate_new_section(sbi, type, force);
	up_write(&SIT_I(sbi)->sentry_lock);
	f2fs_up_read(&SM_I(sbi)->curseg_lock);
}

void f2fs_allocate_new_segments(struct f2fs_sb_info *sbi)
{
	int i;

	f2fs_down_read(&SM_I(sbi)->curseg_lock);
	down_write(&SIT_I(sbi)->sentry_lock);
	for (i = CURSEG_HOT_DATA; i <= CURSEG_COLD_DATA; i++)
		__allocate_new_segment(sbi, i, false, false);
	up_write(&SIT_I(sbi)->sentry_lock);
	f2fs_up_read(&SM_I(sbi)->curseg_lock);
}

bool f2fs_exist_trim_candidates(struct f2fs_sb_info *sbi,
						struct cp_control *cpc)
{
	__u64 trim_start = cpc->trim_start;
	bool has_candidate = false;

	down_write(&SIT_I(sbi)->sentry_lock);
	for (; cpc->trim_start <= cpc->trim_end; cpc->trim_start++) {
		if (add_discard_addrs(sbi, cpc, true)) {
			has_candidate = true;
			break;
		}
	}
	up_write(&SIT_I(sbi)->sentry_lock);

	cpc->trim_start = trim_start;
	return has_candidate;
}

static unsigned int __issue_discard_cmd_range(struct f2fs_sb_info *sbi,
					struct discard_policy *dpolicy,
					unsigned int start, unsigned int end)
{
	struct discard_cmd_control *dcc = SM_I(sbi)->dcc_info;
	struct discard_cmd *prev_dc = NULL, *next_dc = NULL;
	struct rb_node **insert_p = NULL, *insert_parent = NULL;
	struct discard_cmd *dc;
	struct blk_plug plug;
	int issued;
	unsigned int trimmed = 0;

next:
	issued = 0;

	mutex_lock(&dcc->cmd_lock);
	if (unlikely(dcc->rbtree_check))
		f2fs_bug_on(sbi, !f2fs_check_rb_tree_consistence(sbi,
							&dcc->root, false));

	dc = (struct discard_cmd *)f2fs_lookup_rb_tree_ret(&dcc->root,
					NULL, start,
					(struct rb_entry **)&prev_dc,
					(struct rb_entry **)&next_dc,
					&insert_p, &insert_parent, true, NULL);
	if (!dc)
		dc = next_dc;

	blk_start_plug(&plug);

	while (dc && dc->lstart <= end) {
		struct rb_node *node;
		int err = 0;

		if (dc->len < dpolicy->granularity)
			goto skip;

		if (dc->state != D_PREP) {
			list_move_tail(&dc->list, &dcc->fstrim_list);
			goto skip;
		}

		err = __submit_discard_cmd(sbi, dpolicy, dc, &issued);

		if (issued >= dpolicy->max_requests) {
			start = dc->lstart + dc->len;

			if (err)
				__remove_discard_cmd(sbi, dc);

			blk_finish_plug(&plug);
			mutex_unlock(&dcc->cmd_lock);
			trimmed += __wait_all_discard_cmd(sbi, NULL);
			f2fs_io_schedule_timeout(DEFAULT_IO_TIMEOUT);
			goto next;
		}
skip:
		node = rb_next(&dc->rb_node);
		if (err)
			__remove_discard_cmd(sbi, dc);
		dc = rb_entry_safe(node, struct discard_cmd, rb_node);

		if (fatal_signal_pending(current))
			break;
	}

	blk_finish_plug(&plug);
	mutex_unlock(&dcc->cmd_lock);

	return trimmed;
}

int f2fs_trim_fs(struct f2fs_sb_info *sbi, struct fstrim_range *range)
{
	__u64 start = F2FS_BYTES_TO_BLK(range->start);
	__u64 end = start + F2FS_BYTES_TO_BLK(range->len) - 1;
	unsigned int start_segno, end_segno;
	block_t start_block, end_block;
	struct cp_control cpc;
	struct discard_policy dpolicy;
	unsigned long long trimmed = 0;
	int err = 0;
	bool need_align = f2fs_lfs_mode(sbi) && __is_large_section(sbi);

	if (start >= MAX_BLKADDR(sbi) || range->len < sbi->blocksize)
		return -EINVAL;

	if (end < MAIN_BLKADDR(sbi))
		goto out;

	if (is_sbi_flag_set(sbi, SBI_NEED_FSCK)) {
		f2fs_warn(sbi, "Found FS corruption, run fsck to fix.");
		return -EFSCORRUPTED;
	}

	/* start/end segment number in main_area */
	start_segno = (start <= MAIN_BLKADDR(sbi)) ? 0 : GET_SEGNO(sbi, start);
	end_segno = (end >= MAX_BLKADDR(sbi)) ? MAIN_SEGS(sbi) - 1 :
						GET_SEGNO(sbi, end);
	if (need_align) {
		start_segno = rounddown(start_segno, sbi->segs_per_sec);
		end_segno = roundup(end_segno + 1, sbi->segs_per_sec) - 1;
	}

	cpc.reason = CP_DISCARD;
	cpc.trim_minlen = max_t(__u64, 1, F2FS_BYTES_TO_BLK(range->minlen));
	cpc.trim_start = start_segno;
	cpc.trim_end = end_segno;

	if (sbi->discard_blks == 0)
		goto out;

	f2fs_down_write(&sbi->gc_lock);
	err = f2fs_write_checkpoint(sbi, &cpc);
	f2fs_up_write(&sbi->gc_lock);
	if (err)
		goto out;

	/*
	 * We filed discard candidates, but actually we don't need to wait for
	 * all of them, since they'll be issued in idle time along with runtime
	 * discard option. User configuration looks like using runtime discard
	 * or periodic fstrim instead of it.
	 */
	if (f2fs_realtime_discard_enable(sbi))
		goto out;

	start_block = START_BLOCK(sbi, start_segno);
	end_block = START_BLOCK(sbi, end_segno + 1);

	__init_discard_policy(sbi, &dpolicy, DPOLICY_FSTRIM, cpc.trim_minlen);
	trimmed = __issue_discard_cmd_range(sbi, &dpolicy,
					start_block, end_block);

	trimmed += __wait_discard_cmd_range(sbi, &dpolicy,
					start_block, end_block);
out:
	if (!err)
		range->len = F2FS_BLK_TO_BYTES(trimmed);
	return err;
}

static bool __has_curseg_space(struct f2fs_sb_info *sbi,
					struct curseg_info *curseg)
{
	return curseg->next_blkoff < f2fs_usable_blks_in_seg(sbi,
							curseg->segno);
}

int f2fs_rw_hint_to_seg_type(enum rw_hint hint)
{
	switch (hint) {
	case WRITE_LIFE_SHORT:
		return CURSEG_HOT_DATA;
	case WRITE_LIFE_EXTREME:
		return CURSEG_COLD_DATA;
	default:
		return CURSEG_WARM_DATA;
	}
}

static int __get_segment_type_2(struct f2fs_io_info *fio)
{
	if (fio->type == DATA)
		return CURSEG_HOT_DATA;
	else
		return CURSEG_HOT_NODE;
}

static int __get_segment_type_4(struct f2fs_io_info *fio)
{
	if (fio->type == DATA) {
		struct inode *inode = fio->page->mapping->host;

		if (S_ISDIR(inode->i_mode))
			return CURSEG_HOT_DATA;
		else
			return CURSEG_COLD_DATA;
	} else {
		if (IS_DNODE(fio->page) && is_cold_node(fio->page))
			return CURSEG_WARM_NODE;
		else
			return CURSEG_COLD_NODE;
	}
}

static int __get_age_segment_type(struct inode *inode, pgoff_t pgofs)
{
	struct f2fs_sb_info *sbi = F2FS_I_SB(inode);
	struct extent_info ei;

	if (f2fs_lookup_age_extent_cache(inode, pgofs, &ei)) {
		if (!ei.age)
			return NO_CHECK_TYPE;
		if (ei.age <= sbi->hot_data_age_threshold)
			return CURSEG_HOT_DATA;
		if (ei.age <= sbi->warm_data_age_threshold)
			return CURSEG_WARM_DATA;
		return CURSEG_COLD_DATA;
	}
	return NO_CHECK_TYPE;
}

static int __get_segment_type_6(struct f2fs_io_info *fio)
{
	if (fio->type == DATA) {
		struct inode *inode = fio->page->mapping->host;
		int type;

		if (is_inode_flag_set(inode, FI_ALIGNED_WRITE))
			return CURSEG_COLD_DATA_PINNED;

		if (page_private_gcing(fio->page)) {
			if (fio->sbi->am.atgc_enabled &&
				(fio->io_type == FS_DATA_IO) &&
				(fio->sbi->gc_mode != GC_URGENT_HIGH))
				return CURSEG_ALL_DATA_ATGC;
			else
				return CURSEG_COLD_DATA;
		}
		if (file_is_cold(inode) || f2fs_need_compress_data(inode))
			return CURSEG_COLD_DATA;

		type = __get_age_segment_type(inode, fio->page->index);
		if (type != NO_CHECK_TYPE)
			return type;

		if (file_is_hot(inode) ||
				is_inode_flag_set(inode, FI_HOT_DATA) ||
				f2fs_is_cow_file(inode))
			return CURSEG_HOT_DATA;
		return f2fs_rw_hint_to_seg_type(inode->i_write_hint);
	} else {
		if (IS_DNODE(fio->page))
			return is_cold_node(fio->page) ? CURSEG_WARM_NODE :
						CURSEG_HOT_NODE;
		return CURSEG_COLD_NODE;
	}
}

static int __get_segment_type(struct f2fs_io_info *fio)
{
	int type = 0;

	switch (F2FS_OPTION(fio->sbi).active_logs) {
	case 2:
		type = __get_segment_type_2(fio);
		break;
	case 4:
		type = __get_segment_type_4(fio);
		break;
	case 6:
		type = __get_segment_type_6(fio);
		break;
	default:
		f2fs_bug_on(fio->sbi, true);
	}

	if (IS_HOT(type))
		fio->temp = HOT;
	else if (IS_WARM(type))
		fio->temp = WARM;
	else
		fio->temp = COLD;
	return type;
}

void f2fs_allocate_data_block(struct f2fs_sb_info *sbi, struct page *page,
		block_t old_blkaddr, block_t *new_blkaddr,
		struct f2fs_summary *sum, int type,
		struct f2fs_io_info *fio)
{
	struct sit_info *sit_i = SIT_I(sbi);
	struct curseg_info *curseg = CURSEG_I(sbi, type);
	unsigned long long old_mtime;
	bool from_gc = (type == CURSEG_ALL_DATA_ATGC);
	struct seg_entry *se = NULL;

	f2fs_down_read(&SM_I(sbi)->curseg_lock);

	mutex_lock(&curseg->curseg_mutex);
	down_write(&sit_i->sentry_lock);

	if (from_gc) {
		f2fs_bug_on(sbi, GET_SEGNO(sbi, old_blkaddr) == NULL_SEGNO);
		se = get_seg_entry(sbi, GET_SEGNO(sbi, old_blkaddr));
		sanity_check_seg_type(sbi, se->type);
		f2fs_bug_on(sbi, IS_NODESEG(se->type));
	}
	*new_blkaddr = NEXT_FREE_BLKADDR(sbi, curseg);

	f2fs_bug_on(sbi, curseg->next_blkoff >= sbi->blocks_per_seg);

	f2fs_wait_discard_bio(sbi, *new_blkaddr);

	/*
	 * __add_sum_entry should be resided under the curseg_mutex
	 * because, this function updates a summary entry in the
	 * current summary block.
	 */
	__add_sum_entry(sbi, type, sum);

	__refresh_next_blkoff(sbi, curseg);

	stat_inc_block_count(sbi, curseg);

	if (from_gc) {
		old_mtime = get_segment_mtime(sbi, old_blkaddr);
	} else {
		update_segment_mtime(sbi, old_blkaddr, 0);
		old_mtime = 0;
	}
	update_segment_mtime(sbi, *new_blkaddr, old_mtime);

	/*
	 * SIT information should be updated before segment allocation,
	 * since SSR needs latest valid block information.
	 */
	update_sit_entry(sbi, *new_blkaddr, 1);
	if (GET_SEGNO(sbi, old_blkaddr) != NULL_SEGNO)
		update_sit_entry(sbi, old_blkaddr, -1);

	if (!__has_curseg_space(sbi, curseg)) {
		/*
		 * Flush out current segment and replace it with new segment.
		 */
		if (from_gc) {
			get_atssr_segment(sbi, type, se->type,
						AT_SSR, se->mtime);
		} else {
			if (need_new_seg(sbi, type))
				new_curseg(sbi, type, false);
			else
				change_curseg(sbi, type);
			stat_inc_seg_type(sbi, curseg);
		}
	}
	/*
	 * segment dirty status should be updated after segment allocation,
	 * so we just need to update status only one time after previous
	 * segment being closed.
	 */
	locate_dirty_segment(sbi, GET_SEGNO(sbi, old_blkaddr));
	locate_dirty_segment(sbi, GET_SEGNO(sbi, *new_blkaddr));

	if (IS_DATASEG(type))
		atomic64_inc(&sbi->allocated_data_blocks);

	up_write(&sit_i->sentry_lock);

	if (page && IS_NODESEG(type)) {
		fill_node_footer_blkaddr(page, NEXT_FREE_BLKADDR(sbi, curseg));

		f2fs_inode_chksum_set(sbi, page);
	}

	if (fio) {
		struct f2fs_bio_info *io;

		if (F2FS_IO_ALIGNED(sbi))
			fio->retry = false;

		INIT_LIST_HEAD(&fio->list);
		fio->in_list = true;
		io = sbi->write_io[fio->type] + fio->temp;
		spin_lock(&io->io_lock);
		list_add_tail(&fio->list, &io->io_list);
		spin_unlock(&io->io_lock);
	}

	mutex_unlock(&curseg->curseg_mutex);

	f2fs_up_read(&SM_I(sbi)->curseg_lock);
}

void f2fs_update_device_state(struct f2fs_sb_info *sbi, nid_t ino,
					block_t blkaddr, unsigned int blkcnt)
{
	if (!f2fs_is_multi_device(sbi))
		return;

	while (1) {
		unsigned int devidx = f2fs_target_device_index(sbi, blkaddr);
		unsigned int blks = FDEV(devidx).end_blk - blkaddr + 1;

		/* update device state for fsync */
		f2fs_set_dirty_device(sbi, ino, devidx, FLUSH_INO);

		/* update device state for checkpoint */
		if (!f2fs_test_bit(devidx, (char *)&sbi->dirty_device)) {
			spin_lock(&sbi->dev_lock);
			f2fs_set_bit(devidx, (char *)&sbi->dirty_device);
			spin_unlock(&sbi->dev_lock);
		}

		if (blkcnt <= blks)
			break;
		blkcnt -= blks;
		blkaddr += blks;
	}
}

static void do_write_page(struct f2fs_summary *sum, struct f2fs_io_info *fio)
{
	int type = __get_segment_type(fio);
	bool keep_order = (f2fs_lfs_mode(fio->sbi) && type == CURSEG_COLD_DATA);

	if (keep_order)
		f2fs_down_read(&fio->sbi->io_order_lock);
reallocate:
	f2fs_allocate_data_block(fio->sbi, fio->page, fio->old_blkaddr,
			&fio->new_blkaddr, sum, type, fio);
	if (GET_SEGNO(fio->sbi, fio->old_blkaddr) != NULL_SEGNO) {
		invalidate_mapping_pages(META_MAPPING(fio->sbi),
					fio->old_blkaddr, fio->old_blkaddr);
		f2fs_invalidate_compress_page(fio->sbi, fio->old_blkaddr);
	}

	/* writeout dirty page into bdev */
	f2fs_submit_page_write(fio);
	if (fio->retry) {
		fio->old_blkaddr = fio->new_blkaddr;
		goto reallocate;
	}

	f2fs_update_device_state(fio->sbi, fio->ino, fio->new_blkaddr, 1);

	if (keep_order)
		f2fs_up_read(&fio->sbi->io_order_lock);
}

void f2fs_do_write_meta_page(struct f2fs_sb_info *sbi, struct page *page,
					enum iostat_type io_type)
{
	struct f2fs_io_info fio = {
		.sbi = sbi,
		.type = META,
		.temp = HOT,
		.op = REQ_OP_WRITE,
		.op_flags = REQ_SYNC | REQ_META | REQ_PRIO,
		.old_blkaddr = page->index,
		.new_blkaddr = page->index,
		.page = page,
		.encrypted_page = NULL,
		.in_list = false,
	};

	if (unlikely(page->index >= MAIN_BLKADDR(sbi)))
		fio.op_flags &= ~REQ_META;

	set_page_writeback(page);
	ClearPageError(page);
	f2fs_submit_page_write(&fio);

	stat_inc_meta_count(sbi, page->index);
	f2fs_update_iostat(sbi, io_type, F2FS_BLKSIZE);
}

void f2fs_do_write_node_page(unsigned int nid, struct f2fs_io_info *fio)
{
	struct f2fs_summary sum;

	set_summary(&sum, nid, 0, 0);
	do_write_page(&sum, fio);

	f2fs_update_iostat(fio->sbi, fio->io_type, F2FS_BLKSIZE);
}

void f2fs_outplace_write_data(struct dnode_of_data *dn,
					struct f2fs_io_info *fio)
{
	struct f2fs_sb_info *sbi = fio->sbi;
	struct f2fs_summary sum;

	f2fs_bug_on(sbi, dn->data_blkaddr == NULL_ADDR);
	if (fio->io_type == FS_DATA_IO || fio->io_type == FS_CP_DATA_IO)
		f2fs_update_age_extent_cache(dn);
	set_summary(&sum, dn->nid, dn->ofs_in_node, fio->version);
	do_write_page(&sum, fio);
	f2fs_update_data_blkaddr(dn, fio->new_blkaddr);

	f2fs_update_iostat(sbi, fio->io_type, F2FS_BLKSIZE);
}

int f2fs_inplace_write_data(struct f2fs_io_info *fio)
{
	int err;
	struct f2fs_sb_info *sbi = fio->sbi;
	unsigned int segno;

	fio->new_blkaddr = fio->old_blkaddr;
	/* i/o temperature is needed for passing down write hints */
	__get_segment_type(fio);

	segno = GET_SEGNO(sbi, fio->new_blkaddr);

	if (!IS_DATASEG(get_seg_entry(sbi, segno)->type)) {
		set_sbi_flag(sbi, SBI_NEED_FSCK);
		f2fs_warn(sbi, "%s: incorrect segment(%u) type, run fsck to fix.",
			  __func__, segno);
		err = -EFSCORRUPTED;
		f2fs_handle_error(sbi, ERROR_INCONSISTENT_SUM_TYPE);
		goto drop_bio;
	}

	if (f2fs_cp_error(sbi)) {
		err = -EIO;
		goto drop_bio;
	}

	if (fio->post_read)
		invalidate_mapping_pages(META_MAPPING(sbi),
				fio->new_blkaddr, fio->new_blkaddr);

	stat_inc_inplace_blocks(fio->sbi);

	if (fio->bio && !(SM_I(sbi)->ipu_policy & (1 << F2FS_IPU_NOCACHE)))
		err = f2fs_merge_page_bio(fio);
	else
		err = f2fs_submit_page_bio(fio);
	if (!err) {
		f2fs_update_device_state(fio->sbi, fio->ino,
						fio->new_blkaddr, 1);
		f2fs_update_iostat(fio->sbi, fio->io_type, F2FS_BLKSIZE);
	}

	return err;
drop_bio:
	if (fio->bio && *(fio->bio)) {
		struct bio *bio = *(fio->bio);

		bio->bi_status = BLK_STS_IOERR;
		bio_endio(bio);
		*(fio->bio) = NULL;
	}
	return err;
}

static inline int __f2fs_get_curseg(struct f2fs_sb_info *sbi,
						unsigned int segno)
{
	int i;

	for (i = CURSEG_HOT_DATA; i < NO_CHECK_TYPE; i++) {
		if (CURSEG_I(sbi, i)->segno == segno)
			break;
	}
	return i;
}

void f2fs_do_replace_block(struct f2fs_sb_info *sbi, struct f2fs_summary *sum,
				block_t old_blkaddr, block_t new_blkaddr,
				bool recover_curseg, bool recover_newaddr,
				bool from_gc)
{
	struct sit_info *sit_i = SIT_I(sbi);
	struct curseg_info *curseg;
	unsigned int segno, old_cursegno;
	struct seg_entry *se;
	int type;
	unsigned short old_blkoff;
	unsigned char old_alloc_type;

	segno = GET_SEGNO(sbi, new_blkaddr);
	se = get_seg_entry(sbi, segno);
	type = se->type;

	f2fs_down_write(&SM_I(sbi)->curseg_lock);

	if (!recover_curseg) {
		/* for recovery flow */
		if (se->valid_blocks == 0 && !IS_CURSEG(sbi, segno)) {
			if (old_blkaddr == NULL_ADDR)
				type = CURSEG_COLD_DATA;
			else
				type = CURSEG_WARM_DATA;
		}
	} else {
		if (IS_CURSEG(sbi, segno)) {
			/* se->type is volatile as SSR allocation */
			type = __f2fs_get_curseg(sbi, segno);
			f2fs_bug_on(sbi, type == NO_CHECK_TYPE);
		} else {
			type = CURSEG_WARM_DATA;
		}
	}

	f2fs_bug_on(sbi, !IS_DATASEG(type));
	curseg = CURSEG_I(sbi, type);

	mutex_lock(&curseg->curseg_mutex);
	down_write(&sit_i->sentry_lock);

	old_cursegno = curseg->segno;
	old_blkoff = curseg->next_blkoff;
	old_alloc_type = curseg->alloc_type;

	/* change the current segment */
	if (segno != curseg->segno) {
		curseg->next_segno = segno;
		change_curseg(sbi, type);
	}

	curseg->next_blkoff = GET_BLKOFF_FROM_SEG0(sbi, new_blkaddr);
	__add_sum_entry(sbi, type, sum);

	if (!recover_curseg || recover_newaddr) {
		if (!from_gc)
			update_segment_mtime(sbi, new_blkaddr, 0);
		update_sit_entry(sbi, new_blkaddr, 1);
	}
	if (GET_SEGNO(sbi, old_blkaddr) != NULL_SEGNO) {
		invalidate_mapping_pages(META_MAPPING(sbi),
					old_blkaddr, old_blkaddr);
		f2fs_invalidate_compress_page(sbi, old_blkaddr);
		if (!from_gc)
			update_segment_mtime(sbi, old_blkaddr, 0);
		update_sit_entry(sbi, old_blkaddr, -1);
	}

	locate_dirty_segment(sbi, GET_SEGNO(sbi, old_blkaddr));
	locate_dirty_segment(sbi, GET_SEGNO(sbi, new_blkaddr));

	locate_dirty_segment(sbi, old_cursegno);

	if (recover_curseg) {
		if (old_cursegno != curseg->segno) {
			curseg->next_segno = old_cursegno;
			change_curseg(sbi, type);
		}
		curseg->next_blkoff = old_blkoff;
		curseg->alloc_type = old_alloc_type;
	}

	up_write(&sit_i->sentry_lock);
	mutex_unlock(&curseg->curseg_mutex);
	f2fs_up_write(&SM_I(sbi)->curseg_lock);
}

void f2fs_replace_block(struct f2fs_sb_info *sbi, struct dnode_of_data *dn,
				block_t old_addr, block_t new_addr,
				unsigned char version, bool recover_curseg,
				bool recover_newaddr)
{
	struct f2fs_summary sum;

	set_summary(&sum, dn->nid, dn->ofs_in_node, version);

	f2fs_do_replace_block(sbi, &sum, old_addr, new_addr,
					recover_curseg, recover_newaddr, false);

	f2fs_update_data_blkaddr(dn, new_addr);
}

void f2fs_wait_on_page_writeback(struct page *page,
				enum page_type type, bool ordered, bool locked)
{
	if (PageWriteback(page)) {
		struct f2fs_sb_info *sbi = F2FS_P_SB(page);

		/* submit cached LFS IO */
		f2fs_submit_merged_write_cond(sbi, NULL, page, 0, type);
		/* sbumit cached IPU IO */
		f2fs_submit_merged_ipu_write(sbi, NULL, page);
		if (ordered) {
			wait_on_page_writeback(page);
			f2fs_bug_on(sbi, locked && PageWriteback(page));
		} else {
			wait_for_stable_page(page);
		}
	}
}

void f2fs_wait_on_block_writeback(struct inode *inode, block_t blkaddr)
{
	struct f2fs_sb_info *sbi = F2FS_I_SB(inode);
	struct page *cpage;

	if (!f2fs_post_read_required(inode))
		return;

	if (!__is_valid_data_blkaddr(blkaddr))
		return;

	cpage = find_lock_page(META_MAPPING(sbi), blkaddr);
	if (cpage) {
		f2fs_wait_on_page_writeback(cpage, DATA, true, true);
		f2fs_put_page(cpage, 1);
	}
}

void f2fs_wait_on_block_writeback_range(struct inode *inode, block_t blkaddr,
								block_t len)
{
	struct f2fs_sb_info *sbi = F2FS_I_SB(inode);
	block_t i;

	if (!f2fs_post_read_required(inode))
		return;

	for (i = 0; i < len; i++)
		f2fs_wait_on_block_writeback(inode, blkaddr + i);

	invalidate_mapping_pages(META_MAPPING(sbi), blkaddr, blkaddr + len - 1);
}

static int read_compacted_summaries(struct f2fs_sb_info *sbi)
{
	struct f2fs_checkpoint *ckpt = F2FS_CKPT(sbi);
	struct curseg_info *seg_i;
	unsigned char *kaddr;
	struct page *page;
	block_t start;
	int i, j, offset;

	start = start_sum_block(sbi);

	page = f2fs_get_meta_page(sbi, start++);
	if (IS_ERR(page))
		return PTR_ERR(page);
	kaddr = (unsigned char *)page_address(page);

	/* Step 1: restore nat cache */
	seg_i = CURSEG_I(sbi, CURSEG_HOT_DATA);
	memcpy(seg_i->journal, kaddr, SUM_JOURNAL_SIZE);

	/* Step 2: restore sit cache */
	seg_i = CURSEG_I(sbi, CURSEG_COLD_DATA);
	memcpy(seg_i->journal, kaddr + SUM_JOURNAL_SIZE, SUM_JOURNAL_SIZE);
	offset = 2 * SUM_JOURNAL_SIZE;

	/* Step 3: restore summary entries */
	for (i = CURSEG_HOT_DATA; i <= CURSEG_COLD_DATA; i++) {
		unsigned short blk_off;
		unsigned int segno;

		seg_i = CURSEG_I(sbi, i);
		segno = le32_to_cpu(ckpt->cur_data_segno[i]);
		blk_off = le16_to_cpu(ckpt->cur_data_blkoff[i]);
		seg_i->next_segno = segno;
		reset_curseg(sbi, i, 0);
		seg_i->alloc_type = ckpt->alloc_type[i];
		seg_i->next_blkoff = blk_off;

		if (seg_i->alloc_type == SSR)
			blk_off = sbi->blocks_per_seg;

		for (j = 0; j < blk_off; j++) {
			struct f2fs_summary *s;

			s = (struct f2fs_summary *)(kaddr + offset);
			seg_i->sum_blk->entries[j] = *s;
			offset += SUMMARY_SIZE;
			if (offset + SUMMARY_SIZE <= PAGE_SIZE -
						SUM_FOOTER_SIZE)
				continue;

			f2fs_put_page(page, 1);
			page = NULL;

			page = f2fs_get_meta_page(sbi, start++);
			if (IS_ERR(page))
				return PTR_ERR(page);
			kaddr = (unsigned char *)page_address(page);
			offset = 0;
		}
	}
	f2fs_put_page(page, 1);
	return 0;
}

static int read_normal_summaries(struct f2fs_sb_info *sbi, int type)
{
	struct f2fs_checkpoint *ckpt = F2FS_CKPT(sbi);
	struct f2fs_summary_block *sum;
	struct curseg_info *curseg;
	struct page *new;
	unsigned short blk_off;
	unsigned int segno = 0;
	block_t blk_addr = 0;
	int err = 0;

	/* get segment number and block addr */
	if (IS_DATASEG(type)) {
		segno = le32_to_cpu(ckpt->cur_data_segno[type]);
		blk_off = le16_to_cpu(ckpt->cur_data_blkoff[type -
							CURSEG_HOT_DATA]);
		if (__exist_node_summaries(sbi))
			blk_addr = sum_blk_addr(sbi, NR_CURSEG_PERSIST_TYPE, type);
		else
			blk_addr = sum_blk_addr(sbi, NR_CURSEG_DATA_TYPE, type);
	} else {
		segno = le32_to_cpu(ckpt->cur_node_segno[type -
							CURSEG_HOT_NODE]);
		blk_off = le16_to_cpu(ckpt->cur_node_blkoff[type -
							CURSEG_HOT_NODE]);
		if (__exist_node_summaries(sbi))
			blk_addr = sum_blk_addr(sbi, NR_CURSEG_NODE_TYPE,
							type - CURSEG_HOT_NODE);
		else
			blk_addr = GET_SUM_BLOCK(sbi, segno);
	}

	new = f2fs_get_meta_page(sbi, blk_addr);
	if (IS_ERR(new))
		return PTR_ERR(new);
	sum = (struct f2fs_summary_block *)page_address(new);

	if (IS_NODESEG(type)) {
		if (__exist_node_summaries(sbi)) {
			struct f2fs_summary *ns = &sum->entries[0];
			int i;

			for (i = 0; i < sbi->blocks_per_seg; i++, ns++) {
				ns->version = 0;
				ns->ofs_in_node = 0;
			}
		} else {
			err = f2fs_restore_node_summary(sbi, segno, sum);
			if (err)
				goto out;
		}
	}

	/* set uncompleted segment to curseg */
	curseg = CURSEG_I(sbi, type);
	mutex_lock(&curseg->curseg_mutex);

	/* update journal info */
	down_write(&curseg->journal_rwsem);
	memcpy(curseg->journal, &sum->journal, SUM_JOURNAL_SIZE);
	up_write(&curseg->journal_rwsem);

	memcpy(curseg->sum_blk->entries, sum->entries, SUM_ENTRY_SIZE);
	memcpy(&curseg->sum_blk->footer, &sum->footer, SUM_FOOTER_SIZE);
	curseg->next_segno = segno;
	reset_curseg(sbi, type, 0);
	curseg->alloc_type = ckpt->alloc_type[type];
	curseg->next_blkoff = blk_off;
	mutex_unlock(&curseg->curseg_mutex);
out:
	f2fs_put_page(new, 1);
	return err;
}

static int restore_curseg_summaries(struct f2fs_sb_info *sbi)
{
	struct f2fs_journal *sit_j = CURSEG_I(sbi, CURSEG_COLD_DATA)->journal;
	struct f2fs_journal *nat_j = CURSEG_I(sbi, CURSEG_HOT_DATA)->journal;
	int type = CURSEG_HOT_DATA;
	int err;

	if (is_set_ckpt_flags(sbi, CP_COMPACT_SUM_FLAG)) {
		int npages = f2fs_npages_for_summary_flush(sbi, true);

		if (npages >= 2)
			f2fs_ra_meta_pages(sbi, start_sum_block(sbi), npages,
							META_CP, true);

		/* restore for compacted data summary */
		err = read_compacted_summaries(sbi);
		if (err)
			return err;
		type = CURSEG_HOT_NODE;
	}

	if (__exist_node_summaries(sbi))
		f2fs_ra_meta_pages(sbi,
				sum_blk_addr(sbi, NR_CURSEG_PERSIST_TYPE, type),
				NR_CURSEG_PERSIST_TYPE - type, META_CP, true);

	for (; type <= CURSEG_COLD_NODE; type++) {
		err = read_normal_summaries(sbi, type);
		if (err)
			return err;
	}

	/* sanity check for summary blocks */
	if (nats_in_cursum(nat_j) > NAT_JOURNAL_ENTRIES ||
			sits_in_cursum(sit_j) > SIT_JOURNAL_ENTRIES) {
		f2fs_err(sbi, "invalid journal entries nats %u sits %u",
			 nats_in_cursum(nat_j), sits_in_cursum(sit_j));
		return -EINVAL;
	}

	return 0;
}

static void write_compacted_summaries(struct f2fs_sb_info *sbi, block_t blkaddr)
{
	struct page *page;
	unsigned char *kaddr;
	struct f2fs_summary *summary;
	struct curseg_info *seg_i;
	int written_size = 0;
	int i, j;

	page = f2fs_grab_meta_page(sbi, blkaddr++);
	kaddr = (unsigned char *)page_address(page);
	memset(kaddr, 0, PAGE_SIZE);

	/* Step 1: write nat cache */
	seg_i = CURSEG_I(sbi, CURSEG_HOT_DATA);
	memcpy(kaddr, seg_i->journal, SUM_JOURNAL_SIZE);
	written_size += SUM_JOURNAL_SIZE;

	/* Step 2: write sit cache */
	seg_i = CURSEG_I(sbi, CURSEG_COLD_DATA);
	memcpy(kaddr + written_size, seg_i->journal, SUM_JOURNAL_SIZE);
	written_size += SUM_JOURNAL_SIZE;

	/* Step 3: write summary entries */
	for (i = CURSEG_HOT_DATA; i <= CURSEG_COLD_DATA; i++) {
		unsigned short blkoff;

		seg_i = CURSEG_I(sbi, i);
		if (sbi->ckpt->alloc_type[i] == SSR)
			blkoff = sbi->blocks_per_seg;
		else
			blkoff = curseg_blkoff(sbi, i);

		for (j = 0; j < blkoff; j++) {
			if (!page) {
				page = f2fs_grab_meta_page(sbi, blkaddr++);
				kaddr = (unsigned char *)page_address(page);
				memset(kaddr, 0, PAGE_SIZE);
				written_size = 0;
			}
			summary = (struct f2fs_summary *)(kaddr + written_size);
			*summary = seg_i->sum_blk->entries[j];
			written_size += SUMMARY_SIZE;

			if (written_size + SUMMARY_SIZE <= PAGE_SIZE -
							SUM_FOOTER_SIZE)
				continue;

			set_page_dirty(page);
			f2fs_put_page(page, 1);
			page = NULL;
		}
	}
	if (page) {
		set_page_dirty(page);
		f2fs_put_page(page, 1);
	}
}

static void write_normal_summaries(struct f2fs_sb_info *sbi,
					block_t blkaddr, int type)
{
	int i, end;

	if (IS_DATASEG(type))
		end = type + NR_CURSEG_DATA_TYPE;
	else
		end = type + NR_CURSEG_NODE_TYPE;

	for (i = type; i < end; i++)
		write_current_sum_page(sbi, i, blkaddr + (i - type));
}

void f2fs_write_data_summaries(struct f2fs_sb_info *sbi, block_t start_blk)
{
	if (is_set_ckpt_flags(sbi, CP_COMPACT_SUM_FLAG))
		write_compacted_summaries(sbi, start_blk);
	else
		write_normal_summaries(sbi, start_blk, CURSEG_HOT_DATA);
}

void f2fs_write_node_summaries(struct f2fs_sb_info *sbi, block_t start_blk)
{
	write_normal_summaries(sbi, start_blk, CURSEG_HOT_NODE);
}

int f2fs_lookup_journal_in_cursum(struct f2fs_journal *journal, int type,
					unsigned int val, int alloc)
{
	int i;

	if (type == NAT_JOURNAL) {
		for (i = 0; i < nats_in_cursum(journal); i++) {
			if (le32_to_cpu(nid_in_journal(journal, i)) == val)
				return i;
		}
		if (alloc && __has_cursum_space(journal, 1, NAT_JOURNAL))
			return update_nats_in_cursum(journal, 1);
	} else if (type == SIT_JOURNAL) {
		for (i = 0; i < sits_in_cursum(journal); i++)
			if (le32_to_cpu(segno_in_journal(journal, i)) == val)
				return i;
		if (alloc && __has_cursum_space(journal, 1, SIT_JOURNAL))
			return update_sits_in_cursum(journal, 1);
	}
	return -1;
}

static struct page *get_current_sit_page(struct f2fs_sb_info *sbi,
					unsigned int segno)
{
	return f2fs_get_meta_page(sbi, current_sit_addr(sbi, segno));
}

static struct page *get_next_sit_page(struct f2fs_sb_info *sbi,
					unsigned int start)
{
	struct sit_info *sit_i = SIT_I(sbi);
	struct page *page;
	pgoff_t src_off, dst_off;

	src_off = current_sit_addr(sbi, start);
	dst_off = next_sit_addr(sbi, src_off);

	page = f2fs_grab_meta_page(sbi, dst_off);
	seg_info_to_sit_page(sbi, page, start);

	set_page_dirty(page);
	set_to_next_sit(sit_i, start);

	return page;
}

static struct sit_entry_set *grab_sit_entry_set(void)
{
	struct sit_entry_set *ses =
			f2fs_kmem_cache_alloc(sit_entry_set_slab,
						GFP_NOFS, true, NULL);

	ses->entry_cnt = 0;
	INIT_LIST_HEAD(&ses->set_list);
	return ses;
}

static void release_sit_entry_set(struct sit_entry_set *ses)
{
	list_del(&ses->set_list);
	kmem_cache_free(sit_entry_set_slab, ses);
}

static void adjust_sit_entry_set(struct sit_entry_set *ses,
						struct list_head *head)
{
	struct sit_entry_set *next = ses;

	if (list_is_last(&ses->set_list, head))
		return;

	list_for_each_entry_continue(next, head, set_list)
		if (ses->entry_cnt <= next->entry_cnt) {
			list_move_tail(&ses->set_list, &next->set_list);
			return;
		}

	list_move_tail(&ses->set_list, head);
}

static void add_sit_entry(unsigned int segno, struct list_head *head)
{
	struct sit_entry_set *ses;
	unsigned int start_segno = START_SEGNO(segno);

	list_for_each_entry(ses, head, set_list) {
		if (ses->start_segno == start_segno) {
			ses->entry_cnt++;
			adjust_sit_entry_set(ses, head);
			return;
		}
	}

	ses = grab_sit_entry_set();

	ses->start_segno = start_segno;
	ses->entry_cnt++;
	list_add(&ses->set_list, head);
}

static void add_sits_in_set(struct f2fs_sb_info *sbi)
{
	struct f2fs_sm_info *sm_info = SM_I(sbi);
	struct list_head *set_list = &sm_info->sit_entry_set;
	unsigned long *bitmap = SIT_I(sbi)->dirty_sentries_bitmap;
	unsigned int segno;

	for_each_set_bit(segno, bitmap, MAIN_SEGS(sbi))
		add_sit_entry(segno, set_list);
}

static void remove_sits_in_journal(struct f2fs_sb_info *sbi)
{
	struct curseg_info *curseg = CURSEG_I(sbi, CURSEG_COLD_DATA);
	struct f2fs_journal *journal = curseg->journal;
	int i;

	down_write(&curseg->journal_rwsem);
	for (i = 0; i < sits_in_cursum(journal); i++) {
		unsigned int segno;
		bool dirtied;

		segno = le32_to_cpu(segno_in_journal(journal, i));
		dirtied = __mark_sit_entry_dirty(sbi, segno);

		if (!dirtied)
			add_sit_entry(segno, &SM_I(sbi)->sit_entry_set);
	}
	update_sits_in_cursum(journal, -i);
	up_write(&curseg->journal_rwsem);
}

/*
 * CP calls this function, which flushes SIT entries including sit_journal,
 * and moves prefree segs to free segs.
 */
void f2fs_flush_sit_entries(struct f2fs_sb_info *sbi, struct cp_control *cpc)
{
	struct sit_info *sit_i = SIT_I(sbi);
	unsigned long *bitmap = sit_i->dirty_sentries_bitmap;
	struct curseg_info *curseg = CURSEG_I(sbi, CURSEG_COLD_DATA);
	struct f2fs_journal *journal = curseg->journal;
	struct sit_entry_set *ses, *tmp;
	struct list_head *head = &SM_I(sbi)->sit_entry_set;
	bool to_journal = !is_sbi_flag_set(sbi, SBI_IS_RESIZEFS);
	struct seg_entry *se;

	down_write(&sit_i->sentry_lock);

	if (!sit_i->dirty_sentries)
		goto out;

	/*
	 * add and account sit entries of dirty bitmap in sit entry
	 * set temporarily
	 */
	add_sits_in_set(sbi);

	/*
	 * if there are no enough space in journal to store dirty sit
	 * entries, remove all entries from journal and add and account
	 * them in sit entry set.
	 */
	if (!__has_cursum_space(journal, sit_i->dirty_sentries, SIT_JOURNAL) ||
								!to_journal)
		remove_sits_in_journal(sbi);

	/*
	 * there are two steps to flush sit entries:
	 * #1, flush sit entries to journal in current cold data summary block.
	 * #2, flush sit entries to sit page.
	 */
	list_for_each_entry_safe(ses, tmp, head, set_list) {
		struct page *page = NULL;
		struct f2fs_sit_block *raw_sit = NULL;
		unsigned int start_segno = ses->start_segno;
		unsigned int end = min(start_segno + SIT_ENTRY_PER_BLOCK,
						(unsigned long)MAIN_SEGS(sbi));
		unsigned int segno = start_segno;

		if (to_journal &&
			!__has_cursum_space(journal, ses->entry_cnt, SIT_JOURNAL))
			to_journal = false;

		if (to_journal) {
			down_write(&curseg->journal_rwsem);
		} else {
			page = get_next_sit_page(sbi, start_segno);
			raw_sit = page_address(page);
		}

		/* flush dirty sit entries in region of current sit set */
		for_each_set_bit_from(segno, bitmap, end) {
			int offset, sit_offset;

			se = get_seg_entry(sbi, segno);
#ifdef CONFIG_F2FS_CHECK_FS
			if (memcmp(se->cur_valid_map, se->cur_valid_map_mir,
						SIT_VBLOCK_MAP_SIZE))
				f2fs_bug_on(sbi, 1);
#endif

			/* add discard candidates */
			if (!(cpc->reason & CP_DISCARD)) {
				cpc->trim_start = segno;
				add_discard_addrs(sbi, cpc, false);
			}

			if (to_journal) {
				offset = f2fs_lookup_journal_in_cursum(journal,
							SIT_JOURNAL, segno, 1);
				f2fs_bug_on(sbi, offset < 0);
				segno_in_journal(journal, offset) =
							cpu_to_le32(segno);
				seg_info_to_raw_sit(se,
					&sit_in_journal(journal, offset));
				check_block_count(sbi, segno,
					&sit_in_journal(journal, offset));
			} else {
				sit_offset = SIT_ENTRY_OFFSET(sit_i, segno);
				seg_info_to_raw_sit(se,
						&raw_sit->entries[sit_offset]);
				check_block_count(sbi, segno,
						&raw_sit->entries[sit_offset]);
			}

			__clear_bit(segno, bitmap);
			sit_i->dirty_sentries--;
			ses->entry_cnt--;
		}

		if (to_journal)
			up_write(&curseg->journal_rwsem);
		else
			f2fs_put_page(page, 1);

		f2fs_bug_on(sbi, ses->entry_cnt);
		release_sit_entry_set(ses);
	}

	f2fs_bug_on(sbi, !list_empty(head));
	f2fs_bug_on(sbi, sit_i->dirty_sentries);
out:
	if (cpc->reason & CP_DISCARD) {
		__u64 trim_start = cpc->trim_start;

		for (; cpc->trim_start <= cpc->trim_end; cpc->trim_start++)
			add_discard_addrs(sbi, cpc, false);

		cpc->trim_start = trim_start;
	}
	up_write(&sit_i->sentry_lock);

	set_prefree_as_free_segments(sbi);
}

static int build_sit_info(struct f2fs_sb_info *sbi)
{
	struct f2fs_super_block *raw_super = F2FS_RAW_SUPER(sbi);
	struct sit_info *sit_i;
	unsigned int sit_segs, start;
	char *src_bitmap, *bitmap;
	unsigned int bitmap_size, main_bitmap_size, sit_bitmap_size;
	unsigned int discard_map = f2fs_block_unit_discard(sbi) ? 1 : 0;

	/* allocate memory for SIT information */
	sit_i = f2fs_kzalloc(sbi, sizeof(struct sit_info), GFP_KERNEL);
	if (!sit_i)
		return -ENOMEM;

	SM_I(sbi)->sit_info = sit_i;

	sit_i->sentries =
		f2fs_kvzalloc(sbi, array_size(sizeof(struct seg_entry),
					      MAIN_SEGS(sbi)),
			      GFP_KERNEL);
	if (!sit_i->sentries)
		return -ENOMEM;

	main_bitmap_size = f2fs_bitmap_size(MAIN_SEGS(sbi));
	sit_i->dirty_sentries_bitmap = f2fs_kvzalloc(sbi, main_bitmap_size,
								GFP_KERNEL);
	if (!sit_i->dirty_sentries_bitmap)
		return -ENOMEM;

#ifdef CONFIG_F2FS_CHECK_FS
	bitmap_size = MAIN_SEGS(sbi) * SIT_VBLOCK_MAP_SIZE * (3 + discard_map);
#else
	bitmap_size = MAIN_SEGS(sbi) * SIT_VBLOCK_MAP_SIZE * (2 + discard_map);
#endif
	sit_i->bitmap = f2fs_kvzalloc(sbi, bitmap_size, GFP_KERNEL);
	if (!sit_i->bitmap)
		return -ENOMEM;

	bitmap = sit_i->bitmap;

	for (start = 0; start < MAIN_SEGS(sbi); start++) {
		sit_i->sentries[start].cur_valid_map = bitmap;
		bitmap += SIT_VBLOCK_MAP_SIZE;

		sit_i->sentries[start].ckpt_valid_map = bitmap;
		bitmap += SIT_VBLOCK_MAP_SIZE;

#ifdef CONFIG_F2FS_CHECK_FS
		sit_i->sentries[start].cur_valid_map_mir = bitmap;
		bitmap += SIT_VBLOCK_MAP_SIZE;
#endif

		if (discard_map) {
			sit_i->sentries[start].discard_map = bitmap;
			bitmap += SIT_VBLOCK_MAP_SIZE;
		}
	}

	sit_i->tmp_map = f2fs_kzalloc(sbi, SIT_VBLOCK_MAP_SIZE, GFP_KERNEL);
	if (!sit_i->tmp_map)
		return -ENOMEM;

	if (__is_large_section(sbi)) {
		sit_i->sec_entries =
			f2fs_kvzalloc(sbi, array_size(sizeof(struct sec_entry),
						      MAIN_SECS(sbi)),
				      GFP_KERNEL);
		if (!sit_i->sec_entries)
			return -ENOMEM;
	}

	/* get information related with SIT */
	sit_segs = le32_to_cpu(raw_super->segment_count_sit) >> 1;

	/* setup SIT bitmap from ckeckpoint pack */
	sit_bitmap_size = __bitmap_size(sbi, SIT_BITMAP);
	src_bitmap = __bitmap_ptr(sbi, SIT_BITMAP);

	sit_i->sit_bitmap = kmemdup(src_bitmap, sit_bitmap_size, GFP_KERNEL);
	if (!sit_i->sit_bitmap)
		return -ENOMEM;

#ifdef CONFIG_F2FS_CHECK_FS
	sit_i->sit_bitmap_mir = kmemdup(src_bitmap,
					sit_bitmap_size, GFP_KERNEL);
	if (!sit_i->sit_bitmap_mir)
		return -ENOMEM;

	sit_i->invalid_segmap = f2fs_kvzalloc(sbi,
					main_bitmap_size, GFP_KERNEL);
	if (!sit_i->invalid_segmap)
		return -ENOMEM;
#endif

	sit_i->sit_base_addr = le32_to_cpu(raw_super->sit_blkaddr);
	sit_i->sit_blocks = sit_segs << sbi->log_blocks_per_seg;
	sit_i->written_valid_blocks = 0;
	sit_i->bitmap_size = sit_bitmap_size;
	sit_i->dirty_sentries = 0;
	sit_i->sents_per_block = SIT_ENTRY_PER_BLOCK;
	sit_i->elapsed_time = le64_to_cpu(sbi->ckpt->elapsed_time);
	sit_i->mounted_time = ktime_get_boottime_seconds();
	init_rwsem(&sit_i->sentry_lock);
	return 0;
}

static int build_free_segmap(struct f2fs_sb_info *sbi)
{
	struct free_segmap_info *free_i;
	unsigned int bitmap_size, sec_bitmap_size;

	/* allocate memory for free segmap information */
	free_i = f2fs_kzalloc(sbi, sizeof(struct free_segmap_info), GFP_KERNEL);
	if (!free_i)
		return -ENOMEM;

	SM_I(sbi)->free_info = free_i;

	bitmap_size = f2fs_bitmap_size(MAIN_SEGS(sbi));
	free_i->free_segmap = f2fs_kvmalloc(sbi, bitmap_size, GFP_KERNEL);
	if (!free_i->free_segmap)
		return -ENOMEM;

	sec_bitmap_size = f2fs_bitmap_size(MAIN_SECS(sbi));
	free_i->free_secmap = f2fs_kvmalloc(sbi, sec_bitmap_size, GFP_KERNEL);
	if (!free_i->free_secmap)
		return -ENOMEM;

	/* set all segments as dirty temporarily */
	memset(free_i->free_segmap, 0xff, bitmap_size);
	memset(free_i->free_secmap, 0xff, sec_bitmap_size);

	/* init free segmap information */
	free_i->start_segno = GET_SEGNO_FROM_SEG0(sbi, MAIN_BLKADDR(sbi));
	free_i->free_segments = 0;
	free_i->free_sections = 0;
	spin_lock_init(&free_i->segmap_lock);
	return 0;
}

static int build_curseg(struct f2fs_sb_info *sbi)
{
	struct curseg_info *array;
	int i;

	array = f2fs_kzalloc(sbi, array_size(NR_CURSEG_TYPE,
					sizeof(*array)), GFP_KERNEL);
	if (!array)
		return -ENOMEM;

	SM_I(sbi)->curseg_array = array;

	for (i = 0; i < NO_CHECK_TYPE; i++) {
		mutex_init(&array[i].curseg_mutex);
		array[i].sum_blk = f2fs_kzalloc(sbi, PAGE_SIZE, GFP_KERNEL);
		if (!array[i].sum_blk)
			return -ENOMEM;
		init_rwsem(&array[i].journal_rwsem);
		array[i].journal = f2fs_kzalloc(sbi,
				sizeof(struct f2fs_journal), GFP_KERNEL);
		if (!array[i].journal)
			return -ENOMEM;
		if (i < NR_PERSISTENT_LOG)
			array[i].seg_type = CURSEG_HOT_DATA + i;
		else if (i == CURSEG_COLD_DATA_PINNED)
			array[i].seg_type = CURSEG_COLD_DATA;
		else if (i == CURSEG_ALL_DATA_ATGC)
			array[i].seg_type = CURSEG_COLD_DATA;
		array[i].segno = NULL_SEGNO;
		array[i].next_blkoff = 0;
		array[i].inited = false;
	}
	return restore_curseg_summaries(sbi);
}

static int build_sit_entries(struct f2fs_sb_info *sbi)
{
	struct sit_info *sit_i = SIT_I(sbi);
	struct curseg_info *curseg = CURSEG_I(sbi, CURSEG_COLD_DATA);
	struct f2fs_journal *journal = curseg->journal;
	struct seg_entry *se;
	struct f2fs_sit_entry sit;
	int sit_blk_cnt = SIT_BLK_CNT(sbi);
	unsigned int i, start, end;
	unsigned int readed, start_blk = 0;
	int err = 0;
	block_t sit_valid_blocks[2] = {0, 0};

	do {
		readed = f2fs_ra_meta_pages(sbi, start_blk, BIO_MAX_PAGES,
							META_SIT, true);

		start = start_blk * sit_i->sents_per_block;
		end = (start_blk + readed) * sit_i->sents_per_block;

		for (; start < end && start < MAIN_SEGS(sbi); start++) {
			struct f2fs_sit_block *sit_blk;
			struct page *page;

			se = &sit_i->sentries[start];
			page = get_current_sit_page(sbi, start);
			if (IS_ERR(page))
				return PTR_ERR(page);
			sit_blk = (struct f2fs_sit_block *)page_address(page);
			sit = sit_blk->entries[SIT_ENTRY_OFFSET(sit_i, start)];
			f2fs_put_page(page, 1);

			err = check_block_count(sbi, start, &sit);
			if (err)
				return err;
			seg_info_from_raw_sit(se, &sit);

			if (se->type >= NR_PERSISTENT_LOG) {
				f2fs_err(sbi, "Invalid segment type: %u, segno: %u",
							se->type, start);
				f2fs_handle_error(sbi,
						ERROR_INCONSISTENT_SUM_TYPE);
				return -EFSCORRUPTED;
			}

			sit_valid_blocks[SE_PAGETYPE(se)] += se->valid_blocks;

			if (f2fs_block_unit_discard(sbi)) {
				/* build discard map only one time */
				if (is_set_ckpt_flags(sbi, CP_TRIMMED_FLAG)) {
					memset(se->discard_map, 0xff,
						SIT_VBLOCK_MAP_SIZE);
				} else {
					memcpy(se->discard_map,
						se->cur_valid_map,
						SIT_VBLOCK_MAP_SIZE);
					sbi->discard_blks +=
						sbi->blocks_per_seg -
						se->valid_blocks;
				}
			}

			if (__is_large_section(sbi))
				get_sec_entry(sbi, start)->valid_blocks +=
							se->valid_blocks;
		}
		start_blk += readed;
	} while (start_blk < sit_blk_cnt);

	down_read(&curseg->journal_rwsem);
	for (i = 0; i < sits_in_cursum(journal); i++) {
		unsigned int old_valid_blocks;

		start = le32_to_cpu(segno_in_journal(journal, i));
		if (start >= MAIN_SEGS(sbi)) {
			f2fs_err(sbi, "Wrong journal entry on segno %u",
				 start);
			err = -EFSCORRUPTED;
			f2fs_handle_error(sbi, ERROR_CORRUPTED_JOURNAL);
			break;
		}

		se = &sit_i->sentries[start];
		sit = sit_in_journal(journal, i);

		old_valid_blocks = se->valid_blocks;

		sit_valid_blocks[SE_PAGETYPE(se)] -= old_valid_blocks;

		err = check_block_count(sbi, start, &sit);
		if (err)
			break;
		seg_info_from_raw_sit(se, &sit);

		if (se->type >= NR_PERSISTENT_LOG) {
			f2fs_err(sbi, "Invalid segment type: %u, segno: %u",
							se->type, start);
			err = -EFSCORRUPTED;
			f2fs_handle_error(sbi, ERROR_INCONSISTENT_SUM_TYPE);
			break;
		}

		sit_valid_blocks[SE_PAGETYPE(se)] += se->valid_blocks;

		if (f2fs_block_unit_discard(sbi)) {
			if (is_set_ckpt_flags(sbi, CP_TRIMMED_FLAG)) {
				memset(se->discard_map, 0xff, SIT_VBLOCK_MAP_SIZE);
			} else {
				memcpy(se->discard_map, se->cur_valid_map,
							SIT_VBLOCK_MAP_SIZE);
				sbi->discard_blks += old_valid_blocks;
				sbi->discard_blks -= se->valid_blocks;
			}
		}

		if (__is_large_section(sbi)) {
			get_sec_entry(sbi, start)->valid_blocks +=
							se->valid_blocks;
			get_sec_entry(sbi, start)->valid_blocks -=
							old_valid_blocks;
		}
	}
	up_read(&curseg->journal_rwsem);

	if (err)
		return err;

	if (sit_valid_blocks[NODE] != valid_node_count(sbi)) {
		f2fs_err(sbi, "SIT is corrupted node# %u vs %u",
			 sit_valid_blocks[NODE], valid_node_count(sbi));
		f2fs_handle_error(sbi, ERROR_INCONSISTENT_NODE_COUNT);
		return -EFSCORRUPTED;
	}

	if (sit_valid_blocks[DATA] + sit_valid_blocks[NODE] >
				valid_user_blocks(sbi)) {
		f2fs_err(sbi, "SIT is corrupted data# %u %u vs %u",
			 sit_valid_blocks[DATA], sit_valid_blocks[NODE],
			 valid_user_blocks(sbi));
		f2fs_handle_error(sbi, ERROR_INCONSISTENT_BLOCK_COUNT);
		return -EFSCORRUPTED;
	}

	return 0;
}

static void init_free_segmap(struct f2fs_sb_info *sbi)
{
	unsigned int start;
	int type;
	struct seg_entry *sentry;

	for (start = 0; start < MAIN_SEGS(sbi); start++) {
		if (f2fs_usable_blks_in_seg(sbi, start) == 0)
			continue;
		sentry = get_seg_entry(sbi, start);
		if (!sentry->valid_blocks)
			__set_free(sbi, start);
		else
			SIT_I(sbi)->written_valid_blocks +=
						sentry->valid_blocks;
	}

	/* set use the current segments */
	for (type = CURSEG_HOT_DATA; type <= CURSEG_COLD_NODE; type++) {
		struct curseg_info *curseg_t = CURSEG_I(sbi, type);

		__set_test_and_inuse(sbi, curseg_t->segno);
	}
}

static void init_dirty_segmap(struct f2fs_sb_info *sbi)
{
	struct dirty_seglist_info *dirty_i = DIRTY_I(sbi);
	struct free_segmap_info *free_i = FREE_I(sbi);
	unsigned int segno = 0, offset = 0, secno;
	block_t valid_blocks, usable_blks_in_seg;

	while (1) {
		/* find dirty segment based on free segmap */
		segno = find_next_inuse(free_i, MAIN_SEGS(sbi), offset);
		if (segno >= MAIN_SEGS(sbi))
			break;
		offset = segno + 1;
		valid_blocks = get_valid_blocks(sbi, segno, false);
		usable_blks_in_seg = f2fs_usable_blks_in_seg(sbi, segno);
		if (valid_blocks == usable_blks_in_seg || !valid_blocks)
			continue;
		if (valid_blocks > usable_blks_in_seg) {
			f2fs_bug_on(sbi, 1);
			continue;
		}
		mutex_lock(&dirty_i->seglist_lock);
		__locate_dirty_segment(sbi, segno, DIRTY);
		mutex_unlock(&dirty_i->seglist_lock);
	}

	if (!__is_large_section(sbi))
		return;

	mutex_lock(&dirty_i->seglist_lock);
	for (segno = 0; segno < MAIN_SEGS(sbi); segno += sbi->segs_per_sec) {
		valid_blocks = get_valid_blocks(sbi, segno, true);
		secno = GET_SEC_FROM_SEG(sbi, segno);

		if (!valid_blocks || valid_blocks == CAP_BLKS_PER_SEC(sbi))
			continue;
		if (IS_CURSEC(sbi, secno))
			continue;
		set_bit(secno, dirty_i->dirty_secmap);
	}
	mutex_unlock(&dirty_i->seglist_lock);
}

static int init_victim_secmap(struct f2fs_sb_info *sbi)
{
	struct dirty_seglist_info *dirty_i = DIRTY_I(sbi);
	unsigned int bitmap_size = f2fs_bitmap_size(MAIN_SECS(sbi));

	dirty_i->victim_secmap = f2fs_kvzalloc(sbi, bitmap_size, GFP_KERNEL);
	if (!dirty_i->victim_secmap)
		return -ENOMEM;

	dirty_i->pinned_secmap = f2fs_kvzalloc(sbi, bitmap_size, GFP_KERNEL);
	if (!dirty_i->pinned_secmap)
		return -ENOMEM;

	dirty_i->pinned_secmap_cnt = 0;
	dirty_i->enable_pin_section = true;
	return 0;
}

static int build_dirty_segmap(struct f2fs_sb_info *sbi)
{
	struct dirty_seglist_info *dirty_i;
	unsigned int bitmap_size, i;

	/* allocate memory for dirty segments list information */
	dirty_i = f2fs_kzalloc(sbi, sizeof(struct dirty_seglist_info),
								GFP_KERNEL);
	if (!dirty_i)
		return -ENOMEM;

	SM_I(sbi)->dirty_info = dirty_i;
	mutex_init(&dirty_i->seglist_lock);

	bitmap_size = f2fs_bitmap_size(MAIN_SEGS(sbi));

	for (i = 0; i < NR_DIRTY_TYPE; i++) {
		dirty_i->dirty_segmap[i] = f2fs_kvzalloc(sbi, bitmap_size,
								GFP_KERNEL);
		if (!dirty_i->dirty_segmap[i])
			return -ENOMEM;
	}

	if (__is_large_section(sbi)) {
		bitmap_size = f2fs_bitmap_size(MAIN_SECS(sbi));
		dirty_i->dirty_secmap = f2fs_kvzalloc(sbi,
						bitmap_size, GFP_KERNEL);
		if (!dirty_i->dirty_secmap)
			return -ENOMEM;
	}

	init_dirty_segmap(sbi);
	return init_victim_secmap(sbi);
}

static int sanity_check_curseg(struct f2fs_sb_info *sbi)
{
	int i;

	/*
	 * In LFS/SSR curseg, .next_blkoff should point to an unused blkaddr;
	 * In LFS curseg, all blkaddr after .next_blkoff should be unused.
	 */
	for (i = 0; i < NR_PERSISTENT_LOG; i++) {
		struct curseg_info *curseg = CURSEG_I(sbi, i);
		struct seg_entry *se = get_seg_entry(sbi, curseg->segno);
		unsigned int blkofs = curseg->next_blkoff;

		if (f2fs_sb_has_readonly(sbi) &&
			i != CURSEG_HOT_DATA && i != CURSEG_HOT_NODE)
			continue;

		sanity_check_seg_type(sbi, curseg->seg_type);

		if (curseg->alloc_type != LFS && curseg->alloc_type != SSR) {
			f2fs_err(sbi,
				 "Current segment has invalid alloc_type:%d",
				 curseg->alloc_type);
			f2fs_handle_error(sbi, ERROR_INVALID_CURSEG);
			return -EFSCORRUPTED;
		}

		if (f2fs_test_bit(blkofs, se->cur_valid_map))
			goto out;

		if (curseg->alloc_type == SSR)
			continue;

		for (blkofs += 1; blkofs < sbi->blocks_per_seg; blkofs++) {
			if (!f2fs_test_bit(blkofs, se->cur_valid_map))
				continue;
out:
			f2fs_err(sbi,
				 "Current segment's next free block offset is inconsistent with bitmap, logtype:%u, segno:%u, type:%u, next_blkoff:%u, blkofs:%u",
				 i, curseg->segno, curseg->alloc_type,
				 curseg->next_blkoff, blkofs);
			f2fs_handle_error(sbi, ERROR_INVALID_CURSEG);
			return -EFSCORRUPTED;
		}
	}
	return 0;
}

static inline unsigned int f2fs_usable_zone_blks_in_seg(struct f2fs_sb_info *sbi,
							unsigned int segno)
{
	return 0;
}

static inline unsigned int f2fs_usable_zone_segs_in_sec(struct f2fs_sb_info *sbi,
							unsigned int segno)
{
	return 0;
}

unsigned int f2fs_usable_blks_in_seg(struct f2fs_sb_info *sbi,
					unsigned int segno)
{
	if (f2fs_sb_has_blkzoned(sbi))
		return f2fs_usable_zone_blks_in_seg(sbi, segno);

	return sbi->blocks_per_seg;
}

unsigned int f2fs_usable_segs_in_sec(struct f2fs_sb_info *sbi,
					unsigned int segno)
{
	if (f2fs_sb_has_blkzoned(sbi))
		return f2fs_usable_zone_segs_in_sec(sbi, segno);

	return sbi->segs_per_sec;
}

/*
 * Update min, max modified time for cost-benefit GC algorithm
 */
static void init_min_max_mtime(struct f2fs_sb_info *sbi)
{
	struct sit_info *sit_i = SIT_I(sbi);
	unsigned int segno;

	down_write(&sit_i->sentry_lock);

	sit_i->min_mtime = ULLONG_MAX;

	for (segno = 0; segno < MAIN_SEGS(sbi); segno += sbi->segs_per_sec) {
		unsigned int i;
		unsigned long long mtime = 0;

		for (i = 0; i < sbi->segs_per_sec; i++)
			mtime += get_seg_entry(sbi, segno + i)->mtime;

		mtime = div_u64(mtime, sbi->segs_per_sec);

		if (sit_i->min_mtime > mtime)
			sit_i->min_mtime = mtime;
	}
	sit_i->max_mtime = get_mtime(sbi, false);
	sit_i->dirty_max_mtime = 0;
	up_write(&sit_i->sentry_lock);
}

int f2fs_build_segment_manager(struct f2fs_sb_info *sbi)
{
	struct f2fs_super_block *raw_super = F2FS_RAW_SUPER(sbi);
	struct f2fs_checkpoint *ckpt = F2FS_CKPT(sbi);
	struct f2fs_sm_info *sm_info;
	int err;

	sm_info = f2fs_kzalloc(sbi, sizeof(struct f2fs_sm_info), GFP_KERNEL);
	if (!sm_info)
		return -ENOMEM;

	/* init sm info */
	sbi->sm_info = sm_info;
	sm_info->seg0_blkaddr = le32_to_cpu(raw_super->segment0_blkaddr);
	sm_info->main_blkaddr = le32_to_cpu(raw_super->main_blkaddr);
	sm_info->segment_count = le32_to_cpu(raw_super->segment_count);
	sm_info->reserved_segments = le32_to_cpu(ckpt->rsvd_segment_count);
	sm_info->ovp_segments = le32_to_cpu(ckpt->overprov_segment_count);
	sm_info->main_segments = le32_to_cpu(raw_super->segment_count_main);
	sm_info->ssa_blkaddr = le32_to_cpu(raw_super->ssa_blkaddr);
	sm_info->rec_prefree_segments = sm_info->main_segments *
					DEF_RECLAIM_PREFREE_SEGMENTS / 100;
	if (sm_info->rec_prefree_segments > DEF_MAX_RECLAIM_PREFREE_SEGMENTS)
		sm_info->rec_prefree_segments = DEF_MAX_RECLAIM_PREFREE_SEGMENTS;

	if (!f2fs_lfs_mode(sbi))
		sm_info->ipu_policy = 1 << F2FS_IPU_FSYNC;
	sm_info->min_ipu_util = DEF_MIN_IPU_UTIL;
	sm_info->min_fsync_blocks = DEF_MIN_FSYNC_BLOCKS;
	sm_info->min_seq_blocks = sbi->blocks_per_seg;
	sm_info->min_hot_blocks = DEF_MIN_HOT_BLOCKS;
	sm_info->min_ssr_sections = reserved_sections(sbi);

	INIT_LIST_HEAD(&sm_info->sit_entry_set);

	init_f2fs_rwsem(&sm_info->curseg_lock);

	if (!f2fs_readonly(sbi->sb)) {
		err = f2fs_create_flush_cmd_control(sbi);
		if (err)
			return err;
	}

	err = create_discard_cmd_control(sbi);
	if (err)
		return err;

	err = build_sit_info(sbi);
	if (err)
		return err;
	err = build_free_segmap(sbi);
	if (err)
		return err;
	err = build_curseg(sbi);
	if (err)
		return err;

	/* reinit free segmap based on SIT */
	err = build_sit_entries(sbi);
	if (err)
		return err;

	init_free_segmap(sbi);
	err = build_dirty_segmap(sbi);
	if (err)
		return err;

	err = sanity_check_curseg(sbi);
	if (err)
		return err;

	init_min_max_mtime(sbi);
	return 0;
}

static void discard_dirty_segmap(struct f2fs_sb_info *sbi,
		enum dirty_type dirty_type)
{
	struct dirty_seglist_info *dirty_i = DIRTY_I(sbi);

	mutex_lock(&dirty_i->seglist_lock);
	kvfree(dirty_i->dirty_segmap[dirty_type]);
	dirty_i->nr_dirty[dirty_type] = 0;
	mutex_unlock(&dirty_i->seglist_lock);
}

static void destroy_victim_secmap(struct f2fs_sb_info *sbi)
{
	struct dirty_seglist_info *dirty_i = DIRTY_I(sbi);

	kvfree(dirty_i->pinned_secmap);
	kvfree(dirty_i->victim_secmap);
}

static void destroy_dirty_segmap(struct f2fs_sb_info *sbi)
{
	struct dirty_seglist_info *dirty_i = DIRTY_I(sbi);
	int i;

	if (!dirty_i)
		return;

	/* discard pre-free/dirty segments list */
	for (i = 0; i < NR_DIRTY_TYPE; i++)
		discard_dirty_segmap(sbi, i);

	if (__is_large_section(sbi)) {
		mutex_lock(&dirty_i->seglist_lock);
		kvfree(dirty_i->dirty_secmap);
		mutex_unlock(&dirty_i->seglist_lock);
	}

	destroy_victim_secmap(sbi);
	SM_I(sbi)->dirty_info = NULL;
	kfree(dirty_i);
}

static void destroy_curseg(struct f2fs_sb_info *sbi)
{
	struct curseg_info *array = SM_I(sbi)->curseg_array;
	int i;

	if (!array)
		return;
	SM_I(sbi)->curseg_array = NULL;
	for (i = 0; i < NR_CURSEG_TYPE; i++) {
		kfree(array[i].sum_blk);
		kfree(array[i].journal);
	}
	kfree(array);
}

static void destroy_free_segmap(struct f2fs_sb_info *sbi)
{
	struct free_segmap_info *free_i = SM_I(sbi)->free_info;

	if (!free_i)
		return;
	SM_I(sbi)->free_info = NULL;
	kvfree(free_i->free_segmap);
	kvfree(free_i->free_secmap);
	kfree(free_i);
}

static void destroy_sit_info(struct f2fs_sb_info *sbi)
{
	struct sit_info *sit_i = SIT_I(sbi);

	if (!sit_i)
		return;

	if (sit_i->sentries)
		kvfree(sit_i->bitmap);
	kfree(sit_i->tmp_map);

	kvfree(sit_i->sentries);
	kvfree(sit_i->sec_entries);
	kvfree(sit_i->dirty_sentries_bitmap);

	SM_I(sbi)->sit_info = NULL;
	kvfree(sit_i->sit_bitmap);
#ifdef CONFIG_F2FS_CHECK_FS
	kvfree(sit_i->sit_bitmap_mir);
	kvfree(sit_i->invalid_segmap);
#endif
	kfree(sit_i);
}

void f2fs_destroy_segment_manager(struct f2fs_sb_info *sbi)
{
	struct f2fs_sm_info *sm_info = SM_I(sbi);

	if (!sm_info)
		return;
	f2fs_destroy_flush_cmd_control(sbi, true);
	destroy_discard_cmd_control(sbi);
	destroy_dirty_segmap(sbi);
	destroy_curseg(sbi);
	destroy_free_segmap(sbi);
	destroy_sit_info(sbi);
	sbi->sm_info = NULL;
	kfree(sm_info);
}

int __init f2fs_create_segment_manager_caches(void)
{
	discard_entry_slab = f2fs_kmem_cache_create("f2fs_discard_entry",
			sizeof(struct discard_entry));
	if (!discard_entry_slab)
		goto fail;

	discard_cmd_slab = f2fs_kmem_cache_create("f2fs_discard_cmd",
			sizeof(struct discard_cmd));
	if (!discard_cmd_slab)
		goto destroy_discard_entry;

	sit_entry_set_slab = f2fs_kmem_cache_create("f2fs_sit_entry_set",
			sizeof(struct sit_entry_set));
	if (!sit_entry_set_slab)
		goto destroy_discard_cmd;

	revoke_entry_slab = f2fs_kmem_cache_create("f2fs_revoke_entry",
			sizeof(struct revoke_entry));
	if (!revoke_entry_slab)
		goto destroy_sit_entry_set;
	return 0;

destroy_sit_entry_set:
	kmem_cache_destroy(sit_entry_set_slab);
destroy_discard_cmd:
	kmem_cache_destroy(discard_cmd_slab);
destroy_discard_entry:
	kmem_cache_destroy(discard_entry_slab);
fail:
	return -ENOMEM;
}

void f2fs_destroy_segment_manager_caches(void)
{
	kmem_cache_destroy(sit_entry_set_slab);
	kmem_cache_destroy(discard_cmd_slab);
	kmem_cache_destroy(discard_entry_slab);
	kmem_cache_destroy(revoke_entry_slab);
}<|MERGE_RESOLUTION|>--- conflicted
+++ resolved
@@ -1701,17 +1701,6 @@
 			__init_discard_policy(sbi, &dpolicy, DPOLICY_BG,
 						dcc->discard_granularity);
 
-<<<<<<< HEAD
-		if (!atomic_read(&dcc->discard_cmd_cnt))
-			wait_ms = dpolicy.max_interval;
-
-		wait_event_interruptible_timeout(*q,
-				kthread_should_stop() || freezing(current) ||
-				dcc->discard_wake,
-				msecs_to_jiffies(wait_ms));
-
-=======
->>>>>>> dae7b244
 		if (dcc->discard_wake)
 			dcc->discard_wake = 0;
 

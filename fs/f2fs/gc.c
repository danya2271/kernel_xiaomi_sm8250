// SPDX-License-Identifier: GPL-2.0
/*
 * fs/f2fs/gc.c
 *
 * Copyright (c) 2012 Samsung Electronics Co., Ltd.
 *             http://www.samsung.com/
 */
#include <linux/fs.h>
#include <linux/module.h>
#include <linux/backing-dev.h>
#include <linux/init.h>
#include <linux/f2fs_fs.h>
#include <linux/kthread.h>
#include <linux/delay.h>
#include <linux/freezer.h>
#include <linux/sched/signal.h>
<<<<<<< HEAD
#include <uapi/linux/sched/types.h>
=======
#include <linux/random.h>
>>>>>>> dae7b244

#include "f2fs.h"
#include "node.h"
#include "segment.h"
#include "gc.h"
#include "iostat.h"
#include <trace/events/f2fs.h>

static struct kmem_cache *victim_entry_slab;

static unsigned int count_bits(const unsigned long *addr,
				unsigned int offset, unsigned int len);

static int gc_thread_func(void *data)
{
	struct f2fs_sb_info *sbi = data;
	struct f2fs_gc_kthread *gc_th = sbi->gc_thread;
	wait_queue_head_t *wq = &sbi->gc_thread->gc_wait_queue_head;
	wait_queue_head_t *fggc_wq = &sbi->gc_thread->fggc_wq;
	unsigned int wait_ms;
	struct f2fs_gc_control gc_control = {
		.victim_segno = NULL_SEGNO,
		.should_migrate_blocks = false,
		.err_gc_skipped = false };

	wait_ms = gc_th->min_sleep_time;

	set_freezable();
	do {
		bool sync_mode, foreground = false;

		wait_event_interruptible_timeout(*wq,
				kthread_should_stop() || freezing(current) ||
				waitqueue_active(fggc_wq) ||
				gc_th->gc_wake,
				msecs_to_jiffies(wait_ms));

		if (test_opt(sbi, GC_MERGE) && waitqueue_active(fggc_wq))
			foreground = true;

		/* give it a try one time */
		if (gc_th->gc_wake)
			gc_th->gc_wake = 0;

		if (try_to_freeze()) {
			stat_other_skip_bggc_count(sbi);
			continue;
		}
		if (kthread_should_stop())
			break;

		if (sbi->sb->s_writers.frozen >= SB_FREEZE_WRITE) {
			increase_sleep_time(gc_th, &wait_ms);
			stat_other_skip_bggc_count(sbi);
			continue;
		}

		if (time_to_inject(sbi, FAULT_CHECKPOINT)) {
			f2fs_show_injection_info(sbi, FAULT_CHECKPOINT);
			f2fs_stop_checkpoint(sbi, false,
					STOP_CP_REASON_FAULT_INJECT);
		}

		if (!sb_start_write_trylock(sbi->sb)) {
			stat_other_skip_bggc_count(sbi);
			continue;
		}

		/*
		 * [GC triggering condition]
		 * 0. GC is not conducted currently.
		 * 1. There are enough dirty segments.
		 * 2. IO subsystem is idle by checking the # of writeback pages.
		 * 3. IO subsystem is idle by checking the # of requests in
		 *    bdev's request list.
		 *
		 * Note) We have to avoid triggering GCs frequently.
		 * Because it is possible that some segments can be
		 * invalidated soon after by user update or deletion.
		 * So, I'd like to wait some time to collect dirty segments.
		 */
		if (sbi->gc_mode == GC_URGENT_HIGH ||
				sbi->gc_mode == GC_URGENT_MID) {
			wait_ms = gc_th->urgent_sleep_time;
			f2fs_down_write(&sbi->gc_lock);
			goto do_gc;
		}

		if (foreground) {
			f2fs_down_write(&sbi->gc_lock);
			goto do_gc;
		} else if (!f2fs_down_write_trylock(&sbi->gc_lock)) {
			stat_other_skip_bggc_count(sbi);
			goto next;
		}

		if (!is_idle(sbi, GC_TIME)) {
			increase_sleep_time(gc_th, &wait_ms);
			f2fs_up_write(&sbi->gc_lock);
			stat_io_skip_bggc_count(sbi);
			goto next;
		}

		if (has_enough_invalid_blocks(sbi))
			decrease_sleep_time(gc_th, &wait_ms);
		else
			increase_sleep_time(gc_th, &wait_ms);
do_gc:
		if (!foreground)
			stat_inc_bggc_count(sbi->stat_info);

		sync_mode = F2FS_OPTION(sbi).bggc_mode == BGGC_MODE_SYNC;

		/* foreground GC was been triggered via f2fs_balance_fs() */
		if (foreground)
			sync_mode = false;

		gc_control.init_gc_type = sync_mode ? FG_GC : BG_GC;
		gc_control.no_bg_gc = foreground;
		gc_control.nr_free_secs = foreground ? 1 : 0;

		/* if return value is not zero, no victim was selected */
		if (f2fs_gc(sbi, &gc_control)) {
			/* don't bother wait_ms by foreground gc */
			if (!foreground)
				wait_ms = gc_th->no_gc_sleep_time;
		}

		if (foreground)
			wake_up_all(&gc_th->fggc_wq);

		trace_f2fs_background_gc(sbi->sb, wait_ms,
				prefree_segments(sbi), free_segments(sbi));

		/* balancing f2fs's metadata periodically */
		f2fs_balance_fs_bg(sbi, true);
next:
		if (sbi->gc_mode != GC_NORMAL) {
			spin_lock(&sbi->gc_remaining_trials_lock);
			if (sbi->gc_remaining_trials) {
				sbi->gc_remaining_trials--;
				if (!sbi->gc_remaining_trials)
					sbi->gc_mode = GC_NORMAL;
			}
			spin_unlock(&sbi->gc_remaining_trials_lock);
		}
		sb_end_write(sbi->sb);

	} while (!kthread_should_stop());
	return 0;
}

int f2fs_start_gc_thread(struct f2fs_sb_info *sbi)
{
	const struct sched_param param = { .sched_priority = 0 };
	struct f2fs_gc_kthread *gc_th;
	dev_t dev = sbi->sb->s_bdev->bd_dev;

	gc_th = f2fs_kmalloc(sbi, sizeof(struct f2fs_gc_kthread), GFP_KERNEL);
	if (!gc_th)
		return -ENOMEM;

	gc_th->urgent_sleep_time = DEF_GC_THREAD_URGENT_SLEEP_TIME;
	gc_th->min_sleep_time = DEF_GC_THREAD_MIN_SLEEP_TIME;
	gc_th->max_sleep_time = DEF_GC_THREAD_MAX_SLEEP_TIME;
	gc_th->no_gc_sleep_time = DEF_GC_THREAD_NOGC_SLEEP_TIME;

	gc_th->gc_wake = 0;

	sbi->gc_thread = gc_th;
	init_waitqueue_head(&sbi->gc_thread->gc_wait_queue_head);
	init_waitqueue_head(&sbi->gc_thread->fggc_wq);
	sbi->gc_thread->f2fs_gc_task = kthread_run(gc_thread_func, sbi,
			"f2fs_gc-%u:%u", MAJOR(dev), MINOR(dev));
	if (IS_ERR(gc_th->f2fs_gc_task)) {
		int err = PTR_ERR(gc_th->f2fs_gc_task);

		kfree(gc_th);
		sbi->gc_thread = NULL;
		return err;
	}
<<<<<<< HEAD
	sched_setscheduler(sbi->gc_thread->f2fs_gc_task, SCHED_IDLE, &param);
	set_task_ioprio(sbi->gc_thread->f2fs_gc_task,
			IOPRIO_PRIO_VALUE(IOPRIO_CLASS_IDLE, 0));
out:
	return err;
=======

	return 0;
>>>>>>> dae7b244
}

void f2fs_stop_gc_thread(struct f2fs_sb_info *sbi)
{
	struct f2fs_gc_kthread *gc_th = sbi->gc_thread;

	if (!gc_th)
		return;
	kthread_stop(gc_th->f2fs_gc_task);
	wake_up_all(&gc_th->fggc_wq);
	kfree(gc_th);
	sbi->gc_thread = NULL;
}

static int select_gc_type(struct f2fs_sb_info *sbi, int gc_type)
{
	int gc_mode;

	if (gc_type == BG_GC) {
		if (sbi->am.atgc_enabled)
			gc_mode = GC_AT;
		else
			gc_mode = GC_CB;
	} else {
		gc_mode = GC_GREEDY;
	}

	switch (sbi->gc_mode) {
	case GC_IDLE_CB:
		gc_mode = GC_CB;
		break;
	case GC_IDLE_GREEDY:
	case GC_URGENT_HIGH:
		gc_mode = GC_GREEDY;
		break;
	case GC_IDLE_AT:
		gc_mode = GC_AT;
		break;
	}

	return gc_mode;
}

static void select_policy(struct f2fs_sb_info *sbi, int gc_type,
			int type, struct victim_sel_policy *p)
{
	struct dirty_seglist_info *dirty_i = DIRTY_I(sbi);

	if (p->alloc_mode == SSR) {
		p->gc_mode = GC_GREEDY;
		p->dirty_bitmap = dirty_i->dirty_segmap[type];
		p->max_search = dirty_i->nr_dirty[type];
		p->ofs_unit = 1;
	} else if (p->alloc_mode == AT_SSR) {
		p->gc_mode = GC_GREEDY;
		p->dirty_bitmap = dirty_i->dirty_segmap[type];
		p->max_search = dirty_i->nr_dirty[type];
		p->ofs_unit = 1;
	} else {
		p->gc_mode = select_gc_type(sbi, gc_type);
		p->ofs_unit = sbi->segs_per_sec;
		if (__is_large_section(sbi)) {
			p->dirty_bitmap = dirty_i->dirty_secmap;
			p->max_search = count_bits(p->dirty_bitmap,
						0, MAIN_SECS(sbi));
		} else {
			p->dirty_bitmap = dirty_i->dirty_segmap[DIRTY];
			p->max_search = dirty_i->nr_dirty[DIRTY];
		}
	}

	/*
	 * adjust candidates range, should select all dirty segments for
	 * foreground GC and urgent GC cases.
	 */
	if (gc_type != FG_GC &&
			(sbi->gc_mode != GC_URGENT_HIGH) &&
			(p->gc_mode != GC_AT && p->alloc_mode != AT_SSR) &&
			p->max_search > sbi->max_victim_search)
		p->max_search = sbi->max_victim_search;

	/* let's select beginning hot/small space first in no_heap mode*/
	if (f2fs_need_rand_seg(sbi))
		p->offset = prandom_u32() % (MAIN_SECS(sbi) * sbi->segs_per_sec);
	else if (test_opt(sbi, NOHEAP) &&
		(type == CURSEG_HOT_DATA || IS_NODESEG(type)))
		p->offset = 0;
	else
		p->offset = SIT_I(sbi)->last_victim[p->gc_mode];
}

static unsigned int get_max_cost(struct f2fs_sb_info *sbi,
				struct victim_sel_policy *p)
{
	/* SSR allocates in a segment unit */
	if (p->alloc_mode == SSR)
		return sbi->blocks_per_seg;
	else if (p->alloc_mode == AT_SSR)
		return UINT_MAX;

	/* LFS */
	if (p->gc_mode == GC_GREEDY)
		return 2 * sbi->blocks_per_seg * p->ofs_unit;
	else if (p->gc_mode == GC_CB)
		return UINT_MAX;
	else if (p->gc_mode == GC_AT)
		return UINT_MAX;
	else /* No other gc_mode */
		return 0;
}

static unsigned int check_bg_victims(struct f2fs_sb_info *sbi)
{
	struct dirty_seglist_info *dirty_i = DIRTY_I(sbi);
	unsigned int secno;

	/*
	 * If the gc_type is FG_GC, we can select victim segments
	 * selected by background GC before.
	 * Those segments guarantee they have small valid blocks.
	 */
	for_each_set_bit(secno, dirty_i->victim_secmap, MAIN_SECS(sbi)) {
		if (sec_usage_check(sbi, secno))
			continue;
		clear_bit(secno, dirty_i->victim_secmap);
		return GET_SEG_FROM_SEC(sbi, secno);
	}
	return NULL_SEGNO;
}

static unsigned int get_cb_cost(struct f2fs_sb_info *sbi, unsigned int segno)
{
	struct sit_info *sit_i = SIT_I(sbi);
	unsigned int secno = GET_SEC_FROM_SEG(sbi, segno);
	unsigned int start = GET_SEG_FROM_SEC(sbi, secno);
	unsigned long long mtime = 0;
	unsigned int vblocks;
	unsigned char age = 0;
	unsigned char u;
	unsigned int i;
	unsigned int usable_segs_per_sec = f2fs_usable_segs_in_sec(sbi, segno);

	for (i = 0; i < usable_segs_per_sec; i++)
		mtime += get_seg_entry(sbi, start + i)->mtime;
	vblocks = get_valid_blocks(sbi, segno, true);

	mtime = div_u64(mtime, usable_segs_per_sec);
	vblocks = div_u64(vblocks, usable_segs_per_sec);

	u = (vblocks * 100) >> sbi->log_blocks_per_seg;

	/* Handle if the system time has changed by the user */
	if (mtime < sit_i->min_mtime)
		sit_i->min_mtime = mtime;
	if (mtime > sit_i->max_mtime)
		sit_i->max_mtime = mtime;
	if (sit_i->max_mtime != sit_i->min_mtime)
		age = 100 - div64_u64(100 * (mtime - sit_i->min_mtime),
				sit_i->max_mtime - sit_i->min_mtime);

	return UINT_MAX - ((100 * (100 - u) * age) / (100 + u));
}

static inline unsigned int get_gc_cost(struct f2fs_sb_info *sbi,
			unsigned int segno, struct victim_sel_policy *p)
{
	if (p->alloc_mode == SSR)
		return get_seg_entry(sbi, segno)->ckpt_valid_blocks;

	/* alloc_mode == LFS */
	if (p->gc_mode == GC_GREEDY)
		return get_valid_blocks(sbi, segno, true);
	else if (p->gc_mode == GC_CB)
		return get_cb_cost(sbi, segno);

	f2fs_bug_on(sbi, 1);
	return 0;
}

static unsigned int count_bits(const unsigned long *addr,
				unsigned int offset, unsigned int len)
{
	unsigned int end = offset + len, sum = 0;

	while (offset < end) {
		if (test_bit(offset++, addr))
			++sum;
	}
	return sum;
}

static struct victim_entry *attach_victim_entry(struct f2fs_sb_info *sbi,
				unsigned long long mtime, unsigned int segno,
				struct rb_node *parent, struct rb_node **p,
				bool left_most)
{
	struct atgc_management *am = &sbi->am;
	struct victim_entry *ve;

	ve =  f2fs_kmem_cache_alloc(victim_entry_slab,
				GFP_NOFS, true, NULL);

	ve->mtime = mtime;
	ve->segno = segno;

	rb_link_node(&ve->rb_node, parent, p);
	rb_insert_color_cached(&ve->rb_node, &am->root, left_most);

	list_add_tail(&ve->list, &am->victim_list);

	am->victim_count++;

	return ve;
}

static void insert_victim_entry(struct f2fs_sb_info *sbi,
				unsigned long long mtime, unsigned int segno)
{
	struct atgc_management *am = &sbi->am;
	struct rb_node **p;
	struct rb_node *parent = NULL;
	bool left_most = true;

	p = f2fs_lookup_rb_tree_ext(sbi, &am->root, &parent, mtime, &left_most);
	attach_victim_entry(sbi, mtime, segno, parent, p, left_most);
}

static void add_victim_entry(struct f2fs_sb_info *sbi,
				struct victim_sel_policy *p, unsigned int segno)
{
	struct sit_info *sit_i = SIT_I(sbi);
	unsigned int secno = GET_SEC_FROM_SEG(sbi, segno);
	unsigned int start = GET_SEG_FROM_SEC(sbi, secno);
	unsigned long long mtime = 0;
	unsigned int i;

	if (unlikely(is_sbi_flag_set(sbi, SBI_CP_DISABLED))) {
		if (p->gc_mode == GC_AT &&
			get_valid_blocks(sbi, segno, true) == 0)
			return;
	}

	for (i = 0; i < sbi->segs_per_sec; i++)
		mtime += get_seg_entry(sbi, start + i)->mtime;
	mtime = div_u64(mtime, sbi->segs_per_sec);

	/* Handle if the system time has changed by the user */
	if (mtime < sit_i->min_mtime)
		sit_i->min_mtime = mtime;
	if (mtime > sit_i->max_mtime)
		sit_i->max_mtime = mtime;
	if (mtime < sit_i->dirty_min_mtime)
		sit_i->dirty_min_mtime = mtime;
	if (mtime > sit_i->dirty_max_mtime)
		sit_i->dirty_max_mtime = mtime;

	/* don't choose young section as candidate */
	if (sit_i->dirty_max_mtime - mtime < p->age_threshold)
		return;

	insert_victim_entry(sbi, mtime, segno);
}

static struct rb_node *lookup_central_victim(struct f2fs_sb_info *sbi,
						struct victim_sel_policy *p)
{
	struct atgc_management *am = &sbi->am;
	struct rb_node *parent = NULL;
	bool left_most;

	f2fs_lookup_rb_tree_ext(sbi, &am->root, &parent, p->age, &left_most);

	return parent;
}

static void atgc_lookup_victim(struct f2fs_sb_info *sbi,
						struct victim_sel_policy *p)
{
	struct sit_info *sit_i = SIT_I(sbi);
	struct atgc_management *am = &sbi->am;
	struct rb_root_cached *root = &am->root;
	struct rb_node *node;
	struct rb_entry *re;
	struct victim_entry *ve;
	unsigned long long total_time;
	unsigned long long age, u, accu;
	unsigned long long max_mtime = sit_i->dirty_max_mtime;
	unsigned long long min_mtime = sit_i->dirty_min_mtime;
	unsigned int sec_blocks = CAP_BLKS_PER_SEC(sbi);
	unsigned int vblocks;
	unsigned int dirty_threshold = max(am->max_candidate_count,
					am->candidate_ratio *
					am->victim_count / 100);
	unsigned int age_weight = am->age_weight;
	unsigned int cost;
	unsigned int iter = 0;

	if (max_mtime < min_mtime)
		return;

	max_mtime += 1;
	total_time = max_mtime - min_mtime;

	accu = div64_u64(ULLONG_MAX, total_time);
	accu = min_t(unsigned long long, div_u64(accu, 100),
					DEFAULT_ACCURACY_CLASS);

	node = rb_first_cached(root);
next:
	re = rb_entry_safe(node, struct rb_entry, rb_node);
	if (!re)
		return;

	ve = (struct victim_entry *)re;

	if (ve->mtime >= max_mtime || ve->mtime < min_mtime)
		goto skip;

	/* age = 10000 * x% * 60 */
	age = div64_u64(accu * (max_mtime - ve->mtime), total_time) *
								age_weight;

	vblocks = get_valid_blocks(sbi, ve->segno, true);
	f2fs_bug_on(sbi, !vblocks || vblocks == sec_blocks);

	/* u = 10000 * x% * 40 */
	u = div64_u64(accu * (sec_blocks - vblocks), sec_blocks) *
							(100 - age_weight);

	f2fs_bug_on(sbi, age + u >= UINT_MAX);

	cost = UINT_MAX - (age + u);
	iter++;

	if (cost < p->min_cost ||
			(cost == p->min_cost && age > p->oldest_age)) {
		p->min_cost = cost;
		p->oldest_age = age;
		p->min_segno = ve->segno;
	}
skip:
	if (iter < dirty_threshold) {
		node = rb_next(node);
		goto next;
	}
}

/*
 * select candidates around source section in range of
 * [target - dirty_threshold, target + dirty_threshold]
 */
static void atssr_lookup_victim(struct f2fs_sb_info *sbi,
						struct victim_sel_policy *p)
{
	struct sit_info *sit_i = SIT_I(sbi);
	struct atgc_management *am = &sbi->am;
	struct rb_node *node;
	struct rb_entry *re;
	struct victim_entry *ve;
	unsigned long long age;
	unsigned long long max_mtime = sit_i->dirty_max_mtime;
	unsigned long long min_mtime = sit_i->dirty_min_mtime;
	unsigned int seg_blocks = sbi->blocks_per_seg;
	unsigned int vblocks;
	unsigned int dirty_threshold = max(am->max_candidate_count,
					am->candidate_ratio *
					am->victim_count / 100);
	unsigned int cost;
	unsigned int iter = 0;
	int stage = 0;

	if (max_mtime < min_mtime)
		return;
	max_mtime += 1;
next_stage:
	node = lookup_central_victim(sbi, p);
next_node:
	re = rb_entry_safe(node, struct rb_entry, rb_node);
	if (!re) {
		if (stage == 0)
			goto skip_stage;
		return;
	}

	ve = (struct victim_entry *)re;

	if (ve->mtime >= max_mtime || ve->mtime < min_mtime)
		goto skip_node;

	age = max_mtime - ve->mtime;

	vblocks = get_seg_entry(sbi, ve->segno)->ckpt_valid_blocks;
	f2fs_bug_on(sbi, !vblocks);

	/* rare case */
	if (vblocks == seg_blocks)
		goto skip_node;

	iter++;

	age = max_mtime - abs(p->age - age);
	cost = UINT_MAX - vblocks;

	if (cost < p->min_cost ||
			(cost == p->min_cost && age > p->oldest_age)) {
		p->min_cost = cost;
		p->oldest_age = age;
		p->min_segno = ve->segno;
	}
skip_node:
	if (iter < dirty_threshold) {
		if (stage == 0)
			node = rb_prev(node);
		else if (stage == 1)
			node = rb_next(node);
		goto next_node;
	}
skip_stage:
	if (stage < 1) {
		stage++;
		iter = 0;
		goto next_stage;
	}
}
static void lookup_victim_by_age(struct f2fs_sb_info *sbi,
						struct victim_sel_policy *p)
{
	f2fs_bug_on(sbi, !f2fs_check_rb_tree_consistence(sbi,
						&sbi->am.root, true));

	if (p->gc_mode == GC_AT)
		atgc_lookup_victim(sbi, p);
	else if (p->alloc_mode == AT_SSR)
		atssr_lookup_victim(sbi, p);
	else
		f2fs_bug_on(sbi, 1);
}

static void release_victim_entry(struct f2fs_sb_info *sbi)
{
	struct atgc_management *am = &sbi->am;
	struct victim_entry *ve, *tmp;

	list_for_each_entry_safe(ve, tmp, &am->victim_list, list) {
		list_del(&ve->list);
		kmem_cache_free(victim_entry_slab, ve);
		am->victim_count--;
	}

	am->root = RB_ROOT_CACHED;

	f2fs_bug_on(sbi, am->victim_count);
	f2fs_bug_on(sbi, !list_empty(&am->victim_list));
}

static bool f2fs_pin_section(struct f2fs_sb_info *sbi, unsigned int segno)
{
	struct dirty_seglist_info *dirty_i = DIRTY_I(sbi);
	unsigned int secno = GET_SEC_FROM_SEG(sbi, segno);

	if (!dirty_i->enable_pin_section)
		return false;
	if (!test_and_set_bit(secno, dirty_i->pinned_secmap))
		dirty_i->pinned_secmap_cnt++;
	return true;
}

static bool f2fs_pinned_section_exists(struct dirty_seglist_info *dirty_i)
{
	return dirty_i->pinned_secmap_cnt;
}

static bool f2fs_section_is_pinned(struct dirty_seglist_info *dirty_i,
						unsigned int secno)
{
	return dirty_i->enable_pin_section &&
		f2fs_pinned_section_exists(dirty_i) &&
		test_bit(secno, dirty_i->pinned_secmap);
}

static void f2fs_unpin_all_sections(struct f2fs_sb_info *sbi, bool enable)
{
	unsigned int bitmap_size = f2fs_bitmap_size(MAIN_SECS(sbi));

	if (f2fs_pinned_section_exists(DIRTY_I(sbi))) {
		memset(DIRTY_I(sbi)->pinned_secmap, 0, bitmap_size);
		DIRTY_I(sbi)->pinned_secmap_cnt = 0;
	}
	DIRTY_I(sbi)->enable_pin_section = enable;
}

static int f2fs_gc_pinned_control(struct inode *inode, int gc_type,
							unsigned int segno)
{
	if (!f2fs_is_pinned_file(inode))
		return 0;
	if (gc_type != FG_GC)
		return -EBUSY;
	if (!f2fs_pin_section(F2FS_I_SB(inode), segno))
		f2fs_pin_file_control(inode, true);
	return -EAGAIN;
}

/*
 * This function is called from two paths.
 * One is garbage collection and the other is SSR segment selection.
 * When it is called during GC, it just gets a victim segment
 * and it does not remove it from dirty seglist.
 * When it is called from SSR segment selection, it finds a segment
 * which has minimum valid blocks and removes it from dirty seglist.
 */
static int get_victim_by_default(struct f2fs_sb_info *sbi,
			unsigned int *result, int gc_type, int type,
			char alloc_mode, unsigned long long age)
{
	struct dirty_seglist_info *dirty_i = DIRTY_I(sbi);
	struct sit_info *sm = SIT_I(sbi);
	struct victim_sel_policy p;
	unsigned int secno, last_victim;
	unsigned int last_segment;
	unsigned int nsearched;
	bool is_atgc;
	int ret = 0;

	mutex_lock(&dirty_i->seglist_lock);
	last_segment = MAIN_SECS(sbi) * sbi->segs_per_sec;

	p.alloc_mode = alloc_mode;
	p.age = age;
	p.age_threshold = sbi->am.age_threshold;

retry:
	select_policy(sbi, gc_type, type, &p);
	p.min_segno = NULL_SEGNO;
	p.oldest_age = 0;
	p.min_cost = get_max_cost(sbi, &p);

	is_atgc = (p.gc_mode == GC_AT || p.alloc_mode == AT_SSR);
	nsearched = 0;

	if (is_atgc)
		SIT_I(sbi)->dirty_min_mtime = ULLONG_MAX;

	if (*result != NULL_SEGNO) {
		if (!get_valid_blocks(sbi, *result, false)) {
			ret = -ENODATA;
			goto out;
		}

		if (sec_usage_check(sbi, GET_SEC_FROM_SEG(sbi, *result)))
			ret = -EBUSY;
		else
			p.min_segno = *result;
		goto out;
	}

	ret = -ENODATA;
	if (p.max_search == 0)
		goto out;

	if (__is_large_section(sbi) && p.alloc_mode == LFS) {
		if (sbi->next_victim_seg[BG_GC] != NULL_SEGNO) {
			p.min_segno = sbi->next_victim_seg[BG_GC];
			*result = p.min_segno;
			sbi->next_victim_seg[BG_GC] = NULL_SEGNO;
			goto got_result;
		}
		if (gc_type == FG_GC &&
				sbi->next_victim_seg[FG_GC] != NULL_SEGNO) {
			p.min_segno = sbi->next_victim_seg[FG_GC];
			*result = p.min_segno;
			sbi->next_victim_seg[FG_GC] = NULL_SEGNO;
			goto got_result;
		}
	}

	last_victim = sm->last_victim[p.gc_mode];
	if (p.alloc_mode == LFS && gc_type == FG_GC) {
		p.min_segno = check_bg_victims(sbi);
		if (p.min_segno != NULL_SEGNO)
			goto got_it;
	}

	while (1) {
		unsigned long cost, *dirty_bitmap;
		unsigned int unit_no, segno;

		dirty_bitmap = p.dirty_bitmap;
		unit_no = find_next_bit(dirty_bitmap,
				last_segment / p.ofs_unit,
				p.offset / p.ofs_unit);
		segno = unit_no * p.ofs_unit;
		if (segno >= last_segment) {
			if (sm->last_victim[p.gc_mode]) {
				last_segment =
					sm->last_victim[p.gc_mode];
				sm->last_victim[p.gc_mode] = 0;
				p.offset = 0;
				continue;
			}
			break;
		}

		p.offset = segno + p.ofs_unit;
		nsearched++;

#ifdef CONFIG_F2FS_CHECK_FS
		/*
		 * skip selecting the invalid segno (that is failed due to block
		 * validity check failure during GC) to avoid endless GC loop in
		 * such cases.
		 */
		if (test_bit(segno, sm->invalid_segmap))
			goto next;
#endif

		secno = GET_SEC_FROM_SEG(sbi, segno);

		if (sec_usage_check(sbi, secno))
			goto next;

		/* Don't touch checkpointed data */
		if (unlikely(is_sbi_flag_set(sbi, SBI_CP_DISABLED))) {
			if (p.alloc_mode == LFS) {
				/*
				 * LFS is set to find source section during GC.
				 * The victim should have no checkpointed data.
				 */
				if (get_ckpt_valid_blocks(sbi, segno, true))
					goto next;
			} else {
				/*
				 * SSR | AT_SSR are set to find target segment
				 * for writes which can be full by checkpointed
				 * and newly written blocks.
				 */
				if (!f2fs_segment_has_free_slot(sbi, segno))
					goto next;
			}
		}

		if (gc_type == BG_GC && test_bit(secno, dirty_i->victim_secmap))
			goto next;

		if (gc_type == FG_GC && f2fs_section_is_pinned(dirty_i, secno))
			goto next;

		if (is_atgc) {
			add_victim_entry(sbi, &p, segno);
			goto next;
		}

		cost = get_gc_cost(sbi, segno, &p);

		if (p.min_cost > cost) {
			p.min_segno = segno;
			p.min_cost = cost;
		}
next:
		if (nsearched >= p.max_search) {
			if (!sm->last_victim[p.gc_mode] && segno <= last_victim)
				sm->last_victim[p.gc_mode] =
					last_victim + p.ofs_unit;
			else
				sm->last_victim[p.gc_mode] = segno + p.ofs_unit;
			sm->last_victim[p.gc_mode] %=
				(MAIN_SECS(sbi) * sbi->segs_per_sec);
			break;
		}
	}

	/* get victim for GC_AT/AT_SSR */
	if (is_atgc) {
		lookup_victim_by_age(sbi, &p);
		release_victim_entry(sbi);
	}

	if (is_atgc && p.min_segno == NULL_SEGNO &&
			sm->elapsed_time < p.age_threshold) {
		p.age_threshold = 0;
		goto retry;
	}

	if (p.min_segno != NULL_SEGNO) {
got_it:
		*result = (p.min_segno / p.ofs_unit) * p.ofs_unit;
got_result:
		if (p.alloc_mode == LFS) {
			secno = GET_SEC_FROM_SEG(sbi, p.min_segno);
			if (gc_type == FG_GC)
				sbi->cur_victim_sec = secno;
			else
				set_bit(secno, dirty_i->victim_secmap);
		}
		ret = 0;

	}
out:
	if (p.min_segno != NULL_SEGNO)
		trace_f2fs_get_victim(sbi->sb, type, gc_type, &p,
				sbi->cur_victim_sec,
				prefree_segments(sbi), free_segments(sbi));
	mutex_unlock(&dirty_i->seglist_lock);

	return ret;
}

static const struct victim_selection default_v_ops = {
	.get_victim = get_victim_by_default,
};

static struct inode *find_gc_inode(struct gc_inode_list *gc_list, nid_t ino)
{
	struct inode_entry *ie;

	ie = radix_tree_lookup(&gc_list->iroot, ino);
	if (ie)
		return ie->inode;
	return NULL;
}

static void add_gc_inode(struct gc_inode_list *gc_list, struct inode *inode)
{
	struct inode_entry *new_ie;

	if (inode == find_gc_inode(gc_list, inode->i_ino)) {
		iput(inode);
		return;
	}
	new_ie = f2fs_kmem_cache_alloc(f2fs_inode_entry_slab,
					GFP_NOFS, true, NULL);
	new_ie->inode = inode;

	f2fs_radix_tree_insert(&gc_list->iroot, inode->i_ino, new_ie);
	list_add_tail(&new_ie->list, &gc_list->ilist);
}

static void put_gc_inode(struct gc_inode_list *gc_list)
{
	struct inode_entry *ie, *next_ie;

	list_for_each_entry_safe(ie, next_ie, &gc_list->ilist, list) {
		radix_tree_delete(&gc_list->iroot, ie->inode->i_ino);
		iput(ie->inode);
		list_del(&ie->list);
		kmem_cache_free(f2fs_inode_entry_slab, ie);
	}
}

static int check_valid_map(struct f2fs_sb_info *sbi,
				unsigned int segno, int offset)
{
	struct sit_info *sit_i = SIT_I(sbi);
	struct seg_entry *sentry;
	int ret;

	down_read(&sit_i->sentry_lock);
	sentry = get_seg_entry(sbi, segno);
	ret = f2fs_test_bit(offset, sentry->cur_valid_map);
	up_read(&sit_i->sentry_lock);
	return ret;
}

/*
 * This function compares node address got in summary with that in NAT.
 * On validity, copy that node with cold status, otherwise (invalid node)
 * ignore that.
 */
static int gc_node_segment(struct f2fs_sb_info *sbi,
		struct f2fs_summary *sum, unsigned int segno, int gc_type)
{
	struct f2fs_summary *entry;
	block_t start_addr;
	int off;
	int phase = 0;
	bool fggc = (gc_type == FG_GC);
	int submitted = 0;
	unsigned int usable_blks_in_seg = f2fs_usable_blks_in_seg(sbi, segno);

	start_addr = START_BLOCK(sbi, segno);

next_step:
	entry = sum;

	if (fggc && phase == 2)
		atomic_inc(&sbi->wb_sync_req[NODE]);

	for (off = 0; off < usable_blks_in_seg; off++, entry++) {
		nid_t nid = le32_to_cpu(entry->nid);
		struct page *node_page;
		struct node_info ni;
		int err;

		/* stop BG_GC if there is not enough free sections. */
		if (gc_type == BG_GC && has_not_enough_free_secs(sbi, 0, 0))
			return submitted;

		if (check_valid_map(sbi, segno, off) == 0)
			continue;

		if (phase == 0) {
			f2fs_ra_meta_pages(sbi, NAT_BLOCK_OFFSET(nid), 1,
							META_NAT, true);
			continue;
		}

		if (phase == 1) {
			f2fs_ra_node_page(sbi, nid);
			continue;
		}

		/* phase == 2 */
		node_page = f2fs_get_node_page(sbi, nid);
		if (IS_ERR(node_page))
			continue;

		/* block may become invalid during f2fs_get_node_page */
		if (check_valid_map(sbi, segno, off) == 0) {
			f2fs_put_page(node_page, 1);
			continue;
		}

		if (f2fs_get_node_info(sbi, nid, &ni, false)) {
			f2fs_put_page(node_page, 1);
			continue;
		}

		if (ni.blk_addr != start_addr + off) {
			f2fs_put_page(node_page, 1);
			continue;
		}

		err = f2fs_move_node_page(node_page, gc_type);
		if (!err && gc_type == FG_GC)
			submitted++;
		stat_inc_node_blk_count(sbi, 1, gc_type);
	}

	if (++phase < 3)
		goto next_step;

	if (fggc)
		atomic_dec(&sbi->wb_sync_req[NODE]);
	return submitted;
}

/*
 * Calculate start block index indicating the given node offset.
 * Be careful, caller should give this node offset only indicating direct node
 * blocks. If any node offsets, which point the other types of node blocks such
 * as indirect or double indirect node blocks, are given, it must be a caller's
 * bug.
 */
block_t f2fs_start_bidx_of_node(unsigned int node_ofs, struct inode *inode)
{
	unsigned int indirect_blks = 2 * NIDS_PER_BLOCK + 4;
	unsigned int bidx;

	if (node_ofs == 0)
		return 0;

	if (node_ofs <= 2) {
		bidx = node_ofs - 1;
	} else if (node_ofs <= indirect_blks) {
		int dec = (node_ofs - 4) / (NIDS_PER_BLOCK + 1);

		bidx = node_ofs - 2 - dec;
	} else {
		int dec = (node_ofs - indirect_blks - 3) / (NIDS_PER_BLOCK + 1);

		bidx = node_ofs - 5 - dec;
	}
	return bidx * ADDRS_PER_BLOCK(inode) + ADDRS_PER_INODE(inode);
}

static bool is_alive(struct f2fs_sb_info *sbi, struct f2fs_summary *sum,
		struct node_info *dni, block_t blkaddr, unsigned int *nofs)
{
	struct page *node_page;
	nid_t nid;
	unsigned int ofs_in_node, max_addrs, base;
	block_t source_blkaddr;

	nid = le32_to_cpu(sum->nid);
	ofs_in_node = le16_to_cpu(sum->ofs_in_node);

	node_page = f2fs_get_node_page(sbi, nid);
	if (IS_ERR(node_page))
		return false;

	if (f2fs_get_node_info(sbi, nid, dni, false)) {
		f2fs_put_page(node_page, 1);
		return false;
	}

	if (sum->version != dni->version) {
		f2fs_warn(sbi, "%s: valid data with mismatched node version.",
			  __func__);
		set_sbi_flag(sbi, SBI_NEED_FSCK);
	}

	if (f2fs_check_nid_range(sbi, dni->ino)) {
		f2fs_put_page(node_page, 1);
		return false;
	}

<<<<<<< HEAD
=======
	if (IS_INODE(node_page)) {
		base = offset_in_addr(F2FS_INODE(node_page));
		max_addrs = DEF_ADDRS_PER_INODE;
	} else {
		base = 0;
		max_addrs = DEF_ADDRS_PER_BLOCK;
	}

	if (base + ofs_in_node >= max_addrs) {
		f2fs_err(sbi, "Inconsistent blkaddr offset: base:%u, ofs_in_node:%u, max:%u, ino:%u, nid:%u",
			base, ofs_in_node, max_addrs, dni->ino, dni->nid);
		f2fs_put_page(node_page, 1);
		return false;
	}

>>>>>>> dae7b244
	*nofs = ofs_of_node(node_page);
	source_blkaddr = data_blkaddr(NULL, node_page, ofs_in_node);
	f2fs_put_page(node_page, 1);

	if (source_blkaddr != blkaddr) {
#ifdef CONFIG_F2FS_CHECK_FS
		unsigned int segno = GET_SEGNO(sbi, blkaddr);
		unsigned long offset = GET_BLKOFF_FROM_SEG0(sbi, blkaddr);

		if (unlikely(check_valid_map(sbi, segno, offset))) {
			if (!test_and_set_bit(segno, SIT_I(sbi)->invalid_segmap)) {
				f2fs_err(sbi, "mismatched blkaddr %u (source_blkaddr %u) in seg %u",
					 blkaddr, source_blkaddr, segno);
				set_sbi_flag(sbi, SBI_NEED_FSCK);
			}
		}
#endif
		return false;
	}
	return true;
}

static int ra_data_block(struct inode *inode, pgoff_t index)
{
	struct f2fs_sb_info *sbi = F2FS_I_SB(inode);
	struct address_space *mapping = inode->i_mapping;
	struct dnode_of_data dn;
	struct page *page;
	struct extent_info ei = {0, };
	struct f2fs_io_info fio = {
		.sbi = sbi,
		.ino = inode->i_ino,
		.type = DATA,
		.temp = COLD,
		.op = REQ_OP_READ,
		.op_flags = 0,
		.encrypted_page = NULL,
		.in_list = false,
		.retry = false,
	};
	int err;

	page = f2fs_grab_cache_page(mapping, index, true);
	if (!page)
		return -ENOMEM;

	if (f2fs_lookup_read_extent_cache(inode, index, &ei)) {
		dn.data_blkaddr = ei.blk + index - ei.fofs;
		if (unlikely(!f2fs_is_valid_blkaddr(sbi, dn.data_blkaddr,
						DATA_GENERIC_ENHANCE_READ))) {
			err = -EFSCORRUPTED;
			f2fs_handle_error(sbi, ERROR_INVALID_BLKADDR);
			goto put_page;
		}
		goto got_it;
	}

	set_new_dnode(&dn, inode, NULL, NULL, 0);
	err = f2fs_get_dnode_of_data(&dn, index, LOOKUP_NODE);
	if (err)
		goto put_page;
	f2fs_put_dnode(&dn);

	if (!__is_valid_data_blkaddr(dn.data_blkaddr)) {
		err = -ENOENT;
		goto put_page;
	}
	if (unlikely(!f2fs_is_valid_blkaddr(sbi, dn.data_blkaddr,
						DATA_GENERIC_ENHANCE))) {
		err = -EFSCORRUPTED;
		f2fs_handle_error(sbi, ERROR_INVALID_BLKADDR);
		goto put_page;
	}
got_it:
	/* read page */
	fio.page = page;
	fio.new_blkaddr = fio.old_blkaddr = dn.data_blkaddr;

	/*
	 * don't cache encrypted data into meta inode until previous dirty
	 * data were writebacked to avoid racing between GC and flush.
	 */
	f2fs_wait_on_page_writeback(page, DATA, true, true);

	f2fs_wait_on_block_writeback(inode, dn.data_blkaddr);

	fio.encrypted_page = f2fs_pagecache_get_page(META_MAPPING(sbi),
					dn.data_blkaddr,
					FGP_LOCK | FGP_CREAT, GFP_NOFS);
	if (!fio.encrypted_page) {
		err = -ENOMEM;
		goto put_page;
	}

	err = f2fs_submit_page_bio(&fio);
	if (err)
		goto put_encrypted_page;
	f2fs_put_page(fio.encrypted_page, 0);
	f2fs_put_page(page, 1);

	f2fs_update_iostat(sbi, FS_DATA_READ_IO, F2FS_BLKSIZE);
	f2fs_update_iostat(sbi, FS_GDATA_READ_IO, F2FS_BLKSIZE);

	return 0;
put_encrypted_page:
	f2fs_put_page(fio.encrypted_page, 1);
put_page:
	f2fs_put_page(page, 1);
	return err;
}

/*
 * Move data block via META_MAPPING while keeping locked data page.
 * This can be used to move blocks, aka LBAs, directly on disk.
 */
static int move_data_block(struct inode *inode, block_t bidx,
				int gc_type, unsigned int segno, int off)
{
	struct f2fs_io_info fio = {
		.sbi = F2FS_I_SB(inode),
		.ino = inode->i_ino,
		.type = DATA,
		.temp = COLD,
		.op = REQ_OP_READ,
		.op_flags = 0,
		.encrypted_page = NULL,
		.in_list = false,
		.retry = false,
	};
	struct dnode_of_data dn;
	struct f2fs_summary sum;
	struct node_info ni;
	struct page *page, *mpage;
	block_t newaddr;
	int err = 0;
	bool lfs_mode = f2fs_lfs_mode(fio.sbi);
	int type = fio.sbi->am.atgc_enabled && (gc_type == BG_GC) &&
				(fio.sbi->gc_mode != GC_URGENT_HIGH) ?
				CURSEG_ALL_DATA_ATGC : CURSEG_COLD_DATA;

	/* do not read out */
	page = f2fs_grab_cache_page(inode->i_mapping, bidx, false);
	if (!page)
		return -ENOMEM;

	if (!check_valid_map(F2FS_I_SB(inode), segno, off)) {
		err = -ENOENT;
		goto out;
	}

	err = f2fs_gc_pinned_control(inode, gc_type, segno);
	if (err)
		goto out;

	set_new_dnode(&dn, inode, NULL, NULL, 0);
	err = f2fs_get_dnode_of_data(&dn, bidx, LOOKUP_NODE);
	if (err)
		goto out;

	if (unlikely(dn.data_blkaddr == NULL_ADDR)) {
		ClearPageUptodate(page);
		err = -ENOENT;
		goto put_out;
	}

	/*
	 * don't cache encrypted data into meta inode until previous dirty
	 * data were writebacked to avoid racing between GC and flush.
	 */
	f2fs_wait_on_page_writeback(page, DATA, true, true);

	f2fs_wait_on_block_writeback(inode, dn.data_blkaddr);

	err = f2fs_get_node_info(fio.sbi, dn.nid, &ni, false);
	if (err)
		goto put_out;

	/* read page */
	fio.page = page;
	fio.new_blkaddr = fio.old_blkaddr = dn.data_blkaddr;

	if (lfs_mode)
		f2fs_down_write(&fio.sbi->io_order_lock);

	mpage = f2fs_grab_cache_page(META_MAPPING(fio.sbi),
					fio.old_blkaddr, false);
	if (!mpage) {
		err = -ENOMEM;
		goto up_out;
	}

	fio.encrypted_page = mpage;

	/* read source block in mpage */
	if (!PageUptodate(mpage)) {
		err = f2fs_submit_page_bio(&fio);
		if (err) {
			f2fs_put_page(mpage, 1);
			goto up_out;
		}

		f2fs_update_iostat(fio.sbi, FS_DATA_READ_IO, F2FS_BLKSIZE);
		f2fs_update_iostat(fio.sbi, FS_GDATA_READ_IO, F2FS_BLKSIZE);

		lock_page(mpage);
		if (unlikely(mpage->mapping != META_MAPPING(fio.sbi) ||
						!PageUptodate(mpage))) {
			err = -EIO;
			f2fs_put_page(mpage, 1);
			goto up_out;
		}
	}

	set_summary(&sum, dn.nid, dn.ofs_in_node, ni.version);

	/* allocate block address */
	f2fs_allocate_data_block(fio.sbi, NULL, fio.old_blkaddr, &newaddr,
				&sum, type, NULL);

	fio.encrypted_page = f2fs_pagecache_get_page(META_MAPPING(fio.sbi),
				newaddr, FGP_LOCK | FGP_CREAT, GFP_NOFS);
	if (!fio.encrypted_page) {
		err = -ENOMEM;
		f2fs_put_page(mpage, 1);
		goto recover_block;
	}

	/* write target block */
	f2fs_wait_on_page_writeback(fio.encrypted_page, DATA, true, true);
	memcpy(page_address(fio.encrypted_page),
				page_address(mpage), PAGE_SIZE);
	f2fs_put_page(mpage, 1);
	invalidate_mapping_pages(META_MAPPING(fio.sbi),
				fio.old_blkaddr, fio.old_blkaddr);
	f2fs_invalidate_compress_page(fio.sbi, fio.old_blkaddr);

	set_page_dirty(fio.encrypted_page);
	if (clear_page_dirty_for_io(fio.encrypted_page))
		dec_page_count(fio.sbi, F2FS_DIRTY_META);

	set_page_writeback(fio.encrypted_page);
	ClearPageError(page);

	fio.op = REQ_OP_WRITE;
	fio.op_flags = REQ_SYNC;
	fio.new_blkaddr = newaddr;
	f2fs_submit_page_write(&fio);
	if (fio.retry) {
		err = -EAGAIN;
		if (PageWriteback(fio.encrypted_page))
			end_page_writeback(fio.encrypted_page);
		goto put_page_out;
	}

	f2fs_update_iostat(fio.sbi, FS_GC_DATA_IO, F2FS_BLKSIZE);

	f2fs_update_data_blkaddr(&dn, newaddr);
	set_inode_flag(inode, FI_APPEND_WRITE);
	if (page->index == 0)
		set_inode_flag(inode, FI_FIRST_BLOCK_WRITTEN);
put_page_out:
	f2fs_put_page(fio.encrypted_page, 1);
recover_block:
	if (err)
		f2fs_do_replace_block(fio.sbi, &sum, newaddr, fio.old_blkaddr,
							true, true, true);
up_out:
	if (lfs_mode)
		f2fs_up_write(&fio.sbi->io_order_lock);
put_out:
	f2fs_put_dnode(&dn);
out:
	f2fs_put_page(page, 1);
	return err;
}

static int move_data_page(struct inode *inode, block_t bidx, int gc_type,
							unsigned int segno, int off)
{
	struct page *page;
	int err = 0;

	page = f2fs_get_lock_data_page(inode, bidx, true);
	if (IS_ERR(page))
		return PTR_ERR(page);

	if (!check_valid_map(F2FS_I_SB(inode), segno, off)) {
		err = -ENOENT;
		goto out;
	}

	err = f2fs_gc_pinned_control(inode, gc_type, segno);
	if (err)
		goto out;

	if (gc_type == BG_GC) {
		if (PageWriteback(page)) {
			err = -EAGAIN;
			goto out;
		}
		set_page_dirty(page);
		set_page_private_gcing(page);
	} else {
		struct f2fs_io_info fio = {
			.sbi = F2FS_I_SB(inode),
			.ino = inode->i_ino,
			.type = DATA,
			.temp = COLD,
			.op = REQ_OP_WRITE,
			.op_flags = REQ_SYNC,
			.old_blkaddr = NULL_ADDR,
			.page = page,
			.encrypted_page = NULL,
			.need_lock = LOCK_REQ,
			.io_type = FS_GC_DATA_IO,
		};
		bool is_dirty = PageDirty(page);

retry:
		f2fs_wait_on_page_writeback(page, DATA, true, true);

		set_page_dirty(page);
		if (clear_page_dirty_for_io(page)) {
			inode_dec_dirty_pages(inode);
			f2fs_remove_dirty_inode(inode);
		}

		set_page_private_gcing(page);

		err = f2fs_do_write_data_page(&fio);
		if (err) {
			clear_page_private_gcing(page);
			if (err == -ENOMEM) {
				congestion_wait(BLK_RW_ASYNC,
						DEFAULT_IO_TIMEOUT);
				goto retry;
			}
			if (is_dirty)
				set_page_dirty(page);
		}
	}
out:
	f2fs_put_page(page, 1);
	return err;
}

/*
 * This function tries to get parent node of victim data block, and identifies
 * data block validity. If the block is valid, copy that with cold status and
 * modify parent node.
 * If the parent node is not valid or the data block address is different,
 * the victim data block is ignored.
 */
static int gc_data_segment(struct f2fs_sb_info *sbi, struct f2fs_summary *sum,
		struct gc_inode_list *gc_list, unsigned int segno, int gc_type,
		bool force_migrate)
{
	struct super_block *sb = sbi->sb;
	struct f2fs_summary *entry;
	block_t start_addr;
	int off;
	int phase = 0;
	int submitted = 0;
	unsigned int usable_blks_in_seg = f2fs_usable_blks_in_seg(sbi, segno);

	start_addr = START_BLOCK(sbi, segno);

next_step:
	entry = sum;

	for (off = 0; off < usable_blks_in_seg; off++, entry++) {
		struct page *data_page;
		struct inode *inode;
		struct node_info dni; /* dnode info for the data */
		unsigned int ofs_in_node, nofs;
		block_t start_bidx;
		nid_t nid = le32_to_cpu(entry->nid);

		/*
		 * stop BG_GC if there is not enough free sections.
		 * Or, stop GC if the segment becomes fully valid caused by
		 * race condition along with SSR block allocation.
		 */
		if ((gc_type == BG_GC && has_not_enough_free_secs(sbi, 0, 0)) ||
			(!force_migrate && get_valid_blocks(sbi, segno, true) ==
							CAP_BLKS_PER_SEC(sbi)))
			return submitted;

		if (check_valid_map(sbi, segno, off) == 0)
			continue;

		if (phase == 0) {
			f2fs_ra_meta_pages(sbi, NAT_BLOCK_OFFSET(nid), 1,
							META_NAT, true);
			continue;
		}

		if (phase == 1) {
			f2fs_ra_node_page(sbi, nid);
			continue;
		}

		/* Get an inode by ino with checking validity */
		if (!is_alive(sbi, entry, &dni, start_addr + off, &nofs))
			continue;

		if (phase == 2) {
			f2fs_ra_node_page(sbi, dni.ino);
			continue;
		}

		ofs_in_node = le16_to_cpu(entry->ofs_in_node);

		if (phase == 3) {
			int err;

			inode = f2fs_iget(sb, dni.ino);
			if (IS_ERR(inode) || is_bad_inode(inode) ||
					special_file(inode->i_mode))
				continue;

			err = f2fs_gc_pinned_control(inode, gc_type, segno);
			if (err == -EAGAIN) {
				iput(inode);
				return submitted;
			}

			if (!f2fs_down_write_trylock(
				&F2FS_I(inode)->i_gc_rwsem[WRITE])) {
				iput(inode);
				sbi->skipped_gc_rwsem++;
				continue;
			}

			start_bidx = f2fs_start_bidx_of_node(nofs, inode) +
								ofs_in_node;

			if (f2fs_post_read_required(inode)) {
				int err = ra_data_block(inode, start_bidx);

				f2fs_up_write(&F2FS_I(inode)->i_gc_rwsem[WRITE]);
				if (err) {
					iput(inode);
					continue;
				}
				add_gc_inode(gc_list, inode);
				continue;
			}

			data_page = f2fs_get_read_data_page(inode, start_bidx,
							REQ_RAHEAD, true, NULL);
			f2fs_up_write(&F2FS_I(inode)->i_gc_rwsem[WRITE]);
			if (IS_ERR(data_page)) {
				iput(inode);
				continue;
			}

			f2fs_put_page(data_page, 0);
			add_gc_inode(gc_list, inode);
			continue;
		}

		/* phase 4 */
		inode = find_gc_inode(gc_list, dni.ino);
		if (inode) {
			struct f2fs_inode_info *fi = F2FS_I(inode);
			bool locked = false;
			int err;

			if (S_ISREG(inode->i_mode)) {
				if (!f2fs_down_write_trylock(&fi->i_gc_rwsem[READ])) {
					sbi->skipped_gc_rwsem++;
					continue;
				}
				if (!f2fs_down_write_trylock(
						&fi->i_gc_rwsem[WRITE])) {
					sbi->skipped_gc_rwsem++;
					f2fs_up_write(&fi->i_gc_rwsem[READ]);
					continue;
				}
				locked = true;

				/* wait for all inflight aio data */
				inode_dio_wait(inode);
			}

			start_bidx = f2fs_start_bidx_of_node(nofs, inode)
								+ ofs_in_node;
			if (f2fs_post_read_required(inode))
				err = move_data_block(inode, start_bidx,
							gc_type, segno, off);
			else
				err = move_data_page(inode, start_bidx, gc_type,
								segno, off);

			if (!err && (gc_type == FG_GC ||
					f2fs_post_read_required(inode)))
				submitted++;

			if (locked) {
				f2fs_up_write(&fi->i_gc_rwsem[WRITE]);
				f2fs_up_write(&fi->i_gc_rwsem[READ]);
			}

			stat_inc_data_blk_count(sbi, 1, gc_type);
		}
	}

	if (++phase < 5)
		goto next_step;

	return submitted;
}

static int __get_victim(struct f2fs_sb_info *sbi, unsigned int *victim,
			int gc_type)
{
	struct sit_info *sit_i = SIT_I(sbi);
	int ret;

	down_write(&sit_i->sentry_lock);
	ret = DIRTY_I(sbi)->v_ops->get_victim(sbi, victim, gc_type,
					      NO_CHECK_TYPE, LFS, 0);
	up_write(&sit_i->sentry_lock);
	return ret;
}

static int do_garbage_collect(struct f2fs_sb_info *sbi,
				unsigned int start_segno,
				struct gc_inode_list *gc_list, int gc_type,
				bool force_migrate)
{
	struct page *sum_page;
	struct f2fs_summary_block *sum;
	struct blk_plug plug;
	unsigned int segno = start_segno;
	unsigned int end_segno = start_segno + sbi->segs_per_sec;
	int seg_freed = 0, migrated = 0;
	unsigned char type = IS_DATASEG(get_seg_entry(sbi, segno)->type) ?
						SUM_TYPE_DATA : SUM_TYPE_NODE;
	int submitted = 0;

	if (__is_large_section(sbi))
		end_segno = rounddown(end_segno, sbi->segs_per_sec);

	/*
	 * zone-capacity can be less than zone-size in zoned devices,
	 * resulting in less than expected usable segments in the zone,
	 * calculate the end segno in the zone which can be garbage collected
	 */
	if (f2fs_sb_has_blkzoned(sbi))
		end_segno -= sbi->segs_per_sec -
					f2fs_usable_segs_in_sec(sbi, segno);

	sanity_check_seg_type(sbi, get_seg_entry(sbi, segno)->type);

	/* readahead multi ssa blocks those have contiguous address */
	if (__is_large_section(sbi))
		f2fs_ra_meta_pages(sbi, GET_SUM_BLOCK(sbi, segno),
					end_segno - segno, META_SSA, true);

	/* reference all summary page */
	while (segno < end_segno) {
		sum_page = f2fs_get_sum_page(sbi, segno++);
		if (IS_ERR(sum_page)) {
			int err = PTR_ERR(sum_page);

			end_segno = segno - 1;
			for (segno = start_segno; segno < end_segno; segno++) {
				sum_page = find_get_page(META_MAPPING(sbi),
						GET_SUM_BLOCK(sbi, segno));
				f2fs_put_page(sum_page, 0);
				f2fs_put_page(sum_page, 0);
			}
			return err;
		}
		unlock_page(sum_page);
	}

	blk_start_plug(&plug);

	for (segno = start_segno; segno < end_segno; segno++) {

		/* find segment summary of victim */
		sum_page = find_get_page(META_MAPPING(sbi),
					GET_SUM_BLOCK(sbi, segno));
		f2fs_put_page(sum_page, 0);

		if (get_valid_blocks(sbi, segno, false) == 0)
			goto freed;
		if (gc_type == BG_GC && __is_large_section(sbi) &&
				migrated >= sbi->migration_granularity)
			goto skip;
		if (!PageUptodate(sum_page) || unlikely(f2fs_cp_error(sbi)))
			goto skip;

		sum = page_address(sum_page);
		if (type != GET_SUM_TYPE((&sum->footer))) {
			f2fs_err(sbi, "Inconsistent segment (%u) type [%d, %d] in SSA and SIT",
				 segno, type, GET_SUM_TYPE((&sum->footer)));
			set_sbi_flag(sbi, SBI_NEED_FSCK);
			f2fs_stop_checkpoint(sbi, false,
				STOP_CP_REASON_CORRUPTED_SUMMARY);
			goto skip;
		}

		/*
		 * this is to avoid deadlock:
		 * - lock_page(sum_page)         - f2fs_replace_block
		 *  - check_valid_map()            - down_write(sentry_lock)
		 *   - down_read(sentry_lock)     - change_curseg()
		 *                                  - lock_page(sum_page)
		 */
		if (type == SUM_TYPE_NODE)
			submitted += gc_node_segment(sbi, sum->entries, segno,
								gc_type);
		else
			submitted += gc_data_segment(sbi, sum->entries, gc_list,
							segno, gc_type,
							force_migrate);

		stat_inc_seg_count(sbi, type, gc_type);
		sbi->gc_reclaimed_segs[sbi->gc_mode]++;
		migrated++;

freed:
		if (gc_type == FG_GC &&
				get_valid_blocks(sbi, segno, false) == 0)
			seg_freed++;

		if (__is_large_section(sbi))
			sbi->next_victim_seg[gc_type] =
				(segno + 1 < end_segno) ? segno + 1 : NULL_SEGNO;
skip:
		f2fs_put_page(sum_page, 0);
	}

	if (submitted)
		f2fs_submit_merged_write(sbi,
				(type == SUM_TYPE_NODE) ? NODE : DATA);

	blk_finish_plug(&plug);

	stat_inc_call_count(sbi->stat_info);

	return seg_freed;
}

int f2fs_gc(struct f2fs_sb_info *sbi, struct f2fs_gc_control *gc_control)
{
	int gc_type = gc_control->init_gc_type;
	unsigned int segno = gc_control->victim_segno;
	int sec_freed = 0, seg_freed = 0, total_freed = 0;
	int ret = 0;
	struct cp_control cpc;
	struct gc_inode_list gc_list = {
		.ilist = LIST_HEAD_INIT(gc_list.ilist),
		.iroot = RADIX_TREE_INIT(gc_list.iroot, GFP_NOFS),
	};
	unsigned int skipped_round = 0, round = 0;

	trace_f2fs_gc_begin(sbi->sb, gc_type, gc_control->no_bg_gc,
				gc_control->nr_free_secs,
				get_pages(sbi, F2FS_DIRTY_NODES),
				get_pages(sbi, F2FS_DIRTY_DENTS),
				get_pages(sbi, F2FS_DIRTY_IMETA),
				free_sections(sbi),
				free_segments(sbi),
				reserved_segments(sbi),
				prefree_segments(sbi));

	cpc.reason = __get_cp_reason(sbi);
	sbi->skipped_gc_rwsem = 0;
gc_more:
	if (unlikely(!(sbi->sb->s_flags & SB_ACTIVE))) {
		ret = -EINVAL;
		goto stop;
	}
	if (unlikely(f2fs_cp_error(sbi))) {
		ret = -EIO;
		goto stop;
	}

	if (gc_type == BG_GC && has_not_enough_free_secs(sbi, 0, 0)) {
		/*
		 * For example, if there are many prefree_segments below given
		 * threshold, we can make them free by checkpoint. Then, we
		 * secure free segments which doesn't need fggc any more.
		 */
		if (prefree_segments(sbi)) {
			ret = f2fs_write_checkpoint(sbi, &cpc);
			if (ret)
				goto stop;
		}
		if (has_not_enough_free_secs(sbi, 0, 0))
			gc_type = FG_GC;
	}

	/* f2fs_balance_fs doesn't need to do BG_GC in critical path. */
	if (gc_type == BG_GC && gc_control->no_bg_gc) {
		ret = -EINVAL;
		goto stop;
	}
retry:
	ret = __get_victim(sbi, &segno, gc_type);
	if (ret) {
		/* allow to search victim from sections has pinned data */
		if (ret == -ENODATA && gc_type == FG_GC &&
				f2fs_pinned_section_exists(DIRTY_I(sbi))) {
			f2fs_unpin_all_sections(sbi, false);
			goto retry;
		}
		goto stop;
	}

	seg_freed = do_garbage_collect(sbi, segno, &gc_list, gc_type,
				gc_control->should_migrate_blocks);
	total_freed += seg_freed;

	if (seg_freed == f2fs_usable_segs_in_sec(sbi, segno))
		sec_freed++;

	if (gc_type == FG_GC)
		sbi->cur_victim_sec = NULL_SEGNO;

	if (gc_control->init_gc_type == FG_GC ||
	    !has_not_enough_free_secs(sbi,
				(gc_type == FG_GC) ? sec_freed : 0, 0)) {
		if (gc_type == FG_GC && sec_freed < gc_control->nr_free_secs)
			goto go_gc_more;
		goto stop;
	}

	/* FG_GC stops GC by skip_count */
	if (gc_type == FG_GC) {
		if (sbi->skipped_gc_rwsem)
			skipped_round++;
		round++;
		if (skipped_round > MAX_SKIP_GC_COUNT &&
				skipped_round * 2 >= round) {
			ret = f2fs_write_checkpoint(sbi, &cpc);
			goto stop;
		}
	}

	/* Write checkpoint to reclaim prefree segments */
	if (free_sections(sbi) < NR_CURSEG_PERSIST_TYPE &&
				prefree_segments(sbi)) {
		ret = f2fs_write_checkpoint(sbi, &cpc);
		if (ret)
			goto stop;
	}
go_gc_more:
	segno = NULL_SEGNO;
	goto gc_more;

stop:
	SIT_I(sbi)->last_victim[ALLOC_NEXT] = 0;
	SIT_I(sbi)->last_victim[FLUSH_DEVICE] = gc_control->victim_segno;

	if (gc_type == FG_GC)
		f2fs_unpin_all_sections(sbi, true);

	trace_f2fs_gc_end(sbi->sb, ret, total_freed, sec_freed,
				get_pages(sbi, F2FS_DIRTY_NODES),
				get_pages(sbi, F2FS_DIRTY_DENTS),
				get_pages(sbi, F2FS_DIRTY_IMETA),
				free_sections(sbi),
				free_segments(sbi),
				reserved_segments(sbi),
				prefree_segments(sbi));

	f2fs_up_write(&sbi->gc_lock);

	put_gc_inode(&gc_list);

	if (gc_control->err_gc_skipped && !ret)
		ret = sec_freed ? 0 : -EAGAIN;
	return ret;
}

int __init f2fs_create_garbage_collection_cache(void)
{
	victim_entry_slab = f2fs_kmem_cache_create("f2fs_victim_entry",
					sizeof(struct victim_entry));
	return victim_entry_slab ? 0 : -ENOMEM;
}

void f2fs_destroy_garbage_collection_cache(void)
{
	kmem_cache_destroy(victim_entry_slab);
}

static void init_atgc_management(struct f2fs_sb_info *sbi)
{
	struct atgc_management *am = &sbi->am;

	if (test_opt(sbi, ATGC) &&
		SIT_I(sbi)->elapsed_time >= DEF_GC_THREAD_AGE_THRESHOLD)
		am->atgc_enabled = true;

	am->root = RB_ROOT_CACHED;
	INIT_LIST_HEAD(&am->victim_list);
	am->victim_count = 0;

	am->candidate_ratio = DEF_GC_THREAD_CANDIDATE_RATIO;
	am->max_candidate_count = DEF_GC_THREAD_MAX_CANDIDATE_COUNT;
	am->age_weight = DEF_GC_THREAD_AGE_WEIGHT;
	am->age_threshold = DEF_GC_THREAD_AGE_THRESHOLD;
}

void f2fs_build_gc_manager(struct f2fs_sb_info *sbi)
{
	DIRTY_I(sbi)->v_ops = &default_v_ops;

	sbi->gc_pin_file_threshold = DEF_GC_FAILED_PINNED_FILES;

	/* give warm/cold data area from slower device */
	if (f2fs_is_multi_device(sbi) && !__is_large_section(sbi))
		SIT_I(sbi)->last_victim[ALLOC_NEXT] =
				GET_SEGNO(sbi, FDEV(0).end_blk) + 1;

	init_atgc_management(sbi);
}

static int free_segment_range(struct f2fs_sb_info *sbi,
				unsigned int secs, bool gc_only)
{
	unsigned int segno, next_inuse, start, end;
	struct cp_control cpc = { CP_RESIZE, 0, 0, 0 };
	int gc_mode, gc_type;
	int err = 0;
	int type;

	/* Force block allocation for GC */
	MAIN_SECS(sbi) -= secs;
	start = MAIN_SECS(sbi) * sbi->segs_per_sec;
	end = MAIN_SEGS(sbi) - 1;

	mutex_lock(&DIRTY_I(sbi)->seglist_lock);
	for (gc_mode = 0; gc_mode < MAX_GC_POLICY; gc_mode++)
		if (SIT_I(sbi)->last_victim[gc_mode] >= start)
			SIT_I(sbi)->last_victim[gc_mode] = 0;

	for (gc_type = BG_GC; gc_type <= FG_GC; gc_type++)
		if (sbi->next_victim_seg[gc_type] >= start)
			sbi->next_victim_seg[gc_type] = NULL_SEGNO;
	mutex_unlock(&DIRTY_I(sbi)->seglist_lock);

	/* Move out cursegs from the target range */
	for (type = CURSEG_HOT_DATA; type < NR_CURSEG_PERSIST_TYPE; type++)
		f2fs_allocate_segment_for_resize(sbi, type, start, end);

	/* do GC to move out valid blocks in the range */
	for (segno = start; segno <= end; segno += sbi->segs_per_sec) {
		struct gc_inode_list gc_list = {
			.ilist = LIST_HEAD_INIT(gc_list.ilist),
			.iroot = RADIX_TREE_INIT(gc_list.iroot, GFP_NOFS),
		};

		do_garbage_collect(sbi, segno, &gc_list, FG_GC, true);
		put_gc_inode(&gc_list);

		if (!gc_only && get_valid_blocks(sbi, segno, true)) {
			err = -EAGAIN;
			goto out;
		}
		if (fatal_signal_pending(current)) {
			err = -ERESTARTSYS;
			goto out;
		}
	}
	if (gc_only)
		goto out;

	err = f2fs_write_checkpoint(sbi, &cpc);
	if (err)
		goto out;

	next_inuse = find_next_inuse(FREE_I(sbi), end + 1, start);
	if (next_inuse <= end) {
		f2fs_err(sbi, "segno %u should be free but still inuse!",
			 next_inuse);
		f2fs_bug_on(sbi, 1);
	}
out:
	MAIN_SECS(sbi) += secs;
	return err;
}

static void update_sb_metadata(struct f2fs_sb_info *sbi, int secs)
{
	struct f2fs_super_block *raw_sb = F2FS_RAW_SUPER(sbi);
	int section_count;
	int segment_count;
	int segment_count_main;
	long long block_count;
	int segs = secs * sbi->segs_per_sec;

	f2fs_down_write(&sbi->sb_lock);

	section_count = le32_to_cpu(raw_sb->section_count);
	segment_count = le32_to_cpu(raw_sb->segment_count);
	segment_count_main = le32_to_cpu(raw_sb->segment_count_main);
	block_count = le64_to_cpu(raw_sb->block_count);

	raw_sb->section_count = cpu_to_le32(section_count + secs);
	raw_sb->segment_count = cpu_to_le32(segment_count + segs);
	raw_sb->segment_count_main = cpu_to_le32(segment_count_main + segs);
	raw_sb->block_count = cpu_to_le64(block_count +
					(long long)segs * sbi->blocks_per_seg);
	if (f2fs_is_multi_device(sbi)) {
		int last_dev = sbi->s_ndevs - 1;
		int dev_segs =
			le32_to_cpu(raw_sb->devs[last_dev].total_segments);

		raw_sb->devs[last_dev].total_segments =
						cpu_to_le32(dev_segs + segs);
	}

	f2fs_up_write(&sbi->sb_lock);
}

static void update_fs_metadata(struct f2fs_sb_info *sbi, int secs)
{
	int segs = secs * sbi->segs_per_sec;
	long long blks = (long long)segs * sbi->blocks_per_seg;
	long long user_block_count =
				le64_to_cpu(F2FS_CKPT(sbi)->user_block_count);

	SM_I(sbi)->segment_count = (int)SM_I(sbi)->segment_count + segs;
	MAIN_SEGS(sbi) = (int)MAIN_SEGS(sbi) + segs;
	MAIN_SECS(sbi) += secs;
	FREE_I(sbi)->free_sections = (int)FREE_I(sbi)->free_sections + secs;
	FREE_I(sbi)->free_segments = (int)FREE_I(sbi)->free_segments + segs;
	F2FS_CKPT(sbi)->user_block_count = cpu_to_le64(user_block_count + blks);

	if (f2fs_is_multi_device(sbi)) {
		int last_dev = sbi->s_ndevs - 1;

		FDEV(last_dev).total_segments =
				(int)FDEV(last_dev).total_segments + segs;
		FDEV(last_dev).end_blk =
				(long long)FDEV(last_dev).end_blk + blks;
#ifdef CONFIG_BLK_DEV_ZONED
		FDEV(last_dev).nr_blkz = (int)FDEV(last_dev).nr_blkz +
					(int)(blks >> sbi->log_blocks_per_blkz);
#endif
	}
}

int f2fs_resize_fs(struct f2fs_sb_info *sbi, __u64 block_count)
{
	__u64 old_block_count, shrunk_blocks;
	struct cp_control cpc = { CP_RESIZE, 0, 0, 0 };
	unsigned int secs;
	int err = 0;
	__u32 rem;

	old_block_count = le64_to_cpu(F2FS_RAW_SUPER(sbi)->block_count);
	if (block_count > old_block_count)
		return -EINVAL;

	if (f2fs_is_multi_device(sbi)) {
		int last_dev = sbi->s_ndevs - 1;
		__u64 last_segs = FDEV(last_dev).total_segments;

		if (block_count + last_segs * sbi->blocks_per_seg <=
								old_block_count)
			return -EINVAL;
	}

	/* new fs size should align to section size */
	div_u64_rem(block_count, BLKS_PER_SEC(sbi), &rem);
	if (rem)
		return -EINVAL;

	if (block_count == old_block_count)
		return 0;

	if (is_sbi_flag_set(sbi, SBI_NEED_FSCK)) {
		f2fs_err(sbi, "Should run fsck to repair first.");
		return -EFSCORRUPTED;
	}

	if (test_opt(sbi, DISABLE_CHECKPOINT)) {
		f2fs_err(sbi, "Checkpoint should be enabled.");
		return -EINVAL;
	}

	shrunk_blocks = old_block_count - block_count;
	secs = div_u64(shrunk_blocks, BLKS_PER_SEC(sbi));

	/* stop other GC */
	if (!f2fs_down_write_trylock(&sbi->gc_lock))
		return -EAGAIN;

	/* stop CP to protect MAIN_SEC in free_segment_range */
	f2fs_lock_op(sbi);

	spin_lock(&sbi->stat_lock);
	if (shrunk_blocks + valid_user_blocks(sbi) +
		sbi->current_reserved_blocks + sbi->unusable_block_count +
		F2FS_OPTION(sbi).root_reserved_blocks > sbi->user_block_count)
		err = -ENOSPC;
	spin_unlock(&sbi->stat_lock);

	if (err)
		goto out_unlock;

	err = free_segment_range(sbi, secs, true);

out_unlock:
	f2fs_unlock_op(sbi);
	f2fs_up_write(&sbi->gc_lock);
	if (err)
		return err;

	freeze_super(sbi->sb);
	f2fs_down_write(&sbi->gc_lock);
	f2fs_down_write(&sbi->cp_global_sem);

	spin_lock(&sbi->stat_lock);
	if (shrunk_blocks + valid_user_blocks(sbi) +
		sbi->current_reserved_blocks + sbi->unusable_block_count +
		F2FS_OPTION(sbi).root_reserved_blocks > sbi->user_block_count)
		err = -ENOSPC;
	else
		sbi->user_block_count -= shrunk_blocks;
	spin_unlock(&sbi->stat_lock);
	if (err)
		goto out_err;

	set_sbi_flag(sbi, SBI_IS_RESIZEFS);
	err = free_segment_range(sbi, secs, false);
	if (err)
		goto recover_out;

	update_sb_metadata(sbi, -secs);

	err = f2fs_commit_super(sbi, false);
	if (err) {
		update_sb_metadata(sbi, secs);
		goto recover_out;
	}

	update_fs_metadata(sbi, -secs);
	clear_sbi_flag(sbi, SBI_IS_RESIZEFS);
	set_sbi_flag(sbi, SBI_IS_DIRTY);

	err = f2fs_write_checkpoint(sbi, &cpc);
	if (err) {
		update_fs_metadata(sbi, secs);
		update_sb_metadata(sbi, secs);
		f2fs_commit_super(sbi, false);
	}
recover_out:
	clear_sbi_flag(sbi, SBI_IS_RESIZEFS);
	if (err) {
		set_sbi_flag(sbi, SBI_NEED_FSCK);
		f2fs_err(sbi, "resize_fs failed, should run fsck to repair!");

		spin_lock(&sbi->stat_lock);
		sbi->user_block_count += shrunk_blocks;
		spin_unlock(&sbi->stat_lock);
	}
out_err:
	f2fs_up_write(&sbi->cp_global_sem);
	f2fs_up_write(&sbi->gc_lock);
	thaw_super(sbi->sb);
	return err;
}<|MERGE_RESOLUTION|>--- conflicted
+++ resolved
@@ -14,11 +14,8 @@
 #include <linux/delay.h>
 #include <linux/freezer.h>
 #include <linux/sched/signal.h>
-<<<<<<< HEAD
+#include <linux/random.h>
 #include <uapi/linux/sched/types.h>
-=======
-#include <linux/random.h>
->>>>>>> dae7b244
 
 #include "f2fs.h"
 #include "node.h"
@@ -200,16 +197,10 @@
 		sbi->gc_thread = NULL;
 		return err;
 	}
-<<<<<<< HEAD
 	sched_setscheduler(sbi->gc_thread->f2fs_gc_task, SCHED_IDLE, &param);
 	set_task_ioprio(sbi->gc_thread->f2fs_gc_task,
 			IOPRIO_PRIO_VALUE(IOPRIO_CLASS_IDLE, 0));
-out:
-	return err;
-=======
-
-	return 0;
->>>>>>> dae7b244
+        return 0;
 }
 
 void f2fs_stop_gc_thread(struct f2fs_sb_info *sbi)
@@ -1116,8 +1107,6 @@
 		return false;
 	}
 
-<<<<<<< HEAD
-=======
 	if (IS_INODE(node_page)) {
 		base = offset_in_addr(F2FS_INODE(node_page));
 		max_addrs = DEF_ADDRS_PER_INODE;
@@ -1133,7 +1122,6 @@
 		return false;
 	}
 
->>>>>>> dae7b244
 	*nofs = ofs_of_node(node_page);
 	source_blkaddr = data_blkaddr(NULL, node_page, ofs_in_node);
 	f2fs_put_page(node_page, 1);

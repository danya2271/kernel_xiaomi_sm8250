--- conflicted
+++ resolved
@@ -29,12 +29,8 @@
 	unsigned int size = sizeof(struct page *) * nr;
 
 	if (likely(size <= sbi->page_array_slab_size))
-<<<<<<< HEAD
-		return kmem_cache_zalloc(sbi->page_array_slab, GFP_NOFS);
-=======
 		return f2fs_kmem_cache_alloc(sbi->page_array_slab,
 					GFP_F2FS_ZERO, false, F2FS_I_SB(inode));
->>>>>>> 0795b4a4
 	return f2fs_kzalloc(sbi, size, GFP_NOFS);
 }
 
@@ -346,17 +342,10 @@
 	unsigned int workspace_size;
 	unsigned char level = F2FS_I(cc->inode)->i_compress_flag >>
 						COMPRESS_LEVEL_OFFSET;
-<<<<<<< HEAD
 
 	if (!level)
 		level = F2FS_ZSTD_DEFAULT_CLEVEL;
 
-=======
-
-	if (!level)
-		level = F2FS_ZSTD_DEFAULT_CLEVEL;
-
->>>>>>> 0795b4a4
 	params = ZSTD_getParams(level, cc->rlen, 0);
 	workspace_size = ZSTD_CStreamWorkspaceBound(params.cParams);
 
@@ -877,10 +866,6 @@
 		/* beyond EOF */
 		if (page->index >= nr_pages)
 			return true;
-<<<<<<< HEAD
-	}
-	return false;
-=======
 	}
 	return false;
 }
@@ -931,7 +916,6 @@
 			dn->inode->i_ino, dn->nid, dn->ofs_in_node, reason);
 	set_sbi_flag(sbi, SBI_NEED_FSCK);
 	return true;
->>>>>>> 0795b4a4
 }
 
 static int __f2fs_cluster_blocks(struct inode *inode,
@@ -1269,11 +1253,7 @@
 
 	fio.version = ni.version;
 
-<<<<<<< HEAD
-	cic = kmem_cache_zalloc(cic_entry_slab, GFP_NOFS);
-=======
 	cic = f2fs_kmem_cache_alloc(cic_entry_slab, GFP_F2FS_ZERO, false, sbi);
->>>>>>> 0795b4a4
 	if (!cic)
 		goto out_put_dnode;
 
@@ -1386,15 +1366,6 @@
 
 	for (--i; i >= 0; i--)
 		fscrypt_finalize_bounce_page(&cc->cpages[i]);
-<<<<<<< HEAD
-	for (i = 0; i < cc->nr_cpages; i++) {
-		if (!cc->cpages[i])
-			continue;
-		f2fs_compress_free_page(cc->cpages[i]);
-		cc->cpages[i] = NULL;
-	}
-=======
->>>>>>> 0795b4a4
 out_put_cic:
 	kmem_cache_free(cic_entry_slab, cic);
 out_put_dnode:
@@ -1405,15 +1376,12 @@
 	else
 		f2fs_unlock_op(sbi);
 out_free:
-<<<<<<< HEAD
-=======
 	for (i = 0; i < cc->nr_cpages; i++) {
 		if (!cc->cpages[i])
 			continue;
 		f2fs_compress_free_page(cc->cpages[i]);
 		cc->cpages[i] = NULL;
 	}
->>>>>>> 0795b4a4
 	page_array_free(cc->inode, cc->cpages, cc->nr_cpages);
 	cc->cpages = NULL;
 	return -EAGAIN;
@@ -1564,12 +1532,8 @@
 	pgoff_t start_idx = start_idx_of_cluster(cc);
 	int i;
 
-<<<<<<< HEAD
-	dic = kmem_cache_zalloc(dic_entry_slab, GFP_NOFS);
-=======
 	dic = f2fs_kmem_cache_alloc(dic_entry_slab, GFP_F2FS_ZERO,
 					false, F2FS_I_SB(cc->inode));
->>>>>>> 0795b4a4
 	if (!dic)
 		return ERR_PTR(-ENOMEM);
 

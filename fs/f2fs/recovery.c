// SPDX-License-Identifier: GPL-2.0
/*
 * fs/f2fs/recovery.c
 *
 * Copyright (c) 2012 Samsung Electronics Co., Ltd.
 *             http://www.samsung.com/
 */
#include <asm/unaligned.h>
#include <linux/fs.h>
#include <linux/f2fs_fs.h>
#include "f2fs.h"
#include "node.h"
#include "segment.h"

/*
 * Roll forward recovery scenarios.
 *
 * [Term] F: fsync_mark, D: dentry_mark
 *
 * 1. inode(x) | CP | inode(x) | dnode(F)
 * -> Update the latest inode(x).
 *
 * 2. inode(x) | CP | inode(F) | dnode(F)
 * -> No problem.
 *
 * 3. inode(x) | CP | dnode(F) | inode(x)
 * -> Recover to the latest dnode(F), and drop the last inode(x)
 *
 * 4. inode(x) | CP | dnode(F) | inode(F)
 * -> No problem.
 *
 * 5. CP | inode(x) | dnode(F)
 * -> The inode(DF) was missing. Should drop this dnode(F).
 *
 * 6. CP | inode(DF) | dnode(F)
 * -> No problem.
 *
 * 7. CP | dnode(F) | inode(DF)
 * -> If f2fs_iget fails, then goto next to find inode(DF).
 *
 * 8. CP | dnode(F) | inode(x)
 * -> If f2fs_iget fails, then goto next to find inode(DF).
 *    But it will fail due to no inode(DF).
 */

static struct kmem_cache *fsync_entry_slab;

#ifdef CONFIG_UNICODE
extern struct kmem_cache *f2fs_cf_name_slab;
#endif

bool f2fs_space_for_roll_forward(struct f2fs_sb_info *sbi)
{
	s64 nalloc = percpu_counter_sum_positive(&sbi->alloc_valid_block_count);

	if (sbi->last_valid_block_count + nalloc > sbi->user_block_count)
		return false;
	if (NM_I(sbi)->max_rf_node_blocks &&
		percpu_counter_sum_positive(&sbi->rf_node_block_count) >=
						NM_I(sbi)->max_rf_node_blocks)
		return false;
	return true;
}

static struct fsync_inode_entry *get_fsync_inode(struct list_head *head,
								nid_t ino)
{
	struct fsync_inode_entry *entry;

	list_for_each_entry(entry, head, list)
		if (entry->inode->i_ino == ino)
			return entry;

	return NULL;
}

static struct fsync_inode_entry *add_fsync_inode(struct f2fs_sb_info *sbi,
			struct list_head *head, nid_t ino, bool quota_inode)
{
	struct inode *inode;
	struct fsync_inode_entry *entry;
	int err;

	inode = f2fs_iget_retry(sbi->sb, ino);
	if (IS_ERR(inode))
		return ERR_CAST(inode);

	err = f2fs_dquot_initialize(inode);
	if (err)
		goto err_out;

	if (quota_inode) {
		err = dquot_alloc_inode(inode);
		if (err)
			goto err_out;
	}

	entry = f2fs_kmem_cache_alloc(fsync_entry_slab,
					GFP_F2FS_ZERO, true, NULL);
	entry->inode = inode;
	list_add_tail(&entry->list, head);

	return entry;
err_out:
	iput(inode);
	return ERR_PTR(err);
}

static void del_fsync_inode(struct fsync_inode_entry *entry, int drop)
{
	if (drop) {
		/* inode should not be recovered, drop it */
		f2fs_inode_synced(entry->inode);
	}
	iput(entry->inode);
	list_del(&entry->list);
	kmem_cache_free(fsync_entry_slab, entry);
}

static int init_recovered_filename(const struct inode *dir,
				   struct f2fs_inode *raw_inode,
				   struct f2fs_filename *fname,
				   struct qstr *usr_fname)
{
	int err;

	memset(fname, 0, sizeof(*fname));
	fname->disk_name.len = le32_to_cpu(raw_inode->i_namelen);
	fname->disk_name.name = raw_inode->i_name;

	if (WARN_ON(fname->disk_name.len > F2FS_NAME_LEN))
		return -ENAMETOOLONG;

	if (!IS_ENCRYPTED(dir)) {
		usr_fname->name = fname->disk_name.name;
		usr_fname->len = fname->disk_name.len;
		fname->usr_fname = usr_fname;
	}

	/* Compute the hash of the filename */
	if (IS_ENCRYPTED(dir) && IS_CASEFOLDED(dir)) {
		/*
		 * In this case the hash isn't computable without the key, so it
		 * was saved on-disk.
		 */
		if (fname->disk_name.len + sizeof(f2fs_hash_t) > F2FS_NAME_LEN)
			return -EINVAL;
		fname->hash = get_unaligned((f2fs_hash_t *)
				&raw_inode->i_name[fname->disk_name.len]);
	} else if (IS_CASEFOLDED(dir)) {
		err = f2fs_init_casefolded_name(dir, fname);
		if (err)
			return err;
		f2fs_hash_filename(dir, fname);
#ifdef CONFIG_UNICODE
		/* Case-sensitive match is fine for recovery */
		kmem_cache_free(f2fs_cf_name_slab, fname->cf_name.name);
		fname->cf_name.name = NULL;
#endif
	} else {
		f2fs_hash_filename(dir, fname);
	}
	return 0;
}

static int recover_dentry(struct inode *inode, struct page *ipage,
						struct list_head *dir_list)
{
	struct f2fs_inode *raw_inode = F2FS_INODE(ipage);
	nid_t pino = le32_to_cpu(raw_inode->i_pino);
	struct f2fs_dir_entry *de;
	struct f2fs_filename fname;
	struct qstr usr_fname;
	struct page *page;
	struct inode *dir, *einode;
	struct fsync_inode_entry *entry;
	int err = 0;
	char *name;

	entry = get_fsync_inode(dir_list, pino);
	if (!entry) {
		entry = add_fsync_inode(F2FS_I_SB(inode), dir_list,
							pino, false);
		if (IS_ERR(entry)) {
			dir = ERR_CAST(entry);
			err = PTR_ERR(entry);
			goto out;
		}
	}

	dir = entry->inode;
	err = init_recovered_filename(dir, raw_inode, &fname, &usr_fname);
	if (err)
		goto out;
retry:
	de = __f2fs_find_entry(dir, &fname, &page);
	if (de && inode->i_ino == le32_to_cpu(de->ino))
		goto out_put;

	if (de) {
		einode = f2fs_iget_retry(inode->i_sb, le32_to_cpu(de->ino));
		if (IS_ERR(einode)) {
			WARN_ON(1);
			err = PTR_ERR(einode);
			if (err == -ENOENT)
				err = -EEXIST;
			goto out_put;
		}

		err = f2fs_dquot_initialize(einode);
		if (err) {
			iput(einode);
			goto out_put;
		}

		err = f2fs_acquire_orphan_inode(F2FS_I_SB(inode));
		if (err) {
			iput(einode);
			goto out_put;
		}
		f2fs_delete_entry(de, page, dir, einode);
		iput(einode);
		goto retry;
	} else if (IS_ERR(page)) {
		err = PTR_ERR(page);
	} else {
		err = f2fs_add_dentry(dir, &fname, inode,
					inode->i_ino, inode->i_mode);
	}
	if (err == -ENOMEM)
		goto retry;
	goto out;

out_put:
	f2fs_put_page(page, 0);
out:
	if (file_enc_name(inode))
		name = "<encrypted>";
	else
		name = raw_inode->i_name;
	f2fs_notice(F2FS_I_SB(inode), "%s: ino = %x, name = %s, dir = %lx, err = %d",
		    __func__, ino_of_node(ipage), name,
		    IS_ERR(dir) ? 0 : dir->i_ino, err);
	return err;
}

static int recover_quota_data(struct inode *inode, struct page *page)
{
	struct f2fs_inode *raw = F2FS_INODE(page);
	struct iattr attr;
	uid_t i_uid = le32_to_cpu(raw->i_uid);
	gid_t i_gid = le32_to_cpu(raw->i_gid);
	int err;

	memset(&attr, 0, sizeof(attr));

	attr.ia_uid = make_kuid(inode->i_sb->s_user_ns, i_uid);
	attr.ia_gid = make_kgid(inode->i_sb->s_user_ns, i_gid);

	if (!uid_eq(attr.ia_uid, inode->i_uid))
		attr.ia_valid |= ATTR_UID;
	if (!gid_eq(attr.ia_gid, inode->i_gid))
		attr.ia_valid |= ATTR_GID;

	if (!attr.ia_valid)
		return 0;

	err = dquot_transfer(inode, &attr);
	if (err)
		set_sbi_flag(F2FS_I_SB(inode), SBI_QUOTA_NEED_REPAIR);
	return err;
}

static void recover_inline_flags(struct inode *inode, struct f2fs_inode *ri)
{
	if (ri->i_inline & F2FS_PIN_FILE)
		set_inode_flag(inode, FI_PIN_FILE);
	else
		clear_inode_flag(inode, FI_PIN_FILE);
	if (ri->i_inline & F2FS_DATA_EXIST)
		set_inode_flag(inode, FI_DATA_EXIST);
	else
		clear_inode_flag(inode, FI_DATA_EXIST);
}

static int recover_inode(struct inode *inode, struct page *page)
{
	struct f2fs_inode *raw = F2FS_INODE(page);
	char *name;
	int err;

	inode->i_mode = le16_to_cpu(raw->i_mode);

	err = recover_quota_data(inode, page);
	if (err)
		return err;

	i_uid_write(inode, le32_to_cpu(raw->i_uid));
	i_gid_write(inode, le32_to_cpu(raw->i_gid));

	if (raw->i_inline & F2FS_EXTRA_ATTR) {
		if (f2fs_sb_has_project_quota(F2FS_I_SB(inode)) &&
			F2FS_FITS_IN_INODE(raw, le16_to_cpu(raw->i_extra_isize),
								i_projid)) {
			projid_t i_projid;
			kprojid_t kprojid;

			i_projid = (projid_t)le32_to_cpu(raw->i_projid);
			kprojid = make_kprojid(&init_user_ns, i_projid);

			if (!projid_eq(kprojid, F2FS_I(inode)->i_projid)) {
				err = f2fs_transfer_project_quota(inode,
								kprojid);
				if (err)
					return err;
				F2FS_I(inode)->i_projid = kprojid;
			}
		}
	}

	f2fs_i_size_write(inode, le64_to_cpu(raw->i_size));
	inode->i_atime.tv_sec = le64_to_cpu(raw->i_atime);
	inode->i_ctime.tv_sec = le64_to_cpu(raw->i_ctime);
	inode->i_mtime.tv_sec = le64_to_cpu(raw->i_mtime);
	inode->i_atime.tv_nsec = le32_to_cpu(raw->i_atime_nsec);
	inode->i_ctime.tv_nsec = le32_to_cpu(raw->i_ctime_nsec);
	inode->i_mtime.tv_nsec = le32_to_cpu(raw->i_mtime_nsec);

	F2FS_I(inode)->i_advise = raw->i_advise;
	F2FS_I(inode)->i_flags = le32_to_cpu(raw->i_flags);
	f2fs_set_inode_flags(inode);
	F2FS_I(inode)->i_gc_failures[GC_FAILURE_PIN] =
				le16_to_cpu(raw->i_gc_failures);

	recover_inline_flags(inode, raw);

	f2fs_mark_inode_dirty_sync(inode, true);

	if (file_enc_name(inode))
		name = "<encrypted>";
	else
		name = F2FS_INODE(page)->i_name;

	f2fs_notice(F2FS_I_SB(inode), "recover_inode: ino = %x, name = %s, inline = %x",
		    ino_of_node(page), name, raw->i_inline);
	return 0;
}

static unsigned int adjust_por_ra_blocks(struct f2fs_sb_info *sbi,
				unsigned int ra_blocks, unsigned int blkaddr,
				unsigned int next_blkaddr)
{
	if (blkaddr + 1 == next_blkaddr)
		ra_blocks = min_t(unsigned int, RECOVERY_MAX_RA_BLOCKS,
							ra_blocks * 2);
	else if (next_blkaddr % sbi->blocks_per_seg)
		ra_blocks = max_t(unsigned int, RECOVERY_MIN_RA_BLOCKS,
							ra_blocks / 2);
	return ra_blocks;
}

static int find_fsync_dnodes(struct f2fs_sb_info *sbi, struct list_head *head,
				bool check_only)
{
	struct curseg_info *curseg;
	struct page *page = NULL;
	block_t blkaddr;
	unsigned int loop_cnt = 0;
	unsigned int ra_blocks = RECOVERY_MAX_RA_BLOCKS;
	unsigned int free_blocks = MAIN_SEGS(sbi) * sbi->blocks_per_seg -
						valid_user_blocks(sbi);
	int err = 0;

	/* get node pages in the current segment */
	curseg = CURSEG_I(sbi, CURSEG_WARM_NODE);
	blkaddr = NEXT_FREE_BLKADDR(sbi, curseg);

	while (1) {
		struct fsync_inode_entry *entry;

		if (!f2fs_is_valid_blkaddr(sbi, blkaddr, META_POR))
			return 0;

		page = f2fs_get_tmp_page(sbi, blkaddr);
		if (IS_ERR(page)) {
			err = PTR_ERR(page);
			break;
		}

		if (!is_recoverable_dnode(page)) {
			f2fs_put_page(page, 1);
			break;
		}

		if (!is_fsync_dnode(page))
			goto next;

		entry = get_fsync_inode(head, ino_of_node(page));
		if (!entry) {
			bool quota_inode = false;

			if (!check_only &&
					IS_INODE(page) && is_dent_dnode(page)) {
				err = f2fs_recover_inode_page(sbi, page);
				if (err) {
					f2fs_put_page(page, 1);
					break;
				}
				quota_inode = true;
			}

			/*
			 * CP | dnode(F) | inode(DF)
			 * For this case, we should not give up now.
			 */
			entry = add_fsync_inode(sbi, head, ino_of_node(page),
								quota_inode);
			if (IS_ERR(entry)) {
				err = PTR_ERR(entry);
				if (err == -ENOENT) {
					err = 0;
					goto next;
				}
				f2fs_put_page(page, 1);
				break;
			}
		}
		entry->blkaddr = blkaddr;

		if (IS_INODE(page) && is_dent_dnode(page))
			entry->last_dentry = blkaddr;
next:
		/* sanity check in order to detect looped node chain */
		if (++loop_cnt >= free_blocks ||
			blkaddr == next_blkaddr_of_node(page)) {
			f2fs_notice(sbi, "%s: detect looped node chain, blkaddr:%u, next:%u",
				    __func__, blkaddr,
				    next_blkaddr_of_node(page));
			f2fs_put_page(page, 1);
			err = -EINVAL;
			break;
		}

		ra_blocks = adjust_por_ra_blocks(sbi, ra_blocks, blkaddr,
						next_blkaddr_of_node(page));

		/* check next segment */
		blkaddr = next_blkaddr_of_node(page);
		f2fs_put_page(page, 1);

		f2fs_ra_meta_pages_cond(sbi, blkaddr, ra_blocks);
	}
	return err;
}

static void destroy_fsync_dnodes(struct list_head *head, int drop)
{
	struct fsync_inode_entry *entry, *tmp;

	list_for_each_entry_safe(entry, tmp, head, list)
		del_fsync_inode(entry, drop);
}

static int check_index_in_prev_nodes(struct f2fs_sb_info *sbi,
			block_t blkaddr, struct dnode_of_data *dn)
{
	struct seg_entry *sentry;
	unsigned int segno = GET_SEGNO(sbi, blkaddr);
	unsigned short blkoff = GET_BLKOFF_FROM_SEG0(sbi, blkaddr);
	struct f2fs_summary_block *sum_node;
	struct f2fs_summary sum;
	struct page *sum_page, *node_page;
	struct dnode_of_data tdn = *dn;
	nid_t ino, nid;
	struct inode *inode;
	unsigned int offset, ofs_in_node, max_addrs;
	block_t bidx;
	int i;

	sentry = get_seg_entry(sbi, segno);
	if (!f2fs_test_bit(blkoff, sentry->cur_valid_map))
		return 0;

	/* Get the previous summary */
	for (i = CURSEG_HOT_DATA; i <= CURSEG_COLD_DATA; i++) {
		struct curseg_info *curseg = CURSEG_I(sbi, i);

		if (curseg->segno == segno) {
			sum = curseg->sum_blk->entries[blkoff];
			goto got_it;
		}
	}

	sum_page = f2fs_get_sum_page(sbi, segno);
	if (IS_ERR(sum_page))
		return PTR_ERR(sum_page);
	sum_node = (struct f2fs_summary_block *)page_address(sum_page);
	sum = sum_node->entries[blkoff];
	f2fs_put_page(sum_page, 1);
got_it:
	/* Use the locked dnode page and inode */
	nid = le32_to_cpu(sum.nid);
	ofs_in_node = le16_to_cpu(sum.ofs_in_node);

	max_addrs = ADDRS_PER_PAGE(dn->node_page, dn->inode);
	if (ofs_in_node >= max_addrs) {
		f2fs_err(sbi, "Inconsistent ofs_in_node:%u in summary, ino:%lu, nid:%u, max:%u",
			ofs_in_node, dn->inode->i_ino, nid, max_addrs);
		f2fs_handle_error(sbi, ERROR_INCONSISTENT_SUMMARY);
		return -EFSCORRUPTED;
	}

	if (dn->inode->i_ino == nid) {
		tdn.nid = nid;
		if (!dn->inode_page_locked)
			lock_page(dn->inode_page);
		tdn.node_page = dn->inode_page;
		tdn.ofs_in_node = ofs_in_node;
		goto truncate_out;
	} else if (dn->nid == nid) {
		tdn.ofs_in_node = ofs_in_node;
		goto truncate_out;
	}

	/* Get the node page */
	node_page = f2fs_get_node_page(sbi, nid);
	if (IS_ERR(node_page))
		return PTR_ERR(node_page);

	offset = ofs_of_node(node_page);
	ino = ino_of_node(node_page);
	f2fs_put_page(node_page, 1);

	if (ino != dn->inode->i_ino) {
		int ret;

		/* Deallocate previous index in the node page */
		inode = f2fs_iget_retry(sbi->sb, ino);
		if (IS_ERR(inode))
			return PTR_ERR(inode);

		ret = f2fs_dquot_initialize(inode);
		if (ret) {
			iput(inode);
			return ret;
		}
	} else {
		inode = dn->inode;
	}

	bidx = f2fs_start_bidx_of_node(offset, inode) +
				le16_to_cpu(sum.ofs_in_node);

	/*
	 * if inode page is locked, unlock temporarily, but its reference
	 * count keeps alive.
	 */
	if (ino == dn->inode->i_ino && dn->inode_page_locked)
		unlock_page(dn->inode_page);

	set_new_dnode(&tdn, inode, NULL, NULL, 0);
	if (f2fs_get_dnode_of_data(&tdn, bidx, LOOKUP_NODE))
		goto out;

	if (tdn.data_blkaddr == blkaddr)
		f2fs_truncate_data_blocks_range(&tdn, 1);

	f2fs_put_dnode(&tdn);
out:
	if (ino != dn->inode->i_ino)
		iput(inode);
	else if (dn->inode_page_locked)
		lock_page(dn->inode_page);
	return 0;

truncate_out:
	if (f2fs_data_blkaddr(&tdn) == blkaddr)
		f2fs_truncate_data_blocks_range(&tdn, 1);
	if (dn->inode->i_ino == nid && !dn->inode_page_locked)
		unlock_page(dn->inode_page);
	return 0;
}

static int do_recover_data(struct f2fs_sb_info *sbi, struct inode *inode,
					struct page *page)
{
	struct dnode_of_data dn;
	struct node_info ni;
	unsigned int start, end;
	int err = 0, recovered = 0;

	/* step 1: recover xattr */
	if (IS_INODE(page)) {
		err = f2fs_recover_inline_xattr(inode, page);
		if (err)
			goto out;
	} else if (f2fs_has_xattr_block(ofs_of_node(page))) {
		err = f2fs_recover_xattr_data(inode, page);
		if (!err)
			recovered++;
		goto out;
	}

	/* step 2: recover inline data */
	err = f2fs_recover_inline_data(inode, page);
	if (err) {
		if (err == 1)
			err = 0;
		goto out;
	}

	/* step 3: recover data indices */
	start = f2fs_start_bidx_of_node(ofs_of_node(page), inode);
	end = start + ADDRS_PER_PAGE(page, inode);

	set_new_dnode(&dn, inode, NULL, NULL, 0);
retry_dn:
	err = f2fs_get_dnode_of_data(&dn, start, ALLOC_NODE);
	if (err) {
		if (err == -ENOMEM) {
			congestion_wait(BLK_RW_ASYNC, DEFAULT_IO_TIMEOUT);
			goto retry_dn;
		}
		goto out;
	}

	f2fs_wait_on_page_writeback(dn.node_page, NODE, true, true);

	err = f2fs_get_node_info(sbi, dn.nid, &ni, false);
	if (err)
		goto err;

	f2fs_bug_on(sbi, ni.ino != ino_of_node(page));

	if (ofs_of_node(dn.node_page) != ofs_of_node(page)) {
		f2fs_warn(sbi, "Inconsistent ofs_of_node, ino:%lu, ofs:%u, %u",
			  inode->i_ino, ofs_of_node(dn.node_page),
			  ofs_of_node(page));
		err = -EFSCORRUPTED;
		f2fs_handle_error(sbi, ERROR_INCONSISTENT_FOOTER);
		goto err;
	}

	for (; start < end; start++, dn.ofs_in_node++) {
		block_t src, dest;

		src = f2fs_data_blkaddr(&dn);
		dest = data_blkaddr(dn.inode, page, dn.ofs_in_node);

		if (__is_valid_data_blkaddr(src) &&
			!f2fs_is_valid_blkaddr(sbi, src, META_POR)) {
			err = -EFSCORRUPTED;
			f2fs_handle_error(sbi, ERROR_INVALID_BLKADDR);
			goto err;
		}

		if (__is_valid_data_blkaddr(dest) &&
			!f2fs_is_valid_blkaddr(sbi, dest, META_POR)) {
			err = -EFSCORRUPTED;
			f2fs_handle_error(sbi, ERROR_INVALID_BLKADDR);
			goto err;
		}

		/* skip recovering if dest is the same as src */
		if (src == dest)
			continue;

		/* dest is invalid, just invalidate src block */
		if (dest == NULL_ADDR) {
			f2fs_truncate_data_blocks_range(&dn, 1);
			continue;
		}

		if (!file_keep_isize(inode) &&
			(i_size_read(inode) <= ((loff_t)start << PAGE_SHIFT)))
			f2fs_i_size_write(inode,
				(loff_t)(start + 1) << PAGE_SHIFT);

		/*
		 * dest is reserved block, invalidate src block
		 * and then reserve one new block in dnode page.
		 */
		if (dest == NEW_ADDR) {
			f2fs_truncate_data_blocks_range(&dn, 1);
			f2fs_reserve_new_block(&dn);
			continue;
		}

		/* dest is valid block, try to recover from src to dest */
		if (f2fs_is_valid_blkaddr(sbi, dest, META_POR)) {

			if (src == NULL_ADDR) {
				err = f2fs_reserve_new_block(&dn);
				while (err &&
				       IS_ENABLED(CONFIG_F2FS_FAULT_INJECTION))
					err = f2fs_reserve_new_block(&dn);
				/* We should not get -ENOSPC */
				f2fs_bug_on(sbi, err);
				if (err)
					goto err;
			}
retry_prev:
			/* Check the previous node page having this index */
			err = check_index_in_prev_nodes(sbi, dest, &dn);
			if (err) {
				if (err == -ENOMEM) {
					congestion_wait(BLK_RW_ASYNC,
							DEFAULT_IO_TIMEOUT);
					goto retry_prev;
				}
				goto err;
			}

			if (f2fs_is_valid_blkaddr(sbi, dest,
					DATA_GENERIC_ENHANCE_UPDATE)) {
				f2fs_err(sbi, "Inconsistent dest blkaddr:%u, ino:%lu, ofs:%u",
					dest, inode->i_ino, dn.ofs_in_node);
				err = -EFSCORRUPTED;
				f2fs_handle_error(sbi,
						ERROR_INVALID_BLKADDR);
				goto err;
			}

			/* write dummy data page */
			f2fs_replace_block(sbi, &dn, src, dest,
						ni.version, false, false);
			recovered++;
		}
	}

	copy_node_footer(dn.node_page, page);
	fill_node_footer(dn.node_page, dn.nid, ni.ino,
					ofs_of_node(page), false);
	set_page_dirty(dn.node_page);
err:
	f2fs_put_dnode(&dn);
out:
	f2fs_notice(sbi, "recover_data: ino = %lx (i_size: %s) recovered = %d, err = %d",
		    inode->i_ino, file_keep_isize(inode) ? "keep" : "recover",
		    recovered, err);
	return err;
}

static int recover_data(struct f2fs_sb_info *sbi, struct list_head *inode_list,
		struct list_head *tmp_inode_list, struct list_head *dir_list)
{
	struct curseg_info *curseg;
	struct page *page = NULL;
	int err = 0;
	block_t blkaddr;
	unsigned int ra_blocks = RECOVERY_MAX_RA_BLOCKS;

	/* get node pages in the current segment */
	curseg = CURSEG_I(sbi, CURSEG_WARM_NODE);
	blkaddr = NEXT_FREE_BLKADDR(sbi, curseg);

	while (1) {
		struct fsync_inode_entry *entry;

		if (!f2fs_is_valid_blkaddr(sbi, blkaddr, META_POR))
			break;

		page = f2fs_get_tmp_page(sbi, blkaddr);
		if (IS_ERR(page)) {
			err = PTR_ERR(page);
			break;
		}

		if (!is_recoverable_dnode(page)) {
			f2fs_put_page(page, 1);
			break;
		}

		entry = get_fsync_inode(inode_list, ino_of_node(page));
		if (!entry)
			goto next;
		/*
		 * inode(x) | CP | inode(x) | dnode(F)
		 * In this case, we can lose the latest inode(x).
		 * So, call recover_inode for the inode update.
		 */
		if (IS_INODE(page)) {
			err = recover_inode(entry->inode, page);
			if (err) {
				f2fs_put_page(page, 1);
				break;
			}
		}
		if (entry->last_dentry == blkaddr) {
			err = recover_dentry(entry->inode, page, dir_list);
			if (err) {
				f2fs_put_page(page, 1);
				break;
			}
		}
		err = do_recover_data(sbi, entry->inode, page);
		if (err) {
			f2fs_put_page(page, 1);
			break;
		}

		if (entry->blkaddr == blkaddr)
			list_move_tail(&entry->list, tmp_inode_list);
next:
		ra_blocks = adjust_por_ra_blocks(sbi, ra_blocks, blkaddr,
						next_blkaddr_of_node(page));

		/* check next segment */
		blkaddr = next_blkaddr_of_node(page);
		f2fs_put_page(page, 1);

		f2fs_ra_meta_pages_cond(sbi, blkaddr, ra_blocks);
	}
	if (!err)
		f2fs_allocate_new_segments(sbi);
	return err;
}

int f2fs_recover_fsync_data(struct f2fs_sb_info *sbi, bool check_only)
{
	struct list_head inode_list, tmp_inode_list;
	struct list_head dir_list;
	int err;
	int ret = 0;
	unsigned long s_flags = sbi->sb->s_flags;
	bool need_writecp = false;
#ifdef CONFIG_QUOTA
	int quota_enabled;
#endif

	if (s_flags & SB_RDONLY) {
		f2fs_info(sbi, "recover fsync data on readonly fs");
		sbi->sb->s_flags &= ~SB_RDONLY;
	}

#ifdef CONFIG_QUOTA
	/* Turn on quotas so that they are updated correctly */
	quota_enabled = f2fs_enable_quota_files(sbi, s_flags & SB_RDONLY);
#endif

	INIT_LIST_HEAD(&inode_list);
	INIT_LIST_HEAD(&tmp_inode_list);
	INIT_LIST_HEAD(&dir_list);

	/* prevent checkpoint */
	f2fs_down_write(&sbi->cp_global_sem);

	/* step #1: find fsynced inode numbers */
	err = find_fsync_dnodes(sbi, &inode_list, check_only);
	if (err || list_empty(&inode_list))
		goto skip;

	if (check_only) {
		ret = 1;
		goto skip;
	}

	need_writecp = true;

	/* step #2: recover data */
	err = recover_data(sbi, &inode_list, &tmp_inode_list, &dir_list);
	if (!err)
		f2fs_bug_on(sbi, !list_empty(&inode_list));
	else
		f2fs_bug_on(sbi, sbi->sb->s_flags & SB_ACTIVE);
skip:
	destroy_fsync_dnodes(&inode_list, err);
	destroy_fsync_dnodes(&tmp_inode_list, err);

	/* truncate meta pages to be used by the recovery */
	truncate_inode_pages_range(META_MAPPING(sbi),
			(loff_t)MAIN_BLKADDR(sbi) << PAGE_SHIFT, -1);

	if (err) {
		truncate_inode_pages_final(NODE_MAPPING(sbi));
		truncate_inode_pages_final(META_MAPPING(sbi));
	} else {
		clear_sbi_flag(sbi, SBI_POR_DOING);
	}
<<<<<<< HEAD

	up_write(&sbi->cp_global_sem);
=======
	f2fs_up_write(&sbi->cp_global_sem);
>>>>>>> dae7b244

	/* let's drop all the directory inodes for clean checkpoint */
	destroy_fsync_dnodes(&dir_list, err);

	if (need_writecp) {
		set_sbi_flag(sbi, SBI_IS_RECOVERED);

		if (!err) {
			struct cp_control cpc = {
				.reason = CP_RECOVERY,
			};
			err = f2fs_write_checkpoint(sbi, &cpc);
		}
	}

#ifdef CONFIG_QUOTA
	/* Turn quotas off */
	if (quota_enabled)
		f2fs_quota_off_umount(sbi->sb);
#endif
	sbi->sb->s_flags = s_flags; /* Restore SB_RDONLY status */

	return ret ? ret : err;
}

int __init f2fs_create_recovery_cache(void)
{
	fsync_entry_slab = f2fs_kmem_cache_create("f2fs_fsync_inode_entry",
					sizeof(struct fsync_inode_entry));
	return fsync_entry_slab ? 0 : -ENOMEM;
}

void f2fs_destroy_recovery_cache(void)
{
	kmem_cache_destroy(fsync_entry_slab);
}<|MERGE_RESOLUTION|>--- conflicted
+++ resolved
@@ -877,12 +877,8 @@
 	} else {
 		clear_sbi_flag(sbi, SBI_POR_DOING);
 	}
-<<<<<<< HEAD
-
-	up_write(&sbi->cp_global_sem);
-=======
+
 	f2fs_up_write(&sbi->cp_global_sem);
->>>>>>> dae7b244
 
 	/* let's drop all the directory inodes for clean checkpoint */
 	destroy_fsync_dnodes(&dir_list, err);

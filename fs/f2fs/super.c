--- conflicted
+++ resolved
@@ -2978,7 +2978,6 @@
 		}
 	}
 
-<<<<<<< HEAD
 	if (le32_to_cpu(raw_super->magic) != F2FS_SUPER_MAGIC) {
 		f2fs_info(sbi, "Magic Mismatch, valid(0x%x) - read(0x%x)",
 			  F2FS_SUPER_MAGIC, le32_to_cpu(raw_super->magic));
@@ -2992,8 +2991,6 @@
 		return -EFSCORRUPTED;
 	}
 
-=======
->>>>>>> 387fdef4
 	/* Currently, support only 4KB block size */
 	if (le32_to_cpu(raw_super->log_blocksize) != F2FS_BLKSIZE_BITS) {
 		f2fs_info(sbi, "Invalid log_blocksize (%u), supports only %u",
@@ -4128,10 +4125,6 @@
 
 #ifdef CONFIG_UNICODE
 	utf8_unload(sb->s_encoding);
-<<<<<<< HEAD
-=======
-	sb->s_encoding = NULL;
->>>>>>> 387fdef4
 #endif
 free_options:
 #ifdef CONFIG_QUOTA
@@ -4330,4 +4323,4 @@
 MODULE_AUTHOR("Samsung Electronics's Praesto Team");
 MODULE_DESCRIPTION("Flash Friendly File System");
 MODULE_LICENSE("GPL");
-MODULE_SOFTDEP("pre: crc32");
+MODULE_SOFTDEP("pre: crc32");
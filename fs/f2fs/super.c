// SPDX-License-Identifier: GPL-2.0
/*
 * fs/f2fs/super.c
 *
 * Copyright (c) 2012 Samsung Electronics Co., Ltd.
 *             http://www.samsung.com/
 */
#include <linux/module.h>
#include <linux/init.h>
#include <linux/fs.h>
#include <linux/statfs.h>
#include <linux/buffer_head.h>
#include <linux/backing-dev.h>
#include <linux/kthread.h>
#include <linux/parser.h>
#include <linux/mount.h>
#include <linux/seq_file.h>
#include <linux/proc_fs.h>
#include <linux/random.h>
#include <linux/exportfs.h>
#include <linux/blkdev.h>
#include <linux/quotaops.h>
#include <linux/f2fs_fs.h>
#include <linux/sysfs.h>
#include <linux/quota.h>
#include <linux/unicode.h>
#include <linux/zstd.h>
#include <linux/lz4.h>

#include "f2fs.h"
#include "node.h"
#include "segment.h"
#include "xattr.h"
#include "gc.h"
<<<<<<< HEAD
=======
#include "iostat.h"
>>>>>>> 0795b4a4

#define CREATE_TRACE_POINTS
#include <trace/events/f2fs.h>

static struct kmem_cache *f2fs_inode_cachep;

#ifdef CONFIG_F2FS_FAULT_INJECTION

const char *f2fs_fault_name[FAULT_MAX] = {
	[FAULT_KMALLOC]		= "kmalloc",
	[FAULT_KVMALLOC]	= "kvmalloc",
	[FAULT_PAGE_ALLOC]	= "page alloc",
	[FAULT_PAGE_GET]	= "page get",
	[FAULT_ALLOC_NID]	= "alloc nid",
	[FAULT_ORPHAN]		= "orphan",
	[FAULT_BLOCK]		= "no more block",
	[FAULT_DIR_DEPTH]	= "too big dir depth",
	[FAULT_EVICT_INODE]	= "evict_inode fail",
	[FAULT_TRUNCATE]	= "truncate fail",
	[FAULT_READ_IO]		= "read IO error",
	[FAULT_CHECKPOINT]	= "checkpoint error",
	[FAULT_DISCARD]		= "discard error",
	[FAULT_WRITE_IO]	= "write IO error",
	[FAULT_SLAB_ALLOC]	= "slab alloc",
};

void f2fs_build_fault_attr(struct f2fs_sb_info *sbi, unsigned int rate,
							unsigned int type)
{
	struct f2fs_fault_info *ffi = &F2FS_OPTION(sbi).fault_info;

	if (rate) {
		atomic_set(&ffi->inject_ops, 0);
		ffi->inject_rate = rate;
	}

	if (type)
		ffi->inject_type = type;

	if (!rate && !type)
		memset(ffi, 0, sizeof(struct f2fs_fault_info));
}
#endif

/* f2fs-wide shrinker description */
static struct shrinker f2fs_shrinker_info = {
	.scan_objects = f2fs_shrink_scan,
	.count_objects = f2fs_shrink_count,
	.seeks = DEFAULT_SEEKS,
};

enum {
	Opt_gc_background,
	Opt_disable_roll_forward,
	Opt_norecovery,
	Opt_discard,
	Opt_nodiscard,
	Opt_noheap,
	Opt_heap,
	Opt_user_xattr,
	Opt_nouser_xattr,
	Opt_acl,
	Opt_noacl,
	Opt_active_logs,
	Opt_disable_ext_identify,
	Opt_inline_xattr,
	Opt_noinline_xattr,
	Opt_inline_xattr_size,
	Opt_inline_data,
	Opt_inline_dentry,
	Opt_noinline_dentry,
	Opt_flush_merge,
	Opt_noflush_merge,
	Opt_nobarrier,
	Opt_fastboot,
	Opt_extent_cache,
	Opt_noextent_cache,
	Opt_noinline_data,
	Opt_data_flush,
	Opt_reserve_root,
	Opt_resgid,
	Opt_resuid,
	Opt_mode,
	Opt_io_size_bits,
	Opt_fault_injection,
	Opt_fault_type,
	Opt_lazytime,
	Opt_nolazytime,
	Opt_quota,
	Opt_noquota,
	Opt_usrquota,
	Opt_grpquota,
	Opt_prjquota,
	Opt_usrjquota,
	Opt_grpjquota,
	Opt_prjjquota,
	Opt_offusrjquota,
	Opt_offgrpjquota,
	Opt_offprjjquota,
	Opt_jqfmt_vfsold,
	Opt_jqfmt_vfsv0,
	Opt_jqfmt_vfsv1,
	Opt_whint,
	Opt_alloc,
	Opt_fsync,
	Opt_test_dummy_encryption,
	Opt_inlinecrypt,
	Opt_checkpoint_disable,
	Opt_checkpoint_disable_cap,
	Opt_checkpoint_disable_cap_perc,
	Opt_checkpoint_enable,
	Opt_checkpoint_merge,
	Opt_nocheckpoint_merge,
	Opt_compress_algorithm,
	Opt_compress_log_size,
	Opt_compress_extension,
	Opt_nocompress_extension,
	Opt_compress_chksum,
	Opt_compress_mode,
	Opt_compress_cache,
	Opt_atgc,
	Opt_gc_merge,
	Opt_nogc_merge,
	Opt_discard_unit,
	Opt_err,
};

static match_table_t f2fs_tokens = {
	{Opt_gc_background, "background_gc=%s"},
	{Opt_disable_roll_forward, "disable_roll_forward"},
	{Opt_norecovery, "norecovery"},
	{Opt_discard, "discard"},
	{Opt_nodiscard, "nodiscard"},
	{Opt_noheap, "no_heap"},
	{Opt_heap, "heap"},
	{Opt_user_xattr, "user_xattr"},
	{Opt_nouser_xattr, "nouser_xattr"},
	{Opt_acl, "acl"},
	{Opt_noacl, "noacl"},
	{Opt_active_logs, "active_logs=%u"},
	{Opt_disable_ext_identify, "disable_ext_identify"},
	{Opt_inline_xattr, "inline_xattr"},
	{Opt_noinline_xattr, "noinline_xattr"},
	{Opt_inline_xattr_size, "inline_xattr_size=%u"},
	{Opt_inline_data, "inline_data"},
	{Opt_inline_dentry, "inline_dentry"},
	{Opt_noinline_dentry, "noinline_dentry"},
	{Opt_flush_merge, "flush_merge"},
	{Opt_noflush_merge, "noflush_merge"},
	{Opt_nobarrier, "nobarrier"},
	{Opt_fastboot, "fastboot"},
	{Opt_extent_cache, "extent_cache"},
	{Opt_noextent_cache, "noextent_cache"},
	{Opt_noinline_data, "noinline_data"},
	{Opt_data_flush, "data_flush"},
	{Opt_reserve_root, "reserve_root=%u"},
	{Opt_resgid, "resgid=%u"},
	{Opt_resuid, "resuid=%u"},
	{Opt_mode, "mode=%s"},
	{Opt_io_size_bits, "io_bits=%u"},
	{Opt_fault_injection, "fault_injection=%u"},
	{Opt_fault_type, "fault_type=%u"},
	{Opt_lazytime, "lazytime"},
	{Opt_nolazytime, "nolazytime"},
	{Opt_quota, "quota"},
	{Opt_noquota, "noquota"},
	{Opt_usrquota, "usrquota"},
	{Opt_grpquota, "grpquota"},
	{Opt_prjquota, "prjquota"},
	{Opt_usrjquota, "usrjquota=%s"},
	{Opt_grpjquota, "grpjquota=%s"},
	{Opt_prjjquota, "prjjquota=%s"},
	{Opt_offusrjquota, "usrjquota="},
	{Opt_offgrpjquota, "grpjquota="},
	{Opt_offprjjquota, "prjjquota="},
	{Opt_jqfmt_vfsold, "jqfmt=vfsold"},
	{Opt_jqfmt_vfsv0, "jqfmt=vfsv0"},
	{Opt_jqfmt_vfsv1, "jqfmt=vfsv1"},
	{Opt_whint, "whint_mode=%s"},
	{Opt_alloc, "alloc_mode=%s"},
	{Opt_fsync, "fsync_mode=%s"},
	{Opt_test_dummy_encryption, "test_dummy_encryption=%s"},
	{Opt_test_dummy_encryption, "test_dummy_encryption"},
	{Opt_inlinecrypt, "inlinecrypt"},
	{Opt_checkpoint_disable, "checkpoint=disable"},
	{Opt_checkpoint_disable_cap, "checkpoint=disable:%u"},
	{Opt_checkpoint_disable_cap_perc, "checkpoint=disable:%u%%"},
	{Opt_checkpoint_enable, "checkpoint=enable"},
	{Opt_checkpoint_merge, "checkpoint_merge"},
	{Opt_nocheckpoint_merge, "nocheckpoint_merge"},
	{Opt_compress_algorithm, "compress_algorithm=%s"},
	{Opt_compress_log_size, "compress_log_size=%u"},
	{Opt_compress_extension, "compress_extension=%s"},
	{Opt_nocompress_extension, "nocompress_extension=%s"},
	{Opt_compress_chksum, "compress_chksum"},
	{Opt_compress_mode, "compress_mode=%s"},
	{Opt_compress_cache, "compress_cache"},
	{Opt_atgc, "atgc"},
	{Opt_gc_merge, "gc_merge"},
	{Opt_nogc_merge, "nogc_merge"},
	{Opt_discard_unit, "discard_unit=%s"},
	{Opt_err, NULL},
};

void f2fs_printk(struct f2fs_sb_info *sbi, const char *fmt, ...)
{
	struct va_format vaf;
	va_list args;
	int level;

	va_start(args, fmt);

	level = printk_get_level(fmt);
	vaf.fmt = printk_skip_level(fmt);
	vaf.va = &args;
	printk("%c%cF2FS-fs (%s): %pV\n",
	       KERN_SOH_ASCII, level, sbi->sb->s_id, &vaf);

	va_end(args);
}

#ifdef CONFIG_UNICODE
static const struct f2fs_sb_encodings {
	__u16 magic;
	char *name;
	char *version;
} f2fs_sb_encoding_map[] = {
	{F2FS_ENC_UTF8_12_1, "utf8", "12.1.0"},
};

static int f2fs_sb_read_encoding(const struct f2fs_super_block *sb,
				 const struct f2fs_sb_encodings **encoding,
				 __u16 *flags)
{
	__u16 magic = le16_to_cpu(sb->s_encoding);
	int i;

	for (i = 0; i < ARRAY_SIZE(f2fs_sb_encoding_map); i++)
		if (magic == f2fs_sb_encoding_map[i].magic)
			break;

	if (i >= ARRAY_SIZE(f2fs_sb_encoding_map))
		return -EINVAL;

	*encoding = &f2fs_sb_encoding_map[i];
	*flags = le16_to_cpu(sb->s_encoding_flags);

	return 0;
}

struct kmem_cache *f2fs_cf_name_slab;
static int __init f2fs_create_casefold_cache(void)
{
	f2fs_cf_name_slab = f2fs_kmem_cache_create("f2fs_casefolded_name",
							F2FS_NAME_LEN);
	if (!f2fs_cf_name_slab)
		return -ENOMEM;
	return 0;
}

static void f2fs_destroy_casefold_cache(void)
{
	kmem_cache_destroy(f2fs_cf_name_slab);
}
#else
static int __init f2fs_create_casefold_cache(void) { return 0; }
static void f2fs_destroy_casefold_cache(void) { }
#endif

static inline void limit_reserve_root(struct f2fs_sb_info *sbi)
{
	block_t limit = min((sbi->user_block_count << 1) / 1000,
			sbi->user_block_count - sbi->reserved_blocks);

	/* limit is 0.2% */
	if (test_opt(sbi, RESERVE_ROOT) &&
			F2FS_OPTION(sbi).root_reserved_blocks > limit) {
		F2FS_OPTION(sbi).root_reserved_blocks = limit;
		f2fs_info(sbi, "Reduce reserved blocks for root = %u",
			  F2FS_OPTION(sbi).root_reserved_blocks);
	}
	if (!test_opt(sbi, RESERVE_ROOT) &&
		(!uid_eq(F2FS_OPTION(sbi).s_resuid,
				make_kuid(&init_user_ns, F2FS_DEF_RESUID)) ||
		!gid_eq(F2FS_OPTION(sbi).s_resgid,
				make_kgid(&init_user_ns, F2FS_DEF_RESGID))))
		f2fs_info(sbi, "Ignore s_resuid=%u, s_resgid=%u w/o reserve_root",
			  from_kuid_munged(&init_user_ns,
					   F2FS_OPTION(sbi).s_resuid),
			  from_kgid_munged(&init_user_ns,
					   F2FS_OPTION(sbi).s_resgid));
}

static inline void adjust_unusable_cap_perc(struct f2fs_sb_info *sbi)
{
	if (!F2FS_OPTION(sbi).unusable_cap_perc)
		return;

	if (F2FS_OPTION(sbi).unusable_cap_perc == 100)
		F2FS_OPTION(sbi).unusable_cap = sbi->user_block_count;
	else
		F2FS_OPTION(sbi).unusable_cap = (sbi->user_block_count / 100) *
					F2FS_OPTION(sbi).unusable_cap_perc;

	f2fs_info(sbi, "Adjust unusable cap for checkpoint=disable = %u / %u%%",
			F2FS_OPTION(sbi).unusable_cap,
			F2FS_OPTION(sbi).unusable_cap_perc);
}

static void init_once(void *foo)
{
	struct f2fs_inode_info *fi = (struct f2fs_inode_info *) foo;

	inode_init_once(&fi->vfs_inode);
}

#ifdef CONFIG_QUOTA
static const char * const quotatypes[] = INITQFNAMES;
#define QTYPE2NAME(t) (quotatypes[t])
static int f2fs_set_qf_name(struct super_block *sb, int qtype,
							substring_t *args)
{
	struct f2fs_sb_info *sbi = F2FS_SB(sb);
	char *qname;
	int ret = -EINVAL;

	if (sb_any_quota_loaded(sb) && !F2FS_OPTION(sbi).s_qf_names[qtype]) {
		f2fs_err(sbi, "Cannot change journaled quota options when quota turned on");
		return -EINVAL;
	}
	if (f2fs_sb_has_quota_ino(sbi)) {
		f2fs_info(sbi, "QUOTA feature is enabled, so ignore qf_name");
		return 0;
	}

	qname = match_strdup(args);
	if (!qname) {
		f2fs_err(sbi, "Not enough memory for storing quotafile name");
		return -ENOMEM;
	}
	if (F2FS_OPTION(sbi).s_qf_names[qtype]) {
		if (strcmp(F2FS_OPTION(sbi).s_qf_names[qtype], qname) == 0)
			ret = 0;
		else
			f2fs_err(sbi, "%s quota file already specified",
				 QTYPE2NAME(qtype));
		goto errout;
	}
	if (strchr(qname, '/')) {
		f2fs_err(sbi, "quotafile must be on filesystem root");
		goto errout;
	}
	F2FS_OPTION(sbi).s_qf_names[qtype] = qname;
	set_opt(sbi, QUOTA);
	return 0;
errout:
	kfree(qname);
	return ret;
}

static int f2fs_clear_qf_name(struct super_block *sb, int qtype)
{
	struct f2fs_sb_info *sbi = F2FS_SB(sb);

	if (sb_any_quota_loaded(sb) && F2FS_OPTION(sbi).s_qf_names[qtype]) {
		f2fs_err(sbi, "Cannot change journaled quota options when quota turned on");
		return -EINVAL;
	}
	kfree(F2FS_OPTION(sbi).s_qf_names[qtype]);
	F2FS_OPTION(sbi).s_qf_names[qtype] = NULL;
	return 0;
}

static int f2fs_check_quota_options(struct f2fs_sb_info *sbi)
{
	/*
	 * We do the test below only for project quotas. 'usrquota' and
	 * 'grpquota' mount options are allowed even without quota feature
	 * to support legacy quotas in quota files.
	 */
	if (test_opt(sbi, PRJQUOTA) && !f2fs_sb_has_project_quota(sbi)) {
		f2fs_err(sbi, "Project quota feature not enabled. Cannot enable project quota enforcement.");
		return -1;
	}
	if (F2FS_OPTION(sbi).s_qf_names[USRQUOTA] ||
			F2FS_OPTION(sbi).s_qf_names[GRPQUOTA] ||
			F2FS_OPTION(sbi).s_qf_names[PRJQUOTA]) {
		if (test_opt(sbi, USRQUOTA) &&
				F2FS_OPTION(sbi).s_qf_names[USRQUOTA])
			clear_opt(sbi, USRQUOTA);

		if (test_opt(sbi, GRPQUOTA) &&
				F2FS_OPTION(sbi).s_qf_names[GRPQUOTA])
			clear_opt(sbi, GRPQUOTA);

		if (test_opt(sbi, PRJQUOTA) &&
				F2FS_OPTION(sbi).s_qf_names[PRJQUOTA])
			clear_opt(sbi, PRJQUOTA);

		if (test_opt(sbi, GRPQUOTA) || test_opt(sbi, USRQUOTA) ||
				test_opt(sbi, PRJQUOTA)) {
			f2fs_err(sbi, "old and new quota format mixing");
			return -1;
		}

		if (!F2FS_OPTION(sbi).s_jquota_fmt) {
			f2fs_err(sbi, "journaled quota format not specified");
			return -1;
		}
	}

	if (f2fs_sb_has_quota_ino(sbi) && F2FS_OPTION(sbi).s_jquota_fmt) {
		f2fs_info(sbi, "QUOTA feature is enabled, so ignore jquota_fmt");
		F2FS_OPTION(sbi).s_jquota_fmt = 0;
	}
	return 0;
}
#endif

static int f2fs_set_test_dummy_encryption(struct super_block *sb,
					  const char *opt,
					  const substring_t *arg,
					  bool is_remount)
{
	struct f2fs_sb_info *sbi = F2FS_SB(sb);
#ifdef CONFIG_FS_ENCRYPTION
	int err;

	if (!f2fs_sb_has_encrypt(sbi)) {
		f2fs_err(sbi, "Encrypt feature is off");
		return -EINVAL;
	}

	/*
	 * This mount option is just for testing, and it's not worthwhile to
	 * implement the extra complexity (e.g. RCU protection) that would be
	 * needed to allow it to be set or changed during remount.  We do allow
	 * it to be specified during remount, but only if there is no change.
	 */
	if (is_remount && !F2FS_OPTION(sbi).dummy_enc_ctx.ctx) {
		f2fs_warn(sbi, "Can't set test_dummy_encryption on remount");
		return -EINVAL;
	}
	err = fscrypt_set_test_dummy_encryption(
		sb, arg, &F2FS_OPTION(sbi).dummy_enc_ctx);
	if (err) {
		if (err == -EEXIST)
			f2fs_warn(sbi,
				  "Can't change test_dummy_encryption on remount");
		else if (err == -EINVAL)
			f2fs_warn(sbi, "Value of option \"%s\" is unrecognized",
				  opt);
		else
			f2fs_warn(sbi, "Error processing option \"%s\" [%d]",
				  opt, err);
		return -EINVAL;
	}
	f2fs_warn(sbi, "Test dummy encryption mode enabled");
#else
	f2fs_warn(sbi, "Test dummy encryption mount option ignored");
#endif
	return 0;
}

#ifdef CONFIG_F2FS_FS_COMPRESSION
/*
 * 1. The same extension name cannot not appear in both compress and non-compress extension
 * at the same time.
 * 2. If the compress extension specifies all files, the types specified by the non-compress
 * extension will be treated as special cases and will not be compressed.
 * 3. Don't allow the non-compress extension specifies all files.
 */
static int f2fs_test_compress_extension(struct f2fs_sb_info *sbi)
{
	unsigned char (*ext)[F2FS_EXTENSION_LEN];
	unsigned char (*noext)[F2FS_EXTENSION_LEN];
	int ext_cnt, noext_cnt, index = 0, no_index = 0;

	ext = F2FS_OPTION(sbi).extensions;
	ext_cnt = F2FS_OPTION(sbi).compress_ext_cnt;
	noext = F2FS_OPTION(sbi).noextensions;
	noext_cnt = F2FS_OPTION(sbi).nocompress_ext_cnt;

	if (!noext_cnt)
		return 0;

	for (no_index = 0; no_index < noext_cnt; no_index++) {
		if (!strcasecmp("*", noext[no_index])) {
			f2fs_info(sbi, "Don't allow the nocompress extension specifies all files");
			return -EINVAL;
		}
		for (index = 0; index < ext_cnt; index++) {
			if (!strcasecmp(ext[index], noext[no_index])) {
				f2fs_info(sbi, "Don't allow the same extension %s appear in both compress and nocompress extension",
						ext[index]);
				return -EINVAL;
			}
		}
	}
	return 0;
}

#ifdef CONFIG_F2FS_FS_LZ4
static int f2fs_set_lz4hc_level(struct f2fs_sb_info *sbi, const char *str)
{
#ifdef CONFIG_F2FS_FS_LZ4HC
	unsigned int level;
#endif

	if (strlen(str) == 3) {
		F2FS_OPTION(sbi).compress_level = 0;
		return 0;
	}

#ifdef CONFIG_F2FS_FS_LZ4HC
	str += 3;

	if (str[0] != ':') {
		f2fs_info(sbi, "wrong format, e.g. <alg_name>:<compr_level>");
		return -EINVAL;
	}
	if (kstrtouint(str + 1, 10, &level))
		return -EINVAL;

	if (level < LZ4HC_MIN_CLEVEL || level > LZ4HC_MAX_CLEVEL) {
		f2fs_info(sbi, "invalid lz4hc compress level: %d", level);
		return -EINVAL;
	}

	F2FS_OPTION(sbi).compress_level = level;
	return 0;
#else
	f2fs_info(sbi, "kernel doesn't support lz4hc compression");
	return -EINVAL;
#endif
}
#endif

#ifdef CONFIG_F2FS_FS_ZSTD
static int f2fs_set_zstd_level(struct f2fs_sb_info *sbi, const char *str)
{
	unsigned int level;
	int len = 4;

	if (strlen(str) == len) {
		F2FS_OPTION(sbi).compress_level = 0;
		return 0;
	}

	str += len;

	if (str[0] != ':') {
		f2fs_info(sbi, "wrong format, e.g. <alg_name>:<compr_level>");
		return -EINVAL;
	}
	if (kstrtouint(str + 1, 10, &level))
		return -EINVAL;

	if (!level || level > ZSTD_maxCLevel()) {
		f2fs_info(sbi, "invalid zstd compress level: %d", level);
		return -EINVAL;
	}

	F2FS_OPTION(sbi).compress_level = level;
	return 0;
}
#endif
#endif

static int parse_options(struct super_block *sb, char *options, bool is_remount)
{
	struct f2fs_sb_info *sbi = F2FS_SB(sb);
	substring_t args[MAX_OPT_ARGS];
#ifdef CONFIG_F2FS_FS_COMPRESSION
	unsigned char (*ext)[F2FS_EXTENSION_LEN];
	unsigned char (*noext)[F2FS_EXTENSION_LEN];
	int ext_cnt, noext_cnt;
#endif
	char *p, *name;
	int arg = 0;
	kuid_t uid;
	kgid_t gid;
	int ret;

	if (!options)
		goto default_check;

	while ((p = strsep(&options, ",")) != NULL) {
		int token;

		if (!*p)
			continue;
		/*
		 * Initialize args struct so we know whether arg was
		 * found; some options take optional arguments.
		 */
		args[0].to = args[0].from = NULL;
		token = match_token(p, f2fs_tokens, args);

		switch (token) {
		case Opt_gc_background:
			name = match_strdup(&args[0]);

			if (!name)
				return -ENOMEM;
			if (!strcmp(name, "on")) {
				F2FS_OPTION(sbi).bggc_mode = BGGC_MODE_ON;
			} else if (!strcmp(name, "off")) {
				F2FS_OPTION(sbi).bggc_mode = BGGC_MODE_OFF;
			} else if (!strcmp(name, "sync")) {
				F2FS_OPTION(sbi).bggc_mode = BGGC_MODE_SYNC;
			} else {
				kfree(name);
				return -EINVAL;
			}
			kfree(name);
			break;
		case Opt_disable_roll_forward:
			set_opt(sbi, DISABLE_ROLL_FORWARD);
			break;
		case Opt_norecovery:
			/* this option mounts f2fs with ro */
			set_opt(sbi, NORECOVERY);
			if (!f2fs_readonly(sb))
				return -EINVAL;
			break;
		case Opt_discard:
			if (!f2fs_hw_support_discard(sbi)) {
				f2fs_warn(sbi, "device does not support discard");
				break;
			}
			set_opt(sbi, DISCARD);
			break;
		case Opt_nodiscard:
			if (f2fs_hw_should_discard(sbi)) {
				f2fs_warn(sbi, "discard is required for zoned block devices");
				return -EINVAL;
			}
			clear_opt(sbi, DISCARD);
			break;
		case Opt_noheap:
			set_opt(sbi, NOHEAP);
			break;
		case Opt_heap:
			clear_opt(sbi, NOHEAP);
			break;
#ifdef CONFIG_F2FS_FS_XATTR
		case Opt_user_xattr:
			set_opt(sbi, XATTR_USER);
			break;
		case Opt_nouser_xattr:
			clear_opt(sbi, XATTR_USER);
			break;
		case Opt_inline_xattr:
			set_opt(sbi, INLINE_XATTR);
			break;
		case Opt_noinline_xattr:
			clear_opt(sbi, INLINE_XATTR);
			break;
		case Opt_inline_xattr_size:
			if (args->from && match_int(args, &arg))
				return -EINVAL;
			set_opt(sbi, INLINE_XATTR_SIZE);
			F2FS_OPTION(sbi).inline_xattr_size = arg;
			break;
#else
		case Opt_user_xattr:
			f2fs_info(sbi, "user_xattr options not supported");
			break;
		case Opt_nouser_xattr:
			f2fs_info(sbi, "nouser_xattr options not supported");
			break;
		case Opt_inline_xattr:
			f2fs_info(sbi, "inline_xattr options not supported");
			break;
		case Opt_noinline_xattr:
			f2fs_info(sbi, "noinline_xattr options not supported");
			break;
#endif
#ifdef CONFIG_F2FS_FS_POSIX_ACL
		case Opt_acl:
			set_opt(sbi, POSIX_ACL);
			break;
		case Opt_noacl:
			clear_opt(sbi, POSIX_ACL);
			break;
#else
		case Opt_acl:
			f2fs_info(sbi, "acl options not supported");
			break;
		case Opt_noacl:
			f2fs_info(sbi, "noacl options not supported");
			break;
#endif
		case Opt_active_logs:
			if (args->from && match_int(args, &arg))
				return -EINVAL;
			if (arg != 2 && arg != 4 &&
				arg != NR_CURSEG_PERSIST_TYPE)
				return -EINVAL;
			F2FS_OPTION(sbi).active_logs = arg;
			break;
		case Opt_disable_ext_identify:
			set_opt(sbi, DISABLE_EXT_IDENTIFY);
			break;
		case Opt_inline_data:
			set_opt(sbi, INLINE_DATA);
			break;
		case Opt_inline_dentry:
			set_opt(sbi, INLINE_DENTRY);
			break;
		case Opt_noinline_dentry:
			clear_opt(sbi, INLINE_DENTRY);
			break;
		case Opt_flush_merge:
			set_opt(sbi, FLUSH_MERGE);
			break;
		case Opt_noflush_merge:
			clear_opt(sbi, FLUSH_MERGE);
			break;
		case Opt_nobarrier:
			set_opt(sbi, NOBARRIER);
			break;
		case Opt_fastboot:
			set_opt(sbi, FASTBOOT);
			break;
		case Opt_extent_cache:
			set_opt(sbi, EXTENT_CACHE);
			break;
		case Opt_noextent_cache:
			clear_opt(sbi, EXTENT_CACHE);
			break;
		case Opt_noinline_data:
			clear_opt(sbi, INLINE_DATA);
			break;
		case Opt_data_flush:
			set_opt(sbi, DATA_FLUSH);
			break;
		case Opt_reserve_root:
			if (args->from && match_int(args, &arg))
				return -EINVAL;
			if (test_opt(sbi, RESERVE_ROOT)) {
				f2fs_info(sbi, "Preserve previous reserve_root=%u",
					  F2FS_OPTION(sbi).root_reserved_blocks);
			} else {
				F2FS_OPTION(sbi).root_reserved_blocks = arg;
				set_opt(sbi, RESERVE_ROOT);
			}
			break;
		case Opt_resuid:
			if (args->from && match_int(args, &arg))
				return -EINVAL;
			uid = make_kuid(current_user_ns(), arg);
			if (!uid_valid(uid)) {
				f2fs_err(sbi, "Invalid uid value %d", arg);
				return -EINVAL;
			}
			F2FS_OPTION(sbi).s_resuid = uid;
			break;
		case Opt_resgid:
			if (args->from && match_int(args, &arg))
				return -EINVAL;
			gid = make_kgid(current_user_ns(), arg);
			if (!gid_valid(gid)) {
				f2fs_err(sbi, "Invalid gid value %d", arg);
				return -EINVAL;
			}
			F2FS_OPTION(sbi).s_resgid = gid;
			break;
		case Opt_mode:
			name = match_strdup(&args[0]);

			if (!name)
				return -ENOMEM;
			if (!strcmp(name, "adaptive")) {
				if (f2fs_sb_has_blkzoned(sbi)) {
					f2fs_warn(sbi, "adaptive mode is not allowed with zoned block device feature");
					kfree(name);
					return -EINVAL;
				}
				F2FS_OPTION(sbi).fs_mode = FS_MODE_ADAPTIVE;
			} else if (!strcmp(name, "lfs")) {
				F2FS_OPTION(sbi).fs_mode = FS_MODE_LFS;
			} else {
				kfree(name);
				return -EINVAL;
			}
			kfree(name);
			break;
		case Opt_io_size_bits:
			if (args->from && match_int(args, &arg))
				return -EINVAL;
			if (arg <= 0 || arg > __ilog2_u32(BIO_MAX_PAGES)) {
				f2fs_warn(sbi, "Not support %d, larger than %d",
					  1 << arg, BIO_MAX_PAGES);
				return -EINVAL;
			}
			F2FS_OPTION(sbi).write_io_size_bits = arg;
			break;
#ifdef CONFIG_F2FS_FAULT_INJECTION
		case Opt_fault_injection:
			if (args->from && match_int(args, &arg))
				return -EINVAL;
			f2fs_build_fault_attr(sbi, arg, F2FS_ALL_FAULT_TYPE);
			set_opt(sbi, FAULT_INJECTION);
			break;

		case Opt_fault_type:
			if (args->from && match_int(args, &arg))
				return -EINVAL;
			f2fs_build_fault_attr(sbi, 0, arg);
			set_opt(sbi, FAULT_INJECTION);
			break;
#else
		case Opt_fault_injection:
			f2fs_info(sbi, "fault_injection options not supported");
			break;

		case Opt_fault_type:
			f2fs_info(sbi, "fault_type options not supported");
			break;
#endif
		case Opt_lazytime:
			sb->s_flags |= SB_LAZYTIME;
			break;
		case Opt_nolazytime:
			sb->s_flags &= ~SB_LAZYTIME;
			break;
#ifdef CONFIG_QUOTA
		case Opt_quota:
		case Opt_usrquota:
			set_opt(sbi, USRQUOTA);
			break;
		case Opt_grpquota:
			set_opt(sbi, GRPQUOTA);
			break;
		case Opt_prjquota:
			set_opt(sbi, PRJQUOTA);
			break;
		case Opt_usrjquota:
			ret = f2fs_set_qf_name(sb, USRQUOTA, &args[0]);
			if (ret)
				return ret;
			break;
		case Opt_grpjquota:
			ret = f2fs_set_qf_name(sb, GRPQUOTA, &args[0]);
			if (ret)
				return ret;
			break;
		case Opt_prjjquota:
			ret = f2fs_set_qf_name(sb, PRJQUOTA, &args[0]);
			if (ret)
				return ret;
			break;
		case Opt_offusrjquota:
			ret = f2fs_clear_qf_name(sb, USRQUOTA);
			if (ret)
				return ret;
			break;
		case Opt_offgrpjquota:
			ret = f2fs_clear_qf_name(sb, GRPQUOTA);
			if (ret)
				return ret;
			break;
		case Opt_offprjjquota:
			ret = f2fs_clear_qf_name(sb, PRJQUOTA);
			if (ret)
				return ret;
			break;
		case Opt_jqfmt_vfsold:
			F2FS_OPTION(sbi).s_jquota_fmt = QFMT_VFS_OLD;
			break;
		case Opt_jqfmt_vfsv0:
			F2FS_OPTION(sbi).s_jquota_fmt = QFMT_VFS_V0;
			break;
		case Opt_jqfmt_vfsv1:
			F2FS_OPTION(sbi).s_jquota_fmt = QFMT_VFS_V1;
			break;
		case Opt_noquota:
			clear_opt(sbi, QUOTA);
			clear_opt(sbi, USRQUOTA);
			clear_opt(sbi, GRPQUOTA);
			clear_opt(sbi, PRJQUOTA);
			break;
#else
		case Opt_quota:
		case Opt_usrquota:
		case Opt_grpquota:
		case Opt_prjquota:
		case Opt_usrjquota:
		case Opt_grpjquota:
		case Opt_prjjquota:
		case Opt_offusrjquota:
		case Opt_offgrpjquota:
		case Opt_offprjjquota:
		case Opt_jqfmt_vfsold:
		case Opt_jqfmt_vfsv0:
		case Opt_jqfmt_vfsv1:
		case Opt_noquota:
			f2fs_info(sbi, "quota operations not supported");
			break;
#endif
		case Opt_whint:
			name = match_strdup(&args[0]);
			if (!name)
				return -ENOMEM;
			if (!strcmp(name, "user-based")) {
				F2FS_OPTION(sbi).whint_mode = WHINT_MODE_USER;
			} else if (!strcmp(name, "off")) {
				F2FS_OPTION(sbi).whint_mode = WHINT_MODE_OFF;
			} else if (!strcmp(name, "fs-based")) {
				F2FS_OPTION(sbi).whint_mode = WHINT_MODE_FS;
			} else {
				kfree(name);
				return -EINVAL;
			}
			kfree(name);
			break;
		case Opt_alloc:
			name = match_strdup(&args[0]);
			if (!name)
				return -ENOMEM;

			if (!strcmp(name, "default")) {
				F2FS_OPTION(sbi).alloc_mode = ALLOC_MODE_DEFAULT;
			} else if (!strcmp(name, "reuse")) {
				F2FS_OPTION(sbi).alloc_mode = ALLOC_MODE_REUSE;
			} else {
				kfree(name);
				return -EINVAL;
			}
			kfree(name);
			break;
		case Opt_fsync:
			name = match_strdup(&args[0]);
			if (!name)
				return -ENOMEM;
			if (!strcmp(name, "posix")) {
				F2FS_OPTION(sbi).fsync_mode = FSYNC_MODE_POSIX;
			} else if (!strcmp(name, "strict")) {
				F2FS_OPTION(sbi).fsync_mode = FSYNC_MODE_STRICT;
			} else if (!strcmp(name, "nobarrier")) {
				F2FS_OPTION(sbi).fsync_mode =
							FSYNC_MODE_NOBARRIER;
			} else {
				kfree(name);
				return -EINVAL;
			}
			kfree(name);
			break;
		case Opt_test_dummy_encryption:
			ret = f2fs_set_test_dummy_encryption(sb, p, &args[0],
							     is_remount);
			if (ret)
				return ret;
			break;
		case Opt_inlinecrypt:
#ifdef CONFIG_FS_ENCRYPTION_INLINE_CRYPT
			F2FS_OPTION(sbi).inlinecrypt = true;
#else
			f2fs_info(sbi, "inline encryption not supported");
#endif
			break;
		case Opt_checkpoint_disable_cap_perc:
			if (args->from && match_int(args, &arg))
				return -EINVAL;
			if (arg < 0 || arg > 100)
				return -EINVAL;
			F2FS_OPTION(sbi).unusable_cap_perc = arg;
			set_opt(sbi, DISABLE_CHECKPOINT);
			break;
		case Opt_checkpoint_disable_cap:
			if (args->from && match_int(args, &arg))
				return -EINVAL;
			F2FS_OPTION(sbi).unusable_cap = arg;
			set_opt(sbi, DISABLE_CHECKPOINT);
			break;
		case Opt_checkpoint_disable:
			set_opt(sbi, DISABLE_CHECKPOINT);
			break;
		case Opt_checkpoint_enable:
			clear_opt(sbi, DISABLE_CHECKPOINT);
			break;
		case Opt_checkpoint_merge:
			set_opt(sbi, MERGE_CHECKPOINT);
			break;
		case Opt_nocheckpoint_merge:
			clear_opt(sbi, MERGE_CHECKPOINT);
			break;
#ifdef CONFIG_F2FS_FS_COMPRESSION
		case Opt_compress_algorithm:
			if (!f2fs_sb_has_compression(sbi)) {
				f2fs_info(sbi, "Image doesn't support compression");
				break;
			}
			name = match_strdup(&args[0]);
			if (!name)
				return -ENOMEM;
			if (!strcmp(name, "lzo")) {
#ifdef CONFIG_F2FS_FS_LZO
				F2FS_OPTION(sbi).compress_level = 0;
				F2FS_OPTION(sbi).compress_algorithm =
								COMPRESS_LZO;
#else
				f2fs_info(sbi, "kernel doesn't support lzo compression");
#endif
			} else if (!strncmp(name, "lz4", 3)) {
#ifdef CONFIG_F2FS_FS_LZ4
				ret = f2fs_set_lz4hc_level(sbi, name);
				if (ret) {
					kfree(name);
					return -EINVAL;
				}
				F2FS_OPTION(sbi).compress_algorithm =
								COMPRESS_LZ4;
#else
				f2fs_info(sbi, "kernel doesn't support lz4 compression");
#endif
			} else if (!strncmp(name, "zstd", 4)) {
#ifdef CONFIG_F2FS_FS_ZSTD
				ret = f2fs_set_zstd_level(sbi, name);
				if (ret) {
					kfree(name);
					return -EINVAL;
				}
				F2FS_OPTION(sbi).compress_algorithm =
								COMPRESS_ZSTD;
#else
				f2fs_info(sbi, "kernel doesn't support zstd compression");
#endif
			} else {
				kfree(name);
				return -EINVAL;
			}
			kfree(name);
			break;
		case Opt_compress_log_size:
			if (!f2fs_sb_has_compression(sbi)) {
				f2fs_info(sbi, "Image doesn't support compression");
				break;
			}
			if (args->from && match_int(args, &arg))
				return -EINVAL;
			if (arg < MIN_COMPRESS_LOG_SIZE ||
				arg > MAX_COMPRESS_LOG_SIZE) {
				f2fs_err(sbi,
					"Compress cluster log size is out of range");
				return -EINVAL;
			}
			F2FS_OPTION(sbi).compress_log_size = arg;
			break;
		case Opt_compress_extension:
			if (!f2fs_sb_has_compression(sbi)) {
				f2fs_info(sbi, "Image doesn't support compression");
				break;
			}
			name = match_strdup(&args[0]);
			if (!name)
				return -ENOMEM;

			ext = F2FS_OPTION(sbi).extensions;
			ext_cnt = F2FS_OPTION(sbi).compress_ext_cnt;

			if (strlen(name) >= F2FS_EXTENSION_LEN ||
				ext_cnt >= COMPRESS_EXT_NUM) {
				f2fs_err(sbi,
					"invalid extension length/number");
				kfree(name);
				return -EINVAL;
			}

			strcpy(ext[ext_cnt], name);
			F2FS_OPTION(sbi).compress_ext_cnt++;
			kfree(name);
			break;
		case Opt_nocompress_extension:
			if (!f2fs_sb_has_compression(sbi)) {
				f2fs_info(sbi, "Image doesn't support compression");
				break;
			}
			name = match_strdup(&args[0]);
			if (!name)
				return -ENOMEM;

			noext = F2FS_OPTION(sbi).noextensions;
			noext_cnt = F2FS_OPTION(sbi).nocompress_ext_cnt;

			if (strlen(name) >= F2FS_EXTENSION_LEN ||
				noext_cnt >= COMPRESS_EXT_NUM) {
				f2fs_err(sbi,
					"invalid extension length/number");
				kfree(name);
				return -EINVAL;
			}

			strcpy(noext[noext_cnt], name);
			F2FS_OPTION(sbi).nocompress_ext_cnt++;
			kfree(name);
			break;
		case Opt_compress_chksum:
			F2FS_OPTION(sbi).compress_chksum = true;
			break;
		case Opt_compress_mode:
			name = match_strdup(&args[0]);
			if (!name)
				return -ENOMEM;
			if (!strcmp(name, "fs")) {
				F2FS_OPTION(sbi).compress_mode = COMPR_MODE_FS;
			} else if (!strcmp(name, "user")) {
				F2FS_OPTION(sbi).compress_mode = COMPR_MODE_USER;
			} else {
				kfree(name);
				return -EINVAL;
			}
			kfree(name);
			break;
		case Opt_compress_cache:
			set_opt(sbi, COMPRESS_CACHE);
			break;
#else
		case Opt_compress_algorithm:
		case Opt_compress_log_size:
		case Opt_compress_extension:
		case Opt_nocompress_extension:
		case Opt_compress_chksum:
		case Opt_compress_mode:
		case Opt_compress_cache:
			f2fs_info(sbi, "compression options not supported");
			break;
#endif
		case Opt_atgc:
			set_opt(sbi, ATGC);
			break;
		case Opt_gc_merge:
			set_opt(sbi, GC_MERGE);
			break;
		case Opt_nogc_merge:
			clear_opt(sbi, GC_MERGE);
			break;
		case Opt_discard_unit:
			name = match_strdup(&args[0]);
			if (!name)
				return -ENOMEM;
			if (!strcmp(name, "block")) {
				F2FS_OPTION(sbi).discard_unit =
						DISCARD_UNIT_BLOCK;
			} else if (!strcmp(name, "segment")) {
				F2FS_OPTION(sbi).discard_unit =
						DISCARD_UNIT_SEGMENT;
			} else if (!strcmp(name, "section")) {
				F2FS_OPTION(sbi).discard_unit =
						DISCARD_UNIT_SECTION;
			} else {
				kfree(name);
				return -EINVAL;
			}
			kfree(name);
			break;
		default:
			f2fs_err(sbi, "Unrecognized mount option \"%s\" or missing value",
				 p);
			return -EINVAL;
		}
	}
default_check:
#ifdef CONFIG_QUOTA
	if (f2fs_check_quota_options(sbi))
		return -EINVAL;
#else
	if (f2fs_sb_has_quota_ino(sbi) && !f2fs_readonly(sbi->sb)) {
		f2fs_info(sbi, "Filesystem with quota feature cannot be mounted RDWR without CONFIG_QUOTA");
		return -EINVAL;
	}
	if (f2fs_sb_has_project_quota(sbi) && !f2fs_readonly(sbi->sb)) {
		f2fs_err(sbi, "Filesystem with project quota feature cannot be mounted RDWR without CONFIG_QUOTA");
		return -EINVAL;
	}
#endif
#ifndef CONFIG_UNICODE
	if (f2fs_sb_has_casefold(sbi)) {
		f2fs_err(sbi,
			"Filesystem with casefold feature cannot be mounted without CONFIG_UNICODE");
		return -EINVAL;
	}
#endif
	/*
	 * The BLKZONED feature indicates that the drive was formatted with
	 * zone alignment optimization. This is optional for host-aware
	 * devices, but mandatory for host-managed zoned block devices.
	 */
#ifndef CONFIG_BLK_DEV_ZONED
	if (f2fs_sb_has_blkzoned(sbi)) {
		f2fs_err(sbi, "Zoned block device support is not enabled");
		return -EINVAL;
	}
#endif
	if (f2fs_sb_has_blkzoned(sbi)) {
		if (F2FS_OPTION(sbi).discard_unit !=
						DISCARD_UNIT_SECTION) {
			f2fs_info(sbi, "Zoned block device doesn't need small discard, set discard_unit=section by default");
			F2FS_OPTION(sbi).discard_unit =
					DISCARD_UNIT_SECTION;
		}
	}

#ifdef CONFIG_F2FS_FS_COMPRESSION
	if (f2fs_test_compress_extension(sbi)) {
		f2fs_err(sbi, "invalid compress or nocompress extension");
		return -EINVAL;
	}
#endif

	if (F2FS_IO_SIZE_BITS(sbi) && !f2fs_lfs_mode(sbi)) {
		f2fs_err(sbi, "Should set mode=lfs with %uKB-sized IO",
			 F2FS_IO_SIZE_KB(sbi));
		return -EINVAL;
	}

	if (test_opt(sbi, INLINE_XATTR_SIZE)) {
		int min_size, max_size;

		if (!f2fs_sb_has_extra_attr(sbi) ||
			!f2fs_sb_has_flexible_inline_xattr(sbi)) {
			f2fs_err(sbi, "extra_attr or flexible_inline_xattr feature is off");
			return -EINVAL;
		}
		if (!test_opt(sbi, INLINE_XATTR)) {
			f2fs_err(sbi, "inline_xattr_size option should be set with inline_xattr option");
			return -EINVAL;
		}

		min_size = sizeof(struct f2fs_xattr_header) / sizeof(__le32);
		max_size = MAX_INLINE_XATTR_SIZE;

		if (F2FS_OPTION(sbi).inline_xattr_size < min_size ||
				F2FS_OPTION(sbi).inline_xattr_size > max_size) {
			f2fs_err(sbi, "inline xattr size is out of range: %d ~ %d",
				 min_size, max_size);
			return -EINVAL;
		}
	}

	if (test_opt(sbi, DISABLE_CHECKPOINT) && f2fs_lfs_mode(sbi)) {
		f2fs_err(sbi, "LFS not compatible with checkpoint=disable");
		return -EINVAL;
	}

	/* Not pass down write hints if the number of active logs is lesser
	 * than NR_CURSEG_PERSIST_TYPE.
	 */
	if (F2FS_OPTION(sbi).active_logs != NR_CURSEG_TYPE)
		F2FS_OPTION(sbi).whint_mode = WHINT_MODE_OFF;

	if (f2fs_sb_has_readonly(sbi) && !f2fs_readonly(sbi->sb)) {
		f2fs_err(sbi, "Allow to mount readonly mode only");
		return -EROFS;
	}
	return 0;
}

static struct inode *f2fs_alloc_inode(struct super_block *sb)
{
	struct f2fs_inode_info *fi;

	fi = f2fs_kmem_cache_alloc(f2fs_inode_cachep,
				GFP_F2FS_ZERO, false, F2FS_SB(sb));
	if (!fi)
		return NULL;

	init_once((void *) fi);

	/* Initialize f2fs-specific inode info */
	atomic_set(&fi->dirty_pages, 0);
	atomic_set(&fi->i_compr_blocks, 0);
	init_rwsem(&fi->i_sem);
	spin_lock_init(&fi->i_size_lock);
	INIT_LIST_HEAD(&fi->dirty_list);
	INIT_LIST_HEAD(&fi->gdirty_list);
	INIT_LIST_HEAD(&fi->inmem_ilist);
	INIT_LIST_HEAD(&fi->inmem_pages);
	mutex_init(&fi->inmem_lock);
	init_rwsem(&fi->i_gc_rwsem[READ]);
	init_rwsem(&fi->i_gc_rwsem[WRITE]);
	init_rwsem(&fi->i_mmap_sem);
	init_rwsem(&fi->i_xattr_sem);

	/* Will be used by directory only */
	fi->i_dir_level = F2FS_SB(sb)->dir_level;

	fi->ra_offset = -1;

	return &fi->vfs_inode;
}

static int f2fs_drop_inode(struct inode *inode)
{
	struct f2fs_sb_info *sbi = F2FS_I_SB(inode);
	int ret;

	/*
	 * during filesystem shutdown, if checkpoint is disabled,
	 * drop useless meta/node dirty pages.
	 */
	if (unlikely(is_sbi_flag_set(sbi, SBI_CP_DISABLED))) {
		if (inode->i_ino == F2FS_NODE_INO(sbi) ||
			inode->i_ino == F2FS_META_INO(sbi)) {
			trace_f2fs_drop_inode(inode, 1);
			return 1;
		}
	}

	/*
	 * This is to avoid a deadlock condition like below.
	 * writeback_single_inode(inode)
	 *  - f2fs_write_data_page
	 *    - f2fs_gc -> iput -> evict
	 *       - inode_wait_for_writeback(inode)
	 */
	if ((!inode_unhashed(inode) && inode->i_state & I_SYNC)) {
		if (!inode->i_nlink && !is_bad_inode(inode)) {
			/* to avoid evict_inode call simultaneously */
			atomic_inc(&inode->i_count);
			spin_unlock(&inode->i_lock);

			/* some remained atomic pages should discarded */
			if (f2fs_is_atomic_file(inode))
				f2fs_drop_inmem_pages(inode);

			/* should remain fi->extent_tree for writepage */
			f2fs_destroy_extent_node(inode);

			sb_start_intwrite(inode->i_sb);
			f2fs_i_size_write(inode, 0);

			f2fs_submit_merged_write_cond(F2FS_I_SB(inode),
					inode, NULL, 0, DATA);
			truncate_inode_pages_final(inode->i_mapping);

			if (F2FS_HAS_BLOCKS(inode))
				f2fs_truncate(inode);

			sb_end_intwrite(inode->i_sb);

			spin_lock(&inode->i_lock);
			atomic_dec(&inode->i_count);
		}
		trace_f2fs_drop_inode(inode, 0);
		return 0;
	}
	ret = generic_drop_inode(inode);
	if (!ret)
		ret = fscrypt_drop_inode(inode);
	trace_f2fs_drop_inode(inode, ret);
	return ret;
}

int f2fs_inode_dirtied(struct inode *inode, bool sync)
{
	struct f2fs_sb_info *sbi = F2FS_I_SB(inode);
	int ret = 0;

	spin_lock(&sbi->inode_lock[DIRTY_META]);
	if (is_inode_flag_set(inode, FI_DIRTY_INODE)) {
		ret = 1;
	} else {
		set_inode_flag(inode, FI_DIRTY_INODE);
		stat_inc_dirty_inode(sbi, DIRTY_META);
	}
	if (sync && list_empty(&F2FS_I(inode)->gdirty_list)) {
		list_add_tail(&F2FS_I(inode)->gdirty_list,
				&sbi->inode_list[DIRTY_META]);
		inc_page_count(sbi, F2FS_DIRTY_IMETA);
	}
	spin_unlock(&sbi->inode_lock[DIRTY_META]);
	return ret;
}

void f2fs_inode_synced(struct inode *inode)
{
	struct f2fs_sb_info *sbi = F2FS_I_SB(inode);

	spin_lock(&sbi->inode_lock[DIRTY_META]);
	if (!is_inode_flag_set(inode, FI_DIRTY_INODE)) {
		spin_unlock(&sbi->inode_lock[DIRTY_META]);
		return;
	}
	if (!list_empty(&F2FS_I(inode)->gdirty_list)) {
		list_del_init(&F2FS_I(inode)->gdirty_list);
		dec_page_count(sbi, F2FS_DIRTY_IMETA);
	}
	clear_inode_flag(inode, FI_DIRTY_INODE);
	clear_inode_flag(inode, FI_AUTO_RECOVER);
	stat_dec_dirty_inode(F2FS_I_SB(inode), DIRTY_META);
	spin_unlock(&sbi->inode_lock[DIRTY_META]);
}

/*
 * f2fs_dirty_inode() is called from __mark_inode_dirty()
 *
 * We should call set_dirty_inode to write the dirty inode through write_inode.
 */
static void f2fs_dirty_inode(struct inode *inode, int flags)
{
	struct f2fs_sb_info *sbi = F2FS_I_SB(inode);

	if (inode->i_ino == F2FS_NODE_INO(sbi) ||
			inode->i_ino == F2FS_META_INO(sbi))
		return;

	if (flags == I_DIRTY_TIME)
		return;

	if (is_inode_flag_set(inode, FI_AUTO_RECOVER))
		clear_inode_flag(inode, FI_AUTO_RECOVER);

	f2fs_inode_dirtied(inode, false);
}

static void f2fs_i_callback(struct rcu_head *head)
{
	struct inode *inode = container_of(head, struct inode, i_rcu);

	fscrypt_free_inode(inode);

	kmem_cache_free(f2fs_inode_cachep, F2FS_I(inode));
}

static void f2fs_destroy_inode(struct inode *inode)
{
	call_rcu(&inode->i_rcu, f2fs_i_callback);
}

static void destroy_percpu_info(struct f2fs_sb_info *sbi)
{
	percpu_counter_destroy(&sbi->alloc_valid_block_count);
	percpu_counter_destroy(&sbi->total_valid_inode_count);
}

static void destroy_device_list(struct f2fs_sb_info *sbi)
{
	int i;

	for (i = 0; i < sbi->s_ndevs; i++) {
		blkdev_put(FDEV(i).bdev, FMODE_EXCL);
#ifdef CONFIG_BLK_DEV_ZONED
		kvfree(FDEV(i).blkz_seq);
#endif
	}
	kvfree(sbi->devs);
}

static void f2fs_put_super(struct super_block *sb)
{
	struct f2fs_sb_info *sbi = F2FS_SB(sb);
	int i;
	bool dropped;

	/* unregister procfs/sysfs entries in advance to avoid race case */
	f2fs_unregister_sysfs(sbi);

	f2fs_quota_off_umount(sb);

	/* prevent remaining shrinker jobs */
	mutex_lock(&sbi->umount_mutex);

	/*
	 * flush all issued checkpoints and stop checkpoint issue thread.
	 * after then, all checkpoints should be done by each process context.
	 */
	f2fs_stop_ckpt_thread(sbi);

	/*
	 * We don't need to do checkpoint when superblock is clean.
	 * But, the previous checkpoint was not done by umount, it needs to do
	 * clean checkpoint again.
	 */
	if ((is_sbi_flag_set(sbi, SBI_IS_DIRTY) ||
			!is_set_ckpt_flags(sbi, CP_UMOUNT_FLAG))) {
		struct cp_control cpc = {
			.reason = CP_UMOUNT,
		};
		f2fs_write_checkpoint(sbi, &cpc);
	}

	/* be sure to wait for any on-going discard commands */
	dropped = f2fs_issue_discard_timeout(sbi);

	if ((f2fs_hw_support_discard(sbi) || f2fs_hw_should_discard(sbi)) &&
					!sbi->discard_blks && !dropped) {
		struct cp_control cpc = {
			.reason = CP_UMOUNT | CP_TRIMMED,
		};
		f2fs_write_checkpoint(sbi, &cpc);
	}

	/*
	 * normally superblock is clean, so we need to release this.
	 * In addition, EIO will skip do checkpoint, we need this as well.
	 */
	f2fs_release_ino_entry(sbi, true);

	f2fs_leave_shrinker(sbi);
	mutex_unlock(&sbi->umount_mutex);

	/* our cp_error case, we can wait for any writeback page */
	f2fs_flush_merged_writes(sbi);

	f2fs_wait_on_all_pages(sbi, F2FS_WB_CP_DATA);

	f2fs_bug_on(sbi, sbi->fsync_node_num);

	f2fs_destroy_compress_inode(sbi);

	iput(sbi->node_inode);
	sbi->node_inode = NULL;

	iput(sbi->meta_inode);
	sbi->meta_inode = NULL;

	/*
	 * iput() can update stat information, if f2fs_write_checkpoint()
	 * above failed with error.
	 */
	f2fs_destroy_stats(sbi);

	/* destroy f2fs internal modules */
	f2fs_destroy_node_manager(sbi);
	f2fs_destroy_segment_manager(sbi);

	f2fs_destroy_post_read_wq(sbi);

	kvfree(sbi->ckpt);

	sb->s_fs_info = NULL;
	if (sbi->s_chksum_driver)
		crypto_free_shash(sbi->s_chksum_driver);
	kfree(sbi->raw_super);

	destroy_device_list(sbi);
	f2fs_destroy_page_array_cache(sbi);
	f2fs_destroy_xattr_caches(sbi);
	mempool_destroy(sbi->write_io_dummy);
#ifdef CONFIG_QUOTA
	for (i = 0; i < MAXQUOTAS; i++)
		kfree(F2FS_OPTION(sbi).s_qf_names[i]);
#endif
	fscrypt_free_dummy_context(&F2FS_OPTION(sbi).dummy_enc_ctx);
	destroy_percpu_info(sbi);
	f2fs_destroy_iostat(sbi);
	for (i = 0; i < NR_PAGE_TYPE; i++)
		kvfree(sbi->write_io[i]);
#ifdef CONFIG_UNICODE
	utf8_unload(sb->s_encoding);
#endif
	kfree(sbi);
}

int f2fs_sync_fs(struct super_block *sb, int sync)
{
	struct f2fs_sb_info *sbi = F2FS_SB(sb);
	int err = 0;

	if (unlikely(f2fs_cp_error(sbi)))
		return 0;
	if (unlikely(is_sbi_flag_set(sbi, SBI_CP_DISABLED)))
		return 0;

	trace_f2fs_sync_fs(sb, sync);

	if (unlikely(is_sbi_flag_set(sbi, SBI_POR_DOING)))
		return -EAGAIN;

	if (sync)
		err = f2fs_issue_checkpoint(sbi);

	return err;
}

static int f2fs_freeze(struct super_block *sb)
{
	if (f2fs_readonly(sb))
		return 0;

	/* IO error happened before */
	if (unlikely(f2fs_cp_error(F2FS_SB(sb))))
		return -EIO;

	/* must be clean, since sync_filesystem() was already called */
	if (is_sbi_flag_set(F2FS_SB(sb), SBI_IS_DIRTY))
		return -EINVAL;

	/* ensure no checkpoint required */
	if (!llist_empty(&F2FS_SB(sb)->cprc_info.issue_list))
		return -EINVAL;
	return 0;
}

static int f2fs_unfreeze(struct super_block *sb)
{
	return 0;
}

#ifdef CONFIG_QUOTA
static int f2fs_statfs_project(struct super_block *sb,
				kprojid_t projid, struct kstatfs *buf)
{
	struct kqid qid;
	struct dquot *dquot;
	u64 limit;
	u64 curblock;

	qid = make_kqid_projid(projid);
	dquot = dqget(sb, qid);
	if (IS_ERR(dquot))
		return PTR_ERR(dquot);
	spin_lock(&dquot->dq_dqb_lock);

	limit = min_not_zero(dquot->dq_dqb.dqb_bsoftlimit,
					dquot->dq_dqb.dqb_bhardlimit);
	if (limit)
		limit >>= sb->s_blocksize_bits;

	if (limit && buf->f_blocks > limit) {
		curblock = (dquot->dq_dqb.dqb_curspace +
			    dquot->dq_dqb.dqb_rsvspace) >> sb->s_blocksize_bits;
		buf->f_blocks = limit;
		buf->f_bfree = buf->f_bavail =
			(buf->f_blocks > curblock) ?
			 (buf->f_blocks - curblock) : 0;
	}

	limit = min_not_zero(dquot->dq_dqb.dqb_isoftlimit,
					dquot->dq_dqb.dqb_ihardlimit);

	if (limit && buf->f_files > limit) {
		buf->f_files = limit;
		buf->f_ffree =
			(buf->f_files > dquot->dq_dqb.dqb_curinodes) ?
			 (buf->f_files - dquot->dq_dqb.dqb_curinodes) : 0;
	}

	spin_unlock(&dquot->dq_dqb_lock);
	dqput(dquot);
	return 0;
}
#endif

static int f2fs_statfs(struct dentry *dentry, struct kstatfs *buf)
{
	struct super_block *sb = dentry->d_sb;
	struct f2fs_sb_info *sbi = F2FS_SB(sb);
	u64 id = huge_encode_dev(sb->s_bdev->bd_dev);
	block_t total_count, user_block_count, start_count;
	u64 avail_node_count;

	total_count = le64_to_cpu(sbi->raw_super->block_count);
	user_block_count = sbi->user_block_count;
	start_count = le32_to_cpu(sbi->raw_super->segment0_blkaddr);
	buf->f_type = F2FS_SUPER_MAGIC;
	buf->f_bsize = sbi->blocksize;

	buf->f_blocks = total_count - start_count;
	buf->f_bfree = user_block_count - valid_user_blocks(sbi) -
						sbi->current_reserved_blocks;

	spin_lock(&sbi->stat_lock);
	if (unlikely(buf->f_bfree <= sbi->unusable_block_count))
		buf->f_bfree = 0;
	else
		buf->f_bfree -= sbi->unusable_block_count;
	spin_unlock(&sbi->stat_lock);

	if (buf->f_bfree > F2FS_OPTION(sbi).root_reserved_blocks)
		buf->f_bavail = buf->f_bfree -
				F2FS_OPTION(sbi).root_reserved_blocks;
	else
		buf->f_bavail = 0;

	avail_node_count = sbi->total_node_count - F2FS_RESERVED_NODE_NUM;

	if (avail_node_count > user_block_count) {
		buf->f_files = user_block_count;
		buf->f_ffree = buf->f_bavail;
	} else {
		buf->f_files = avail_node_count;
		buf->f_ffree = min(avail_node_count - valid_node_count(sbi),
					buf->f_bavail);
	}

	buf->f_namelen = F2FS_NAME_LEN;
	buf->f_fsid.val[0] = (u32)id;
	buf->f_fsid.val[1] = (u32)(id >> 32);

#ifdef CONFIG_QUOTA
	if (is_inode_flag_set(dentry->d_inode, FI_PROJ_INHERIT) &&
			sb_has_quota_limits_enabled(sb, PRJQUOTA)) {
		f2fs_statfs_project(sb, F2FS_I(dentry->d_inode)->i_projid, buf);
	}
#endif
	return 0;
}

static inline void f2fs_show_quota_options(struct seq_file *seq,
					   struct super_block *sb)
{
#ifdef CONFIG_QUOTA
	struct f2fs_sb_info *sbi = F2FS_SB(sb);

	if (F2FS_OPTION(sbi).s_jquota_fmt) {
		char *fmtname = "";

		switch (F2FS_OPTION(sbi).s_jquota_fmt) {
		case QFMT_VFS_OLD:
			fmtname = "vfsold";
			break;
		case QFMT_VFS_V0:
			fmtname = "vfsv0";
			break;
		case QFMT_VFS_V1:
			fmtname = "vfsv1";
			break;
		}
		seq_printf(seq, ",jqfmt=%s", fmtname);
	}

	if (F2FS_OPTION(sbi).s_qf_names[USRQUOTA])
		seq_show_option(seq, "usrjquota",
			F2FS_OPTION(sbi).s_qf_names[USRQUOTA]);

	if (F2FS_OPTION(sbi).s_qf_names[GRPQUOTA])
		seq_show_option(seq, "grpjquota",
			F2FS_OPTION(sbi).s_qf_names[GRPQUOTA]);

	if (F2FS_OPTION(sbi).s_qf_names[PRJQUOTA])
		seq_show_option(seq, "prjjquota",
			F2FS_OPTION(sbi).s_qf_names[PRJQUOTA]);
#endif
}

#ifdef CONFIG_F2FS_FS_COMPRESSION
static inline void f2fs_show_compress_options(struct seq_file *seq,
							struct super_block *sb)
{
	struct f2fs_sb_info *sbi = F2FS_SB(sb);
	char *algtype = "";
	int i;

	if (!f2fs_sb_has_compression(sbi))
		return;

	switch (F2FS_OPTION(sbi).compress_algorithm) {
	case COMPRESS_LZO:
		algtype = "lzo";
		break;
	case COMPRESS_LZ4:
		algtype = "lz4";
		break;
	case COMPRESS_ZSTD:
		algtype = "zstd";
		break;
	}
	seq_printf(seq, ",compress_algorithm=%s", algtype);

	if (F2FS_OPTION(sbi).compress_level)
		seq_printf(seq, ":%d", F2FS_OPTION(sbi).compress_level);

	seq_printf(seq, ",compress_log_size=%u",
			F2FS_OPTION(sbi).compress_log_size);

	for (i = 0; i < F2FS_OPTION(sbi).compress_ext_cnt; i++) {
		seq_printf(seq, ",compress_extension=%s",
			F2FS_OPTION(sbi).extensions[i]);
	}

	for (i = 0; i < F2FS_OPTION(sbi).nocompress_ext_cnt; i++) {
		seq_printf(seq, ",nocompress_extension=%s",
			F2FS_OPTION(sbi).noextensions[i]);
	}

	if (F2FS_OPTION(sbi).compress_chksum)
		seq_puts(seq, ",compress_chksum");

	if (F2FS_OPTION(sbi).compress_mode == COMPR_MODE_FS)
		seq_printf(seq, ",compress_mode=%s", "fs");
	else if (F2FS_OPTION(sbi).compress_mode == COMPR_MODE_USER)
		seq_printf(seq, ",compress_mode=%s", "user");

	if (test_opt(sbi, COMPRESS_CACHE))
		seq_puts(seq, ",compress_cache");
}
#endif

static int f2fs_show_options(struct seq_file *seq, struct dentry *root)
{
	struct f2fs_sb_info *sbi = F2FS_SB(root->d_sb);

	if (F2FS_OPTION(sbi).bggc_mode == BGGC_MODE_SYNC)
		seq_printf(seq, ",background_gc=%s", "sync");
	else if (F2FS_OPTION(sbi).bggc_mode == BGGC_MODE_ON)
		seq_printf(seq, ",background_gc=%s", "on");
	else if (F2FS_OPTION(sbi).bggc_mode == BGGC_MODE_OFF)
		seq_printf(seq, ",background_gc=%s", "off");

	if (test_opt(sbi, GC_MERGE))
		seq_puts(seq, ",gc_merge");

	if (test_opt(sbi, DISABLE_ROLL_FORWARD))
		seq_puts(seq, ",disable_roll_forward");
	if (test_opt(sbi, NORECOVERY))
		seq_puts(seq, ",norecovery");
	if (test_opt(sbi, DISCARD))
		seq_puts(seq, ",discard");
	else
		seq_puts(seq, ",nodiscard");
	if (test_opt(sbi, NOHEAP))
		seq_puts(seq, ",no_heap");
	else
		seq_puts(seq, ",heap");
#ifdef CONFIG_F2FS_FS_XATTR
	if (test_opt(sbi, XATTR_USER))
		seq_puts(seq, ",user_xattr");
	else
		seq_puts(seq, ",nouser_xattr");
	if (test_opt(sbi, INLINE_XATTR))
		seq_puts(seq, ",inline_xattr");
	else
		seq_puts(seq, ",noinline_xattr");
	if (test_opt(sbi, INLINE_XATTR_SIZE))
		seq_printf(seq, ",inline_xattr_size=%u",
					F2FS_OPTION(sbi).inline_xattr_size);
#endif
#ifdef CONFIG_F2FS_FS_POSIX_ACL
	if (test_opt(sbi, POSIX_ACL))
		seq_puts(seq, ",acl");
	else
		seq_puts(seq, ",noacl");
#endif
	if (test_opt(sbi, DISABLE_EXT_IDENTIFY))
		seq_puts(seq, ",disable_ext_identify");
	if (test_opt(sbi, INLINE_DATA))
		seq_puts(seq, ",inline_data");
	else
		seq_puts(seq, ",noinline_data");
	if (test_opt(sbi, INLINE_DENTRY))
		seq_puts(seq, ",inline_dentry");
	else
		seq_puts(seq, ",noinline_dentry");
	if (!f2fs_readonly(sbi->sb) && test_opt(sbi, FLUSH_MERGE))
		seq_puts(seq, ",flush_merge");
	if (test_opt(sbi, NOBARRIER))
		seq_puts(seq, ",nobarrier");
	if (test_opt(sbi, FASTBOOT))
		seq_puts(seq, ",fastboot");
	if (test_opt(sbi, EXTENT_CACHE))
		seq_puts(seq, ",extent_cache");
	else
		seq_puts(seq, ",noextent_cache");
	if (test_opt(sbi, DATA_FLUSH))
		seq_puts(seq, ",data_flush");

	seq_puts(seq, ",mode=");
	if (F2FS_OPTION(sbi).fs_mode == FS_MODE_ADAPTIVE)
		seq_puts(seq, "adaptive");
	else if (F2FS_OPTION(sbi).fs_mode == FS_MODE_LFS)
		seq_puts(seq, "lfs");
	seq_printf(seq, ",active_logs=%u", F2FS_OPTION(sbi).active_logs);
	if (test_opt(sbi, RESERVE_ROOT))
		seq_printf(seq, ",reserve_root=%u,resuid=%u,resgid=%u",
				F2FS_OPTION(sbi).root_reserved_blocks,
				from_kuid_munged(&init_user_ns,
					F2FS_OPTION(sbi).s_resuid),
				from_kgid_munged(&init_user_ns,
					F2FS_OPTION(sbi).s_resgid));
	if (F2FS_IO_SIZE_BITS(sbi))
		seq_printf(seq, ",io_bits=%u",
				F2FS_OPTION(sbi).write_io_size_bits);
#ifdef CONFIG_F2FS_FAULT_INJECTION
	if (test_opt(sbi, FAULT_INJECTION)) {
		seq_printf(seq, ",fault_injection=%u",
				F2FS_OPTION(sbi).fault_info.inject_rate);
		seq_printf(seq, ",fault_type=%u",
				F2FS_OPTION(sbi).fault_info.inject_type);
	}
#endif
#ifdef CONFIG_QUOTA
	if (test_opt(sbi, QUOTA))
		seq_puts(seq, ",quota");
	if (test_opt(sbi, USRQUOTA))
		seq_puts(seq, ",usrquota");
	if (test_opt(sbi, GRPQUOTA))
		seq_puts(seq, ",grpquota");
	if (test_opt(sbi, PRJQUOTA))
		seq_puts(seq, ",prjquota");
#endif
	f2fs_show_quota_options(seq, sbi->sb);
	if (F2FS_OPTION(sbi).whint_mode == WHINT_MODE_USER)
		seq_printf(seq, ",whint_mode=%s", "user-based");
	else if (F2FS_OPTION(sbi).whint_mode == WHINT_MODE_FS)
		seq_printf(seq, ",whint_mode=%s", "fs-based");

	fscrypt_show_test_dummy_encryption(seq, ',', sbi->sb);

#ifdef CONFIG_FS_ENCRYPTION
	if (F2FS_OPTION(sbi).inlinecrypt)
		seq_puts(seq, ",inlinecrypt");
#endif

	if (F2FS_OPTION(sbi).alloc_mode == ALLOC_MODE_DEFAULT)
		seq_printf(seq, ",alloc_mode=%s", "default");
	else if (F2FS_OPTION(sbi).alloc_mode == ALLOC_MODE_REUSE)
		seq_printf(seq, ",alloc_mode=%s", "reuse");

	if (test_opt(sbi, DISABLE_CHECKPOINT))
		seq_printf(seq, ",checkpoint=disable:%u",
				F2FS_OPTION(sbi).unusable_cap);
	if (test_opt(sbi, MERGE_CHECKPOINT))
		seq_puts(seq, ",checkpoint_merge");
	else
		seq_puts(seq, ",nocheckpoint_merge");
	if (F2FS_OPTION(sbi).fsync_mode == FSYNC_MODE_POSIX)
		seq_printf(seq, ",fsync_mode=%s", "posix");
	else if (F2FS_OPTION(sbi).fsync_mode == FSYNC_MODE_STRICT)
		seq_printf(seq, ",fsync_mode=%s", "strict");
	else if (F2FS_OPTION(sbi).fsync_mode == FSYNC_MODE_NOBARRIER)
		seq_printf(seq, ",fsync_mode=%s", "nobarrier");

#ifdef CONFIG_F2FS_FS_COMPRESSION
	f2fs_show_compress_options(seq, sbi->sb);
#endif

	if (test_opt(sbi, ATGC))
		seq_puts(seq, ",atgc");

	if (F2FS_OPTION(sbi).discard_unit == DISCARD_UNIT_BLOCK)
		seq_printf(seq, ",discard_unit=%s", "block");
	else if (F2FS_OPTION(sbi).discard_unit == DISCARD_UNIT_SEGMENT)
		seq_printf(seq, ",discard_unit=%s", "segment");
	else if (F2FS_OPTION(sbi).discard_unit == DISCARD_UNIT_SECTION)
		seq_printf(seq, ",discard_unit=%s", "section");

	return 0;
}

static void default_options(struct f2fs_sb_info *sbi)
{
	/* init some FS parameters */
	if (f2fs_sb_has_readonly(sbi))
		F2FS_OPTION(sbi).active_logs = NR_CURSEG_RO_TYPE;
	else
		F2FS_OPTION(sbi).active_logs = NR_CURSEG_PERSIST_TYPE;

	F2FS_OPTION(sbi).inline_xattr_size = DEFAULT_INLINE_XATTR_ADDRS;
	F2FS_OPTION(sbi).whint_mode = WHINT_MODE_OFF;
	F2FS_OPTION(sbi).alloc_mode = ALLOC_MODE_DEFAULT;
	F2FS_OPTION(sbi).fsync_mode = FSYNC_MODE_POSIX;
#ifdef CONFIG_FS_ENCRYPTION
	F2FS_OPTION(sbi).inlinecrypt = false;
#endif
	F2FS_OPTION(sbi).s_resuid = make_kuid(&init_user_ns, F2FS_DEF_RESUID);
	F2FS_OPTION(sbi).s_resgid = make_kgid(&init_user_ns, F2FS_DEF_RESGID);
	F2FS_OPTION(sbi).compress_algorithm = COMPRESS_LZ4;
	F2FS_OPTION(sbi).compress_log_size = MIN_COMPRESS_LOG_SIZE;
	F2FS_OPTION(sbi).compress_ext_cnt = 0;
	F2FS_OPTION(sbi).compress_mode = COMPR_MODE_FS;
	F2FS_OPTION(sbi).bggc_mode = BGGC_MODE_ON;

	set_opt(sbi, INLINE_XATTR);
	set_opt(sbi, INLINE_DATA);
	set_opt(sbi, INLINE_DENTRY);
	set_opt(sbi, EXTENT_CACHE);
	set_opt(sbi, NOHEAP);
	clear_opt(sbi, DISABLE_CHECKPOINT);
	set_opt(sbi, MERGE_CHECKPOINT);
	F2FS_OPTION(sbi).unusable_cap = 0;
	sbi->sb->s_flags |= SB_LAZYTIME;
	set_opt(sbi, FLUSH_MERGE);
<<<<<<< HEAD
	set_opt(sbi, DISCARD);
=======
	if (f2fs_hw_support_discard(sbi) || f2fs_hw_should_discard(sbi))
		set_opt(sbi, DISCARD);
>>>>>>> 0795b4a4
	if (f2fs_sb_has_blkzoned(sbi)) {
		F2FS_OPTION(sbi).fs_mode = FS_MODE_LFS;
		F2FS_OPTION(sbi).discard_unit = DISCARD_UNIT_SECTION;
	} else {
		F2FS_OPTION(sbi).fs_mode = FS_MODE_ADAPTIVE;
		F2FS_OPTION(sbi).discard_unit = DISCARD_UNIT_BLOCK;
	}

#ifdef CONFIG_F2FS_FS_XATTR
	set_opt(sbi, XATTR_USER);
#endif
#ifdef CONFIG_F2FS_FS_POSIX_ACL
	set_opt(sbi, POSIX_ACL);
#endif

	f2fs_build_fault_attr(sbi, 0, 0);
}

#ifdef CONFIG_QUOTA
static int f2fs_enable_quotas(struct super_block *sb);
#endif

static int f2fs_disable_checkpoint(struct f2fs_sb_info *sbi)
{
	unsigned int s_flags = sbi->sb->s_flags;
	struct cp_control cpc;
	int err = 0;
	int ret;
	block_t unusable;

	if (s_flags & SB_RDONLY) {
		f2fs_err(sbi, "checkpoint=disable on readonly fs");
		return -EINVAL;
	}
	sbi->sb->s_flags |= SB_ACTIVE;

	f2fs_update_time(sbi, DISABLE_TIME);

	while (!f2fs_time_over(sbi, DISABLE_TIME)) {
		down_write(&sbi->gc_lock);
		err = f2fs_gc(sbi, true, false, false, NULL_SEGNO);
		if (err == -ENODATA) {
			err = 0;
			break;
		}
		if (err && err != -EAGAIN)
			break;
	}

	ret = sync_filesystem(sbi->sb);
	if (ret || err) {
		err = ret ? ret : err;
		goto restore_flag;
	}

	unusable = f2fs_get_unusable_blocks(sbi);
	if (f2fs_disable_cp_again(sbi, unusable)) {
		err = -EAGAIN;
		goto restore_flag;
	}

	down_write(&sbi->gc_lock);
	cpc.reason = CP_PAUSE;
	set_sbi_flag(sbi, SBI_CP_DISABLED);
	err = f2fs_write_checkpoint(sbi, &cpc);
	if (err)
		goto out_unlock;

	spin_lock(&sbi->stat_lock);
	sbi->unusable_block_count = unusable;
	spin_unlock(&sbi->stat_lock);

out_unlock:
	up_write(&sbi->gc_lock);
restore_flag:
	sbi->sb->s_flags = s_flags;	/* Restore SB_RDONLY status */
	return err;
}

static void f2fs_enable_checkpoint(struct f2fs_sb_info *sbi)
{
	int retry = DEFAULT_RETRY_IO_COUNT;

	/* we should flush all the data to keep data consistency */
	do {
		sync_inodes_sb(sbi->sb);
		cond_resched();
		congestion_wait(BLK_RW_ASYNC, DEFAULT_IO_TIMEOUT);
	} while (get_pages(sbi, F2FS_DIRTY_DATA) && retry--);

	if (unlikely(retry < 0))
		f2fs_warn(sbi, "checkpoint=enable has some unwritten data.");

	down_write(&sbi->gc_lock);
	f2fs_dirty_to_prefree(sbi);

	clear_sbi_flag(sbi, SBI_CP_DISABLED);
	set_sbi_flag(sbi, SBI_IS_DIRTY);
	up_write(&sbi->gc_lock);

	f2fs_sync_fs(sbi->sb, 1);
}

static int f2fs_remount(struct super_block *sb, int *flags, char *data)
{
	struct f2fs_sb_info *sbi = F2FS_SB(sb);
	struct f2fs_mount_info org_mount_opt;
	unsigned long old_sb_flags;
	int err;
	bool need_restart_gc = false, need_stop_gc = false;
	bool need_restart_ckpt = false, need_stop_ckpt = false;
	bool need_restart_flush = false, need_stop_flush = false;
<<<<<<< HEAD
=======
	bool need_restart_discard = false, need_stop_discard = false;
>>>>>>> 0795b4a4
	bool no_extent_cache = !test_opt(sbi, EXTENT_CACHE);
	bool enable_checkpoint = !test_opt(sbi, DISABLE_CHECKPOINT);
	bool no_io_align = !F2FS_IO_ALIGNED(sbi);
	bool no_atgc = !test_opt(sbi, ATGC);
<<<<<<< HEAD
	bool no_compress_cache = !test_opt(sbi, COMPRESS_CACHE);
	bool block_unit_discard = f2fs_block_unit_discard(sbi);
=======
	bool no_discard = !test_opt(sbi, DISCARD);
	bool no_compress_cache = !test_opt(sbi, COMPRESS_CACHE);
	bool block_unit_discard = f2fs_block_unit_discard(sbi);
	struct discard_cmd_control *dcc;
>>>>>>> 0795b4a4
#ifdef CONFIG_QUOTA
	int i, j;
#endif

	/*
	 * Save the old mount options in case we
	 * need to restore them.
	 */
	org_mount_opt = sbi->mount_opt;
	old_sb_flags = sb->s_flags;

#ifdef CONFIG_QUOTA
	org_mount_opt.s_jquota_fmt = F2FS_OPTION(sbi).s_jquota_fmt;
	for (i = 0; i < MAXQUOTAS; i++) {
		if (F2FS_OPTION(sbi).s_qf_names[i]) {
			org_mount_opt.s_qf_names[i] =
				kstrdup(F2FS_OPTION(sbi).s_qf_names[i],
				GFP_KERNEL);
			if (!org_mount_opt.s_qf_names[i]) {
				for (j = 0; j < i; j++)
					kfree(org_mount_opt.s_qf_names[j]);
				return -ENOMEM;
			}
		} else {
			org_mount_opt.s_qf_names[i] = NULL;
		}
	}
#endif

	/* recover superblocks we couldn't write due to previous RO mount */
	if (!(*flags & SB_RDONLY) && is_sbi_flag_set(sbi, SBI_NEED_SB_WRITE)) {
		err = f2fs_commit_super(sbi, false);
		f2fs_info(sbi, "Try to recover all the superblocks, ret: %d",
			  err);
		if (!err)
			clear_sbi_flag(sbi, SBI_NEED_SB_WRITE);
	}

	default_options(sbi);

	/* parse mount options */
	err = parse_options(sb, data, true);
	if (err)
		goto restore_opts;

	/*
	 * Previous and new state of filesystem is RO,
	 * so skip checking GC and FLUSH_MERGE conditions.
	 */
	if (f2fs_readonly(sb) && (*flags & SB_RDONLY))
		goto skip;

	if (f2fs_sb_has_readonly(sbi) && !(*flags & SB_RDONLY)) {
		err = -EROFS;
		goto restore_opts;
	}

#ifdef CONFIG_QUOTA
	if (!f2fs_readonly(sb) && (*flags & SB_RDONLY)) {
		err = dquot_suspend(sb, -1);
		if (err < 0)
			goto restore_opts;
	} else if (f2fs_readonly(sb) && !(*flags & SB_RDONLY)) {
		/* dquot_resume needs RW */
		sb->s_flags &= ~SB_RDONLY;
		if (sb_any_quota_suspended(sb)) {
			dquot_resume(sb, -1);
		} else if (f2fs_sb_has_quota_ino(sbi)) {
			err = f2fs_enable_quotas(sb);
			if (err)
				goto restore_opts;
		}
	}
#endif
	/* disallow enable atgc dynamically */
	if (no_atgc == !!test_opt(sbi, ATGC)) {
		err = -EINVAL;
		f2fs_warn(sbi, "switch atgc option is not allowed");
		goto restore_opts;
	}

	/* disallow enable/disable extent_cache dynamically */
	if (no_extent_cache == !!test_opt(sbi, EXTENT_CACHE)) {
		err = -EINVAL;
		f2fs_warn(sbi, "switch extent_cache option is not allowed");
		goto restore_opts;
	}

	if (no_io_align == !!F2FS_IO_ALIGNED(sbi)) {
		err = -EINVAL;
		f2fs_warn(sbi, "switch io_bits option is not allowed");
		goto restore_opts;
	}

	if (no_compress_cache == !!test_opt(sbi, COMPRESS_CACHE)) {
		err = -EINVAL;
		f2fs_warn(sbi, "switch compress_cache option is not allowed");
		goto restore_opts;
	}

	if (block_unit_discard != f2fs_block_unit_discard(sbi)) {
		err = -EINVAL;
		f2fs_warn(sbi, "switch discard_unit option is not allowed");
		goto restore_opts;
	}

	if ((*flags & SB_RDONLY) && test_opt(sbi, DISABLE_CHECKPOINT)) {
		err = -EINVAL;
		f2fs_warn(sbi, "disabling checkpoint not compatible with read-only");
		goto restore_opts;
	}

	/*
	 * We stop the GC thread if FS is mounted as RO
	 * or if background_gc = off is passed in mount
	 * option. Also sync the filesystem.
	 */
	if ((*flags & SB_RDONLY) ||
			(F2FS_OPTION(sbi).bggc_mode == BGGC_MODE_OFF &&
			!test_opt(sbi, GC_MERGE))) {
		if (sbi->gc_thread) {
			f2fs_stop_gc_thread(sbi);
			need_restart_gc = true;
		}
	} else if (!sbi->gc_thread) {
		err = f2fs_start_gc_thread(sbi);
		if (err)
			goto restore_opts;
		need_stop_gc = true;
	}

	if (*flags & SB_RDONLY ||
		F2FS_OPTION(sbi).whint_mode != org_mount_opt.whint_mode) {
		sync_inodes_sb(sb);

		set_sbi_flag(sbi, SBI_IS_DIRTY);
		set_sbi_flag(sbi, SBI_IS_CLOSE);
		f2fs_sync_fs(sb, 1);
		clear_sbi_flag(sbi, SBI_IS_CLOSE);
	}

	if ((*flags & SB_RDONLY) || test_opt(sbi, DISABLE_CHECKPOINT) ||
			!test_opt(sbi, MERGE_CHECKPOINT)) {
		f2fs_stop_ckpt_thread(sbi);
		need_restart_ckpt = true;
	} else {
		err = f2fs_start_ckpt_thread(sbi);
		if (err) {
			f2fs_err(sbi,
			    "Failed to start F2FS issue_checkpoint_thread (%d)",
			    err);
			goto restore_gc;
		}
		need_stop_ckpt = true;
	}

	/*
	 * We stop issue flush thread if FS is mounted as RO
	 * or if flush_merge is not passed in mount option.
	 */
	if ((*flags & SB_RDONLY) || !test_opt(sbi, FLUSH_MERGE)) {
		clear_opt(sbi, FLUSH_MERGE);
		f2fs_destroy_flush_cmd_control(sbi, false);
		need_restart_flush = true;
	} else {
		err = f2fs_create_flush_cmd_control(sbi);
		if (err)
			goto restore_ckpt;
		need_stop_flush = true;
<<<<<<< HEAD
	}

	if (enable_checkpoint == !!test_opt(sbi, DISABLE_CHECKPOINT)) {
		if (test_opt(sbi, DISABLE_CHECKPOINT)) {
			err = f2fs_disable_checkpoint(sbi);
			if (err)
				goto restore_flush;
		} else {
			f2fs_enable_checkpoint(sbi);
		}
	}

=======
	}

	if (no_discard == !!test_opt(sbi, DISCARD)) {
		if (test_opt(sbi, DISCARD)) {
			err = f2fs_start_discard_thread(sbi);
			if (err)
				goto restore_flush;
			need_stop_discard = true;
		} else {
			dcc = SM_I(sbi)->dcc_info;
			f2fs_stop_discard_thread(sbi);
			if (atomic_read(&dcc->discard_cmd_cnt))
				f2fs_issue_discard_timeout(sbi);
			need_restart_discard = true;
		}
	}

	if (enable_checkpoint == !!test_opt(sbi, DISABLE_CHECKPOINT)) {
		if (test_opt(sbi, DISABLE_CHECKPOINT)) {
			err = f2fs_disable_checkpoint(sbi);
			if (err)
				goto restore_discard;
		} else {
			f2fs_enable_checkpoint(sbi);
		}
	}

>>>>>>> 0795b4a4
skip:
#ifdef CONFIG_QUOTA
	/* Release old quota file names */
	for (i = 0; i < MAXQUOTAS; i++)
		kfree(org_mount_opt.s_qf_names[i]);
#endif
	/* Update the POSIXACL Flag */
	sb->s_flags = (sb->s_flags & ~SB_POSIXACL) |
		(test_opt(sbi, POSIX_ACL) ? SB_POSIXACL : 0);

	limit_reserve_root(sbi);
	adjust_unusable_cap_perc(sbi);
	*flags = (*flags & ~SB_LAZYTIME) | (sb->s_flags & SB_LAZYTIME);
	return 0;
<<<<<<< HEAD
=======
restore_discard:
	if (need_restart_discard) {
		if (f2fs_start_discard_thread(sbi))
			f2fs_warn(sbi, "discard has been stopped");
	} else if (need_stop_discard) {
		f2fs_stop_discard_thread(sbi);
	}
>>>>>>> 0795b4a4
restore_flush:
	if (need_restart_flush) {
		if (f2fs_create_flush_cmd_control(sbi))
			f2fs_warn(sbi, "background flush thread has stopped");
	} else if (need_stop_flush) {
		clear_opt(sbi, FLUSH_MERGE);
		f2fs_destroy_flush_cmd_control(sbi, false);
	}
restore_ckpt:
	if (need_restart_ckpt) {
		if (f2fs_start_ckpt_thread(sbi))
			f2fs_warn(sbi, "background ckpt thread has stopped");
	} else if (need_stop_ckpt) {
		f2fs_stop_ckpt_thread(sbi);
	}
restore_gc:
	if (need_restart_gc) {
		if (f2fs_start_gc_thread(sbi))
			f2fs_warn(sbi, "background gc thread has stopped");
	} else if (need_stop_gc) {
		f2fs_stop_gc_thread(sbi);
	}
restore_opts:
#ifdef CONFIG_QUOTA
	F2FS_OPTION(sbi).s_jquota_fmt = org_mount_opt.s_jquota_fmt;
	for (i = 0; i < MAXQUOTAS; i++) {
		kfree(F2FS_OPTION(sbi).s_qf_names[i]);
		F2FS_OPTION(sbi).s_qf_names[i] = org_mount_opt.s_qf_names[i];
	}
#endif
	sbi->mount_opt = org_mount_opt;
	sb->s_flags = old_sb_flags;
	return err;
}

#ifdef CONFIG_QUOTA
/* Read data from quotafile */
static ssize_t f2fs_quota_read(struct super_block *sb, int type, char *data,
			       size_t len, loff_t off)
{
	struct inode *inode = sb_dqopt(sb)->files[type];
	struct address_space *mapping = inode->i_mapping;
	block_t blkidx = F2FS_BYTES_TO_BLK(off);
	int offset = off & (sb->s_blocksize - 1);
	int tocopy;
	size_t toread;
	loff_t i_size = i_size_read(inode);
	struct page *page;
	char *kaddr;

	if (off > i_size)
		return 0;

	if (off + len > i_size)
		len = i_size - off;
	toread = len;
	while (toread > 0) {
		tocopy = min_t(unsigned long, sb->s_blocksize - offset, toread);
repeat:
		page = read_cache_page_gfp(mapping, blkidx, GFP_NOFS);
		if (IS_ERR(page)) {
			if (PTR_ERR(page) == -ENOMEM) {
				congestion_wait(BLK_RW_ASYNC,
						DEFAULT_IO_TIMEOUT);
				goto repeat;
			}
			set_sbi_flag(F2FS_SB(sb), SBI_QUOTA_NEED_REPAIR);
			return PTR_ERR(page);
		}

		lock_page(page);

		if (unlikely(page->mapping != mapping)) {
			f2fs_put_page(page, 1);
			goto repeat;
		}
		if (unlikely(!PageUptodate(page))) {
			f2fs_put_page(page, 1);
			set_sbi_flag(F2FS_SB(sb), SBI_QUOTA_NEED_REPAIR);
			return -EIO;
		}

		kaddr = kmap_atomic(page);
		memcpy(data, kaddr + offset, tocopy);
		kunmap_atomic(kaddr);
		f2fs_put_page(page, 1);

		offset = 0;
		toread -= tocopy;
		data += tocopy;
		blkidx++;
	}
	return len;
}

/* Write to quotafile */
static ssize_t f2fs_quota_write(struct super_block *sb, int type,
				const char *data, size_t len, loff_t off)
{
	struct inode *inode = sb_dqopt(sb)->files[type];
	struct address_space *mapping = inode->i_mapping;
	const struct address_space_operations *a_ops = mapping->a_ops;
	int offset = off & (sb->s_blocksize - 1);
	size_t towrite = len;
	struct page *page;
	void *fsdata = NULL;
	char *kaddr;
	int err = 0;
	int tocopy;

	while (towrite > 0) {
		tocopy = min_t(unsigned long, sb->s_blocksize - offset,
								towrite);
retry:
		err = a_ops->write_begin(NULL, mapping, off, tocopy, 0,
							&page, &fsdata);
		if (unlikely(err)) {
			if (err == -ENOMEM) {
				congestion_wait(BLK_RW_ASYNC,
						DEFAULT_IO_TIMEOUT);
				goto retry;
			}
			set_sbi_flag(F2FS_SB(sb), SBI_QUOTA_NEED_REPAIR);
			break;
		}

		kaddr = kmap_atomic(page);
		memcpy(kaddr + offset, data, tocopy);
		kunmap_atomic(kaddr);
		flush_dcache_page(page);

		a_ops->write_end(NULL, mapping, off, tocopy, tocopy,
						page, fsdata);
		offset = 0;
		towrite -= tocopy;
		off += tocopy;
		data += tocopy;
		cond_resched();
	}

	if (len == towrite)
		return err;
	inode->i_mtime = inode->i_ctime = current_time(inode);
	f2fs_mark_inode_dirty_sync(inode, false);
	return len - towrite;
}

static struct dquot **f2fs_get_dquots(struct inode *inode)
{
	return F2FS_I(inode)->i_dquot;
}

static qsize_t *f2fs_get_reserved_space(struct inode *inode)
{
	return &F2FS_I(inode)->i_reserved_quota;
}

static int f2fs_quota_on_mount(struct f2fs_sb_info *sbi, int type)
{
	if (is_set_ckpt_flags(sbi, CP_QUOTA_NEED_FSCK_FLAG)) {
		f2fs_err(sbi, "quota sysfile may be corrupted, skip loading it");
		return 0;
	}

	return dquot_quota_on_mount(sbi->sb, F2FS_OPTION(sbi).s_qf_names[type],
					F2FS_OPTION(sbi).s_jquota_fmt, type);
}

int f2fs_enable_quota_files(struct f2fs_sb_info *sbi, bool rdonly)
{
	int enabled = 0;
	int i, err;

	if (f2fs_sb_has_quota_ino(sbi) && rdonly) {
		err = f2fs_enable_quotas(sbi->sb);
		if (err) {
			f2fs_err(sbi, "Cannot turn on quota_ino: %d", err);
			return 0;
		}
		return 1;
	}

	for (i = 0; i < MAXQUOTAS; i++) {
		if (F2FS_OPTION(sbi).s_qf_names[i]) {
			err = f2fs_quota_on_mount(sbi, i);
			if (!err) {
				enabled = 1;
				continue;
			}
			f2fs_err(sbi, "Cannot turn on quotas: %d on %d",
				 err, i);
		}
	}
	return enabled;
}

static int f2fs_quota_enable(struct super_block *sb, int type, int format_id,
			     unsigned int flags)
{
	struct inode *qf_inode;
	unsigned long qf_inum;
	int err;

	BUG_ON(!f2fs_sb_has_quota_ino(F2FS_SB(sb)));

	qf_inum = f2fs_qf_ino(sb, type);
	if (!qf_inum)
		return -EPERM;

	qf_inode = f2fs_iget(sb, qf_inum);
	if (IS_ERR(qf_inode)) {
		f2fs_err(F2FS_SB(sb), "Bad quota inode %u:%lu", type, qf_inum);
		return PTR_ERR(qf_inode);
	}

	/* Don't account quota for quota files to avoid recursion */
	qf_inode->i_flags |= S_NOQUOTA;
	err = dquot_enable(qf_inode, type, format_id, flags);
	iput(qf_inode);
	return err;
}

static int f2fs_enable_quotas(struct super_block *sb)
{
	struct f2fs_sb_info *sbi = F2FS_SB(sb);
	int type, err = 0;
	unsigned long qf_inum;
	bool quota_mopt[MAXQUOTAS] = {
		test_opt(sbi, USRQUOTA),
		test_opt(sbi, GRPQUOTA),
		test_opt(sbi, PRJQUOTA),
	};

	if (is_set_ckpt_flags(F2FS_SB(sb), CP_QUOTA_NEED_FSCK_FLAG)) {
		f2fs_err(sbi, "quota file may be corrupted, skip loading it");
		return 0;
	}

	sb_dqopt(sb)->flags |= DQUOT_QUOTA_SYS_FILE;

	for (type = 0; type < MAXQUOTAS; type++) {
		qf_inum = f2fs_qf_ino(sb, type);
		if (qf_inum) {
			err = f2fs_quota_enable(sb, type, QFMT_VFS_V1,
				DQUOT_USAGE_ENABLED |
				(quota_mopt[type] ? DQUOT_LIMITS_ENABLED : 0));
			if (err) {
				f2fs_err(sbi, "Failed to enable quota tracking (type=%d, err=%d). Please run fsck to fix.",
					 type, err);
				for (type--; type >= 0; type--)
					dquot_quota_off(sb, type);
				set_sbi_flag(F2FS_SB(sb),
						SBI_QUOTA_NEED_REPAIR);
				return err;
			}
		}
	}
	return 0;
}

static int f2fs_quota_sync_file(struct f2fs_sb_info *sbi, int type)
{
	struct quota_info *dqopt = sb_dqopt(sbi->sb);
	struct address_space *mapping = dqopt->files[type]->i_mapping;
	int ret = 0;

	ret = dquot_writeback_dquots(sbi->sb, type);
	if (ret)
		goto out;

	ret = filemap_fdatawrite(mapping);
	if (ret)
		goto out;

	/* if we are using journalled quota */
	if (is_journalled_quota(sbi))
		goto out;

	ret = filemap_fdatawait(mapping);

	truncate_inode_pages(&dqopt->files[type]->i_data, 0);
out:
	if (ret)
		set_sbi_flag(sbi, SBI_QUOTA_NEED_REPAIR);
	return ret;
}

int f2fs_quota_sync(struct super_block *sb, int type)
{
	struct f2fs_sb_info *sbi = F2FS_SB(sb);
	struct quota_info *dqopt = sb_dqopt(sb);
	int cnt;
	int ret;

	/*
	 * Now when everything is written we can discard the pagecache so
	 * that userspace sees the changes.
	 */
	for (cnt = 0; cnt < MAXQUOTAS; cnt++) {

		if (type != -1 && cnt != type)
			continue;

		if (!sb_has_quota_active(sb, type))
			return 0;

		inode_lock(dqopt->files[cnt]);

		/*
		 * do_quotactl
		 *  f2fs_quota_sync
		 *  down_read(quota_sem)
		 *  dquot_writeback_dquots()
		 *  f2fs_dquot_commit
		 *			      block_operation
		 *			      down_read(quota_sem)
		 */
		f2fs_lock_op(sbi);
		down_read(&sbi->quota_sem);

		ret = f2fs_quota_sync_file(sbi, cnt);

		up_read(&sbi->quota_sem);
		f2fs_unlock_op(sbi);

		inode_unlock(dqopt->files[cnt]);

		if (ret)
			break;
	}
	return ret;
}

static int f2fs_quota_on(struct super_block *sb, int type, int format_id,
							const struct path *path)
{
	struct inode *inode;
	int err;

	/* if quota sysfile exists, deny enabling quota with specific file */
	if (f2fs_sb_has_quota_ino(F2FS_SB(sb))) {
		f2fs_err(F2FS_SB(sb), "quota sysfile already exists");
		return -EBUSY;
	}

	err = f2fs_quota_sync(sb, type);
	if (err)
		return err;

	err = dquot_quota_on(sb, type, format_id, path);
	if (err)
		return err;

	inode = d_inode(path->dentry);

	inode_lock(inode);
	F2FS_I(inode)->i_flags |= F2FS_NOATIME_FL | F2FS_IMMUTABLE_FL;
	f2fs_set_inode_flags(inode);
	inode_unlock(inode);
	f2fs_mark_inode_dirty_sync(inode, false);

	return 0;
}

static int __f2fs_quota_off(struct super_block *sb, int type)
{
	struct inode *inode = sb_dqopt(sb)->files[type];
	int err;

	if (!inode || !igrab(inode))
		return dquot_quota_off(sb, type);

	err = f2fs_quota_sync(sb, type);
	if (err)
		goto out_put;

	err = dquot_quota_off(sb, type);
	if (err || f2fs_sb_has_quota_ino(F2FS_SB(sb)))
		goto out_put;

	inode_lock(inode);
	F2FS_I(inode)->i_flags &= ~(F2FS_NOATIME_FL | F2FS_IMMUTABLE_FL);
	f2fs_set_inode_flags(inode);
	inode_unlock(inode);
	f2fs_mark_inode_dirty_sync(inode, false);
out_put:
	iput(inode);
	return err;
}

static int f2fs_quota_off(struct super_block *sb, int type)
{
	struct f2fs_sb_info *sbi = F2FS_SB(sb);
	int err;

	err = __f2fs_quota_off(sb, type);

	/*
	 * quotactl can shutdown journalled quota, result in inconsistence
	 * between quota record and fs data by following updates, tag the
	 * flag to let fsck be aware of it.
	 */
	if (is_journalled_quota(sbi))
		set_sbi_flag(sbi, SBI_QUOTA_NEED_REPAIR);
	return err;
}

void f2fs_quota_off_umount(struct super_block *sb)
{
	int type;
	int err;

	for (type = 0; type < MAXQUOTAS; type++) {
		err = __f2fs_quota_off(sb, type);
		if (err) {
			int ret = dquot_quota_off(sb, type);

			f2fs_err(F2FS_SB(sb), "Fail to turn off disk quota (type: %d, err: %d, ret:%d), Please run fsck to fix it.",
				 type, err, ret);
			set_sbi_flag(F2FS_SB(sb), SBI_QUOTA_NEED_REPAIR);
		}
	}
	/*
	 * In case of checkpoint=disable, we must flush quota blocks.
	 * This can cause NULL exception for node_inode in end_io, since
	 * put_super already dropped it.
	 */
	sync_filesystem(sb);
}

static void f2fs_truncate_quota_inode_pages(struct super_block *sb)
{
	struct quota_info *dqopt = sb_dqopt(sb);
	int type;

	for (type = 0; type < MAXQUOTAS; type++) {
		if (!dqopt->files[type])
			continue;
		f2fs_inode_synced(dqopt->files[type]);
	}
}

static int f2fs_dquot_commit(struct dquot *dquot)
{
	struct f2fs_sb_info *sbi = F2FS_SB(dquot->dq_sb);
	int ret;

	down_read_nested(&sbi->quota_sem, SINGLE_DEPTH_NESTING);
	ret = dquot_commit(dquot);
	if (ret < 0)
		set_sbi_flag(sbi, SBI_QUOTA_NEED_REPAIR);
	up_read(&sbi->quota_sem);
	return ret;
}

static int f2fs_dquot_acquire(struct dquot *dquot)
{
	struct f2fs_sb_info *sbi = F2FS_SB(dquot->dq_sb);
	int ret;

	down_read(&sbi->quota_sem);
	ret = dquot_acquire(dquot);
	if (ret < 0)
		set_sbi_flag(sbi, SBI_QUOTA_NEED_REPAIR);
	up_read(&sbi->quota_sem);
	return ret;
}

static int f2fs_dquot_release(struct dquot *dquot)
{
	struct f2fs_sb_info *sbi = F2FS_SB(dquot->dq_sb);
	int ret = dquot_release(dquot);

	if (ret < 0)
		set_sbi_flag(sbi, SBI_QUOTA_NEED_REPAIR);
	return ret;
}

static int f2fs_dquot_mark_dquot_dirty(struct dquot *dquot)
{
	struct super_block *sb = dquot->dq_sb;
	struct f2fs_sb_info *sbi = F2FS_SB(sb);
	int ret = dquot_mark_dquot_dirty(dquot);

	/* if we are using journalled quota */
	if (is_journalled_quota(sbi))
		set_sbi_flag(sbi, SBI_QUOTA_NEED_FLUSH);

	return ret;
}

static int f2fs_dquot_commit_info(struct super_block *sb, int type)
{
	struct f2fs_sb_info *sbi = F2FS_SB(sb);
	int ret = dquot_commit_info(sb, type);

	if (ret < 0)
		set_sbi_flag(sbi, SBI_QUOTA_NEED_REPAIR);
	return ret;
}

static int f2fs_get_projid(struct inode *inode, kprojid_t *projid)
{
	*projid = F2FS_I(inode)->i_projid;
	return 0;
}

static const struct dquot_operations f2fs_quota_operations = {
	.get_reserved_space = f2fs_get_reserved_space,
	.write_dquot	= f2fs_dquot_commit,
	.acquire_dquot	= f2fs_dquot_acquire,
	.release_dquot	= f2fs_dquot_release,
	.mark_dirty	= f2fs_dquot_mark_dquot_dirty,
	.write_info	= f2fs_dquot_commit_info,
	.alloc_dquot	= dquot_alloc,
	.destroy_dquot	= dquot_destroy,
	.get_projid	= f2fs_get_projid,
	.get_next_id	= dquot_get_next_id,
};

static const struct quotactl_ops f2fs_quotactl_ops = {
	.quota_on	= f2fs_quota_on,
	.quota_off	= f2fs_quota_off,
	.quota_sync	= f2fs_quota_sync,
	.get_state	= dquot_get_state,
	.set_info	= dquot_set_dqinfo,
	.get_dqblk	= dquot_get_dqblk,
	.set_dqblk	= dquot_set_dqblk,
	.get_nextdqblk	= dquot_get_next_dqblk,
};
#else
int f2fs_quota_sync(struct super_block *sb, int type)
{
	return 0;
}

void f2fs_quota_off_umount(struct super_block *sb)
{
}
#endif

static const struct super_operations f2fs_sops = {
	.alloc_inode	= f2fs_alloc_inode,
	.drop_inode	= f2fs_drop_inode,
	.destroy_inode	= f2fs_destroy_inode,
	.write_inode	= f2fs_write_inode,
	.dirty_inode	= f2fs_dirty_inode,
	.show_options	= f2fs_show_options,
#ifdef CONFIG_QUOTA
	.quota_read	= f2fs_quota_read,
	.quota_write	= f2fs_quota_write,
	.get_dquots	= f2fs_get_dquots,
#endif
	.evict_inode	= f2fs_evict_inode,
	.put_super	= f2fs_put_super,
	.sync_fs	= f2fs_sync_fs,
	.freeze_fs	= f2fs_freeze,
	.unfreeze_fs	= f2fs_unfreeze,
	.statfs		= f2fs_statfs,
	.remount_fs	= f2fs_remount,
};

#ifdef CONFIG_FS_ENCRYPTION
static int f2fs_get_context(struct inode *inode, void *ctx, size_t len)
{
	return f2fs_getxattr(inode, F2FS_XATTR_INDEX_ENCRYPTION,
				F2FS_XATTR_NAME_ENCRYPTION_CONTEXT,
				ctx, len, NULL);
}

static int f2fs_set_context(struct inode *inode, const void *ctx, size_t len,
							void *fs_data)
{
	struct f2fs_sb_info *sbi = F2FS_I_SB(inode);

	/*
	 * Encrypting the root directory is not allowed because fsck
	 * expects lost+found directory to exist and remain unencrypted
	 * if LOST_FOUND feature is enabled.
	 *
	 */
	if (f2fs_sb_has_lost_found(sbi) &&
			inode->i_ino == F2FS_ROOT_INO(sbi))
		return -EPERM;

	return f2fs_setxattr(inode, F2FS_XATTR_INDEX_ENCRYPTION,
				F2FS_XATTR_NAME_ENCRYPTION_CONTEXT,
				ctx, len, fs_data, XATTR_CREATE);
}

static const union fscrypt_context *
f2fs_get_dummy_context(struct super_block *sb)
{
	return F2FS_OPTION(F2FS_SB(sb)).dummy_enc_ctx.ctx;
}

static bool f2fs_has_stable_inodes(struct super_block *sb)
{
	return true;
}

static void f2fs_get_ino_and_lblk_bits(struct super_block *sb,
				       int *ino_bits_ret, int *lblk_bits_ret)
{
	*ino_bits_ret = 8 * sizeof(nid_t);
	*lblk_bits_ret = 8 * sizeof(block_t);
}

static bool f2fs_inline_crypt_enabled(struct super_block *sb)
{
	return F2FS_OPTION(F2FS_SB(sb)).inlinecrypt;
}

static int f2fs_get_num_devices(struct super_block *sb)
{
	struct f2fs_sb_info *sbi = F2FS_SB(sb);

	if (f2fs_is_multi_device(sbi))
		return sbi->s_ndevs;
	return 1;
}

static void f2fs_get_devices(struct super_block *sb,
			     struct request_queue **devs)
{
	struct f2fs_sb_info *sbi = F2FS_SB(sb);
	int i;

	for (i = 0; i < sbi->s_ndevs; i++)
		devs[i] = bdev_get_queue(FDEV(i).bdev);
}

static const struct fscrypt_operations f2fs_cryptops = {
	.key_prefix		= "f2fs:",
	.get_context		= f2fs_get_context,
	.set_context		= f2fs_set_context,
	.get_dummy_context	= f2fs_get_dummy_context,
	.empty_dir		= f2fs_empty_dir,
	.max_namelen		= F2FS_NAME_LEN,
	.has_stable_inodes	= f2fs_has_stable_inodes,
	.get_ino_and_lblk_bits	= f2fs_get_ino_and_lblk_bits,
	.inline_crypt_enabled	= f2fs_inline_crypt_enabled,
	.get_num_devices	= f2fs_get_num_devices,
	.get_devices		= f2fs_get_devices,
};
#endif

static struct inode *f2fs_nfs_get_inode(struct super_block *sb,
		u64 ino, u32 generation)
{
	struct f2fs_sb_info *sbi = F2FS_SB(sb);
	struct inode *inode;

	if (f2fs_check_nid_range(sbi, ino))
		return ERR_PTR(-ESTALE);

	/*
	 * f2fs_iget isn't quite right if the inode is currently unallocated!
	 * However f2fs_iget currently does appropriate checks to handle stale
	 * inodes so everything is OK.
	 */
	inode = f2fs_iget(sb, ino);
	if (IS_ERR(inode))
		return ERR_CAST(inode);
	if (unlikely(generation && inode->i_generation != generation)) {
		/* we didn't find the right inode.. */
		iput(inode);
		return ERR_PTR(-ESTALE);
	}
	return inode;
}

static struct dentry *f2fs_fh_to_dentry(struct super_block *sb, struct fid *fid,
		int fh_len, int fh_type)
{
	return generic_fh_to_dentry(sb, fid, fh_len, fh_type,
				    f2fs_nfs_get_inode);
}

static struct dentry *f2fs_fh_to_parent(struct super_block *sb, struct fid *fid,
		int fh_len, int fh_type)
{
	return generic_fh_to_parent(sb, fid, fh_len, fh_type,
				    f2fs_nfs_get_inode);
}

static const struct export_operations f2fs_export_ops = {
	.fh_to_dentry = f2fs_fh_to_dentry,
	.fh_to_parent = f2fs_fh_to_parent,
	.get_parent = f2fs_get_parent,
};

loff_t max_file_blocks(struct inode *inode)
{
	loff_t result = 0;
	loff_t leaf_count;

	/*
	 * note: previously, result is equal to (DEF_ADDRS_PER_INODE -
	 * DEFAULT_INLINE_XATTR_ADDRS), but now f2fs try to reserve more
	 * space in inode.i_addr, it will be more safe to reassign
	 * result as zero.
	 */

	if (inode && f2fs_compressed_file(inode))
		leaf_count = ADDRS_PER_BLOCK(inode);
	else
		leaf_count = DEF_ADDRS_PER_BLOCK;

	/* two direct node blocks */
	result += (leaf_count * 2);

	/* two indirect node blocks */
	leaf_count *= NIDS_PER_BLOCK;
	result += (leaf_count * 2);

	/* one double indirect node block */
	leaf_count *= NIDS_PER_BLOCK;
	result += leaf_count;

	return result;
}

static int __f2fs_commit_super(struct buffer_head *bh,
			struct f2fs_super_block *super)
{
	lock_buffer(bh);
	if (super)
		memcpy(bh->b_data + F2FS_SUPER_OFFSET, super, sizeof(*super));
	set_buffer_dirty(bh);
	unlock_buffer(bh);

	/* it's rare case, we can do fua all the time */
	return __sync_dirty_buffer(bh, REQ_SYNC | REQ_PREFLUSH | REQ_FUA);
}

static inline bool sanity_check_area_boundary(struct f2fs_sb_info *sbi,
					struct buffer_head *bh)
{
	struct f2fs_super_block *raw_super = (struct f2fs_super_block *)
					(bh->b_data + F2FS_SUPER_OFFSET);
	struct super_block *sb = sbi->sb;
	u32 segment0_blkaddr = le32_to_cpu(raw_super->segment0_blkaddr);
	u32 cp_blkaddr = le32_to_cpu(raw_super->cp_blkaddr);
	u32 sit_blkaddr = le32_to_cpu(raw_super->sit_blkaddr);
	u32 nat_blkaddr = le32_to_cpu(raw_super->nat_blkaddr);
	u32 ssa_blkaddr = le32_to_cpu(raw_super->ssa_blkaddr);
	u32 main_blkaddr = le32_to_cpu(raw_super->main_blkaddr);
	u32 segment_count_ckpt = le32_to_cpu(raw_super->segment_count_ckpt);
	u32 segment_count_sit = le32_to_cpu(raw_super->segment_count_sit);
	u32 segment_count_nat = le32_to_cpu(raw_super->segment_count_nat);
	u32 segment_count_ssa = le32_to_cpu(raw_super->segment_count_ssa);
	u32 segment_count_main = le32_to_cpu(raw_super->segment_count_main);
	u32 segment_count = le32_to_cpu(raw_super->segment_count);
	u32 log_blocks_per_seg = le32_to_cpu(raw_super->log_blocks_per_seg);
	u64 main_end_blkaddr = main_blkaddr +
				(segment_count_main << log_blocks_per_seg);
	u64 seg_end_blkaddr = segment0_blkaddr +
				(segment_count << log_blocks_per_seg);

	if (segment0_blkaddr != cp_blkaddr) {
		f2fs_info(sbi, "Mismatch start address, segment0(%u) cp_blkaddr(%u)",
			  segment0_blkaddr, cp_blkaddr);
		return true;
	}

	if (cp_blkaddr + (segment_count_ckpt << log_blocks_per_seg) !=
							sit_blkaddr) {
		f2fs_info(sbi, "Wrong CP boundary, start(%u) end(%u) blocks(%u)",
			  cp_blkaddr, sit_blkaddr,
			  segment_count_ckpt << log_blocks_per_seg);
		return true;
	}

	if (sit_blkaddr + (segment_count_sit << log_blocks_per_seg) !=
							nat_blkaddr) {
		f2fs_info(sbi, "Wrong SIT boundary, start(%u) end(%u) blocks(%u)",
			  sit_blkaddr, nat_blkaddr,
			  segment_count_sit << log_blocks_per_seg);
		return true;
	}

	if (nat_blkaddr + (segment_count_nat << log_blocks_per_seg) !=
							ssa_blkaddr) {
		f2fs_info(sbi, "Wrong NAT boundary, start(%u) end(%u) blocks(%u)",
			  nat_blkaddr, ssa_blkaddr,
			  segment_count_nat << log_blocks_per_seg);
		return true;
	}

	if (ssa_blkaddr + (segment_count_ssa << log_blocks_per_seg) !=
							main_blkaddr) {
		f2fs_info(sbi, "Wrong SSA boundary, start(%u) end(%u) blocks(%u)",
			  ssa_blkaddr, main_blkaddr,
			  segment_count_ssa << log_blocks_per_seg);
		return true;
	}

	if (main_end_blkaddr > seg_end_blkaddr) {
		f2fs_info(sbi, "Wrong MAIN_AREA boundary, start(%u) end(%llu) block(%u)",
			  main_blkaddr, seg_end_blkaddr,
			  segment_count_main << log_blocks_per_seg);
		return true;
	} else if (main_end_blkaddr < seg_end_blkaddr) {
		int err = 0;
		char *res;

		/* fix in-memory information all the time */
		raw_super->segment_count = cpu_to_le32((main_end_blkaddr -
				segment0_blkaddr) >> log_blocks_per_seg);

		if (f2fs_readonly(sb) || bdev_read_only(sb->s_bdev)) {
			set_sbi_flag(sbi, SBI_NEED_SB_WRITE);
			res = "internally";
		} else {
			err = __f2fs_commit_super(bh, NULL);
			res = err ? "failed" : "done";
		}
		f2fs_info(sbi, "Fix alignment : %s, start(%u) end(%llu) block(%u)",
			  res, main_blkaddr, seg_end_blkaddr,
			  segment_count_main << log_blocks_per_seg);
		if (err)
			return true;
	}
	return false;
}

static int sanity_check_raw_super(struct f2fs_sb_info *sbi,
				struct buffer_head *bh)
{
	block_t segment_count, segs_per_sec, secs_per_zone, segment_count_main;
	block_t total_sections, blocks_per_seg;
	struct f2fs_super_block *raw_super = (struct f2fs_super_block *)
					(bh->b_data + F2FS_SUPER_OFFSET);
	size_t crc_offset = 0;
	__u32 crc = 0;

	if (le32_to_cpu(raw_super->magic) != F2FS_SUPER_MAGIC) {
		f2fs_info(sbi, "Magic Mismatch, valid(0x%x) - read(0x%x)",
			  F2FS_SUPER_MAGIC, le32_to_cpu(raw_super->magic));
		return -EINVAL;
	}

	/* Check checksum_offset and crc in superblock */
	if (__F2FS_HAS_FEATURE(raw_super, F2FS_FEATURE_SB_CHKSUM)) {
		crc_offset = le32_to_cpu(raw_super->checksum_offset);
		if (crc_offset !=
			offsetof(struct f2fs_super_block, crc)) {
			f2fs_info(sbi, "Invalid SB checksum offset: %zu",
				  crc_offset);
			return -EFSCORRUPTED;
		}
		crc = le32_to_cpu(raw_super->crc);
		if (!f2fs_crc_valid(sbi, crc, raw_super, crc_offset)) {
			f2fs_info(sbi, "Invalid SB checksum value: %u", crc);
			return -EFSCORRUPTED;
		}
	}

	if (le32_to_cpu(raw_super->magic) != F2FS_SUPER_MAGIC) {
		f2fs_info(sbi, "Magic Mismatch, valid(0x%x) - read(0x%x)",
			  F2FS_SUPER_MAGIC, le32_to_cpu(raw_super->magic));
		return -EINVAL;
	}

	/* Currently, support only 4KB page cache size */
	if (F2FS_BLKSIZE != PAGE_SIZE) {
		f2fs_info(sbi, "Invalid page_cache_size (%lu), supports only 4KB",
			  PAGE_SIZE);
		return -EFSCORRUPTED;
	}

	/* Currently, support only 4KB block size */
	if (le32_to_cpu(raw_super->log_blocksize) != F2FS_BLKSIZE_BITS) {
		f2fs_info(sbi, "Invalid log_blocksize (%u), supports only %u",
			  le32_to_cpu(raw_super->log_blocksize),
			  F2FS_BLKSIZE_BITS);
		return -EFSCORRUPTED;
	}

	/* check log blocks per segment */
	if (le32_to_cpu(raw_super->log_blocks_per_seg) != 9) {
		f2fs_info(sbi, "Invalid log blocks per segment (%u)",
			  le32_to_cpu(raw_super->log_blocks_per_seg));
		return -EFSCORRUPTED;
	}

	/* Currently, support 512/1024/2048/4096 bytes sector size */
	if (le32_to_cpu(raw_super->log_sectorsize) >
				F2FS_MAX_LOG_SECTOR_SIZE ||
		le32_to_cpu(raw_super->log_sectorsize) <
				F2FS_MIN_LOG_SECTOR_SIZE) {
		f2fs_info(sbi, "Invalid log sectorsize (%u)",
			  le32_to_cpu(raw_super->log_sectorsize));
		return -EFSCORRUPTED;
	}
	if (le32_to_cpu(raw_super->log_sectors_per_block) +
		le32_to_cpu(raw_super->log_sectorsize) !=
			F2FS_MAX_LOG_SECTOR_SIZE) {
		f2fs_info(sbi, "Invalid log sectors per block(%u) log sectorsize(%u)",
			  le32_to_cpu(raw_super->log_sectors_per_block),
			  le32_to_cpu(raw_super->log_sectorsize));
		return -EFSCORRUPTED;
	}

	segment_count = le32_to_cpu(raw_super->segment_count);
	segment_count_main = le32_to_cpu(raw_super->segment_count_main);
	segs_per_sec = le32_to_cpu(raw_super->segs_per_sec);
	secs_per_zone = le32_to_cpu(raw_super->secs_per_zone);
	total_sections = le32_to_cpu(raw_super->section_count);

	/* blocks_per_seg should be 512, given the above check */
	blocks_per_seg = 1 << le32_to_cpu(raw_super->log_blocks_per_seg);

	if (segment_count > F2FS_MAX_SEGMENT ||
				segment_count < F2FS_MIN_SEGMENTS) {
		f2fs_info(sbi, "Invalid segment count (%u)", segment_count);
		return -EFSCORRUPTED;
	}

	if (total_sections > segment_count_main || total_sections < 1 ||
			segs_per_sec > segment_count || !segs_per_sec) {
		f2fs_info(sbi, "Invalid segment/section count (%u, %u x %u)",
			  segment_count, total_sections, segs_per_sec);
		return -EFSCORRUPTED;
	}

	if (segment_count_main != total_sections * segs_per_sec) {
		f2fs_info(sbi, "Invalid segment/section count (%u != %u * %u)",
			  segment_count_main, total_sections, segs_per_sec);
		return -EFSCORRUPTED;
	}

	if ((segment_count / segs_per_sec) < total_sections) {
		f2fs_info(sbi, "Small segment_count (%u < %u * %u)",
			  segment_count, segs_per_sec, total_sections);
		return -EFSCORRUPTED;
	}

	if (segment_count > (le64_to_cpu(raw_super->block_count) >> 9)) {
		f2fs_info(sbi, "Wrong segment_count / block_count (%u > %llu)",
			  segment_count, le64_to_cpu(raw_super->block_count));
		return -EFSCORRUPTED;
	}

	if (RDEV(0).path[0]) {
		block_t dev_seg_count = le32_to_cpu(RDEV(0).total_segments);
		int i = 1;

		while (i < MAX_DEVICES && RDEV(i).path[0]) {
			dev_seg_count += le32_to_cpu(RDEV(i).total_segments);
			i++;
		}
		if (segment_count != dev_seg_count) {
			f2fs_info(sbi, "Segment count (%u) mismatch with total segments from devices (%u)",
					segment_count, dev_seg_count);
			return -EFSCORRUPTED;
		}
	} else {
		if (__F2FS_HAS_FEATURE(raw_super, F2FS_FEATURE_BLKZONED) &&
					!bdev_is_zoned(sbi->sb->s_bdev)) {
			f2fs_info(sbi, "Zoned block device path is missing");
			return -EFSCORRUPTED;
		}
	}

	if (secs_per_zone > total_sections || !secs_per_zone) {
		f2fs_info(sbi, "Wrong secs_per_zone / total_sections (%u, %u)",
			  secs_per_zone, total_sections);
		return -EFSCORRUPTED;
	}
	if (le32_to_cpu(raw_super->extension_count) > F2FS_MAX_EXTENSION ||
			raw_super->hot_ext_count > F2FS_MAX_EXTENSION ||
			(le32_to_cpu(raw_super->extension_count) +
			raw_super->hot_ext_count) > F2FS_MAX_EXTENSION) {
		f2fs_info(sbi, "Corrupted extension count (%u + %u > %u)",
			  le32_to_cpu(raw_super->extension_count),
			  raw_super->hot_ext_count,
			  F2FS_MAX_EXTENSION);
		return -EFSCORRUPTED;
	}

	if (le32_to_cpu(raw_super->cp_payload) >=
				(blocks_per_seg - F2FS_CP_PACKS -
				NR_CURSEG_PERSIST_TYPE)) {
		f2fs_info(sbi, "Insane cp_payload (%u >= %u)",
			  le32_to_cpu(raw_super->cp_payload),
			  blocks_per_seg - F2FS_CP_PACKS -
			  NR_CURSEG_PERSIST_TYPE);
		return -EFSCORRUPTED;
	}

	/* check reserved ino info */
	if (le32_to_cpu(raw_super->node_ino) != 1 ||
		le32_to_cpu(raw_super->meta_ino) != 2 ||
		le32_to_cpu(raw_super->root_ino) != 3) {
		f2fs_info(sbi, "Invalid Fs Meta Ino: node(%u) meta(%u) root(%u)",
			  le32_to_cpu(raw_super->node_ino),
			  le32_to_cpu(raw_super->meta_ino),
			  le32_to_cpu(raw_super->root_ino));
		return -EFSCORRUPTED;
	}

	/* check CP/SIT/NAT/SSA/MAIN_AREA area boundary */
	if (sanity_check_area_boundary(sbi, bh))
		return -EFSCORRUPTED;

	return 0;
}

int f2fs_sanity_check_ckpt(struct f2fs_sb_info *sbi)
{
	unsigned int total, fsmeta;
	struct f2fs_super_block *raw_super = F2FS_RAW_SUPER(sbi);
	struct f2fs_checkpoint *ckpt = F2FS_CKPT(sbi);
	unsigned int ovp_segments, reserved_segments;
	unsigned int main_segs, blocks_per_seg;
	unsigned int sit_segs, nat_segs;
	unsigned int sit_bitmap_size, nat_bitmap_size;
	unsigned int log_blocks_per_seg;
	unsigned int segment_count_main;
	unsigned int cp_pack_start_sum, cp_payload;
	block_t user_block_count, valid_user_blocks;
	block_t avail_node_count, valid_node_count;
	unsigned int nat_blocks, nat_bits_bytes, nat_bits_blocks;
	int i, j;

	total = le32_to_cpu(raw_super->segment_count);
	fsmeta = le32_to_cpu(raw_super->segment_count_ckpt);
	sit_segs = le32_to_cpu(raw_super->segment_count_sit);
	fsmeta += sit_segs;
	nat_segs = le32_to_cpu(raw_super->segment_count_nat);
	fsmeta += nat_segs;
	fsmeta += le32_to_cpu(ckpt->rsvd_segment_count);
	fsmeta += le32_to_cpu(raw_super->segment_count_ssa);

	if (unlikely(fsmeta >= total))
		return 1;

	ovp_segments = le32_to_cpu(ckpt->overprov_segment_count);
	reserved_segments = le32_to_cpu(ckpt->rsvd_segment_count);

	if (!f2fs_sb_has_readonly(sbi) &&
			unlikely(fsmeta < F2FS_MIN_META_SEGMENTS ||
			ovp_segments == 0 || reserved_segments == 0)) {
		f2fs_err(sbi, "Wrong layout: check mkfs.f2fs version");
		return 1;
	}
	user_block_count = le64_to_cpu(ckpt->user_block_count);
	segment_count_main = le32_to_cpu(raw_super->segment_count_main) +
			(f2fs_sb_has_readonly(sbi) ? 1 : 0);
	log_blocks_per_seg = le32_to_cpu(raw_super->log_blocks_per_seg);
	if (!user_block_count || user_block_count >=
			segment_count_main << log_blocks_per_seg) {
		f2fs_err(sbi, "Wrong user_block_count: %u",
			 user_block_count);
		return 1;
	}

	valid_user_blocks = le64_to_cpu(ckpt->valid_block_count);
	if (valid_user_blocks > user_block_count) {
		f2fs_err(sbi, "Wrong valid_user_blocks: %u, user_block_count: %u",
			 valid_user_blocks, user_block_count);
		return 1;
	}

	valid_node_count = le32_to_cpu(ckpt->valid_node_count);
	avail_node_count = sbi->total_node_count - F2FS_RESERVED_NODE_NUM;
	if (valid_node_count > avail_node_count) {
		f2fs_err(sbi, "Wrong valid_node_count: %u, avail_node_count: %u",
			 valid_node_count, avail_node_count);
		return 1;
	}

	main_segs = le32_to_cpu(raw_super->segment_count_main);
	blocks_per_seg = sbi->blocks_per_seg;

	for (i = 0; i < NR_CURSEG_NODE_TYPE; i++) {
		if (le32_to_cpu(ckpt->cur_node_segno[i]) >= main_segs ||
			le16_to_cpu(ckpt->cur_node_blkoff[i]) >= blocks_per_seg)
			return 1;

		if (f2fs_sb_has_readonly(sbi))
			goto check_data;

		for (j = i + 1; j < NR_CURSEG_NODE_TYPE; j++) {
			if (le32_to_cpu(ckpt->cur_node_segno[i]) ==
				le32_to_cpu(ckpt->cur_node_segno[j])) {
				f2fs_err(sbi, "Node segment (%u, %u) has the same segno: %u",
					 i, j,
					 le32_to_cpu(ckpt->cur_node_segno[i]));
				return 1;
			}
		}
	}
check_data:
	for (i = 0; i < NR_CURSEG_DATA_TYPE; i++) {
		if (le32_to_cpu(ckpt->cur_data_segno[i]) >= main_segs ||
			le16_to_cpu(ckpt->cur_data_blkoff[i]) >= blocks_per_seg)
			return 1;

		if (f2fs_sb_has_readonly(sbi))
			goto skip_cross;

		for (j = i + 1; j < NR_CURSEG_DATA_TYPE; j++) {
			if (le32_to_cpu(ckpt->cur_data_segno[i]) ==
				le32_to_cpu(ckpt->cur_data_segno[j])) {
				f2fs_err(sbi, "Data segment (%u, %u) has the same segno: %u",
					 i, j,
					 le32_to_cpu(ckpt->cur_data_segno[i]));
				return 1;
			}
		}
	}
	for (i = 0; i < NR_CURSEG_NODE_TYPE; i++) {
		for (j = 0; j < NR_CURSEG_DATA_TYPE; j++) {
			if (le32_to_cpu(ckpt->cur_node_segno[i]) ==
				le32_to_cpu(ckpt->cur_data_segno[j])) {
				f2fs_err(sbi, "Node segment (%u) and Data segment (%u) has the same segno: %u",
					 i, j,
					 le32_to_cpu(ckpt->cur_node_segno[i]));
				return 1;
			}
		}
	}
skip_cross:
	sit_bitmap_size = le32_to_cpu(ckpt->sit_ver_bitmap_bytesize);
	nat_bitmap_size = le32_to_cpu(ckpt->nat_ver_bitmap_bytesize);

	if (sit_bitmap_size != ((sit_segs / 2) << log_blocks_per_seg) / 8 ||
		nat_bitmap_size != ((nat_segs / 2) << log_blocks_per_seg) / 8) {
		f2fs_err(sbi, "Wrong bitmap size: sit: %u, nat:%u",
			 sit_bitmap_size, nat_bitmap_size);
		return 1;
	}

	cp_pack_start_sum = __start_sum_addr(sbi);
	cp_payload = __cp_payload(sbi);
	if (cp_pack_start_sum < cp_payload + 1 ||
		cp_pack_start_sum > blocks_per_seg - 1 -
			NR_CURSEG_PERSIST_TYPE) {
		f2fs_err(sbi, "Wrong cp_pack_start_sum: %u",
			 cp_pack_start_sum);
		return 1;
	}

	if (__is_set_ckpt_flags(ckpt, CP_LARGE_NAT_BITMAP_FLAG) &&
		le32_to_cpu(ckpt->checksum_offset) != CP_MIN_CHKSUM_OFFSET) {
		f2fs_warn(sbi, "using deprecated layout of large_nat_bitmap, "
			  "please run fsck v1.13.0 or higher to repair, chksum_offset: %u, "
			  "fixed with patch: \"f2fs-tools: relocate chksum_offset for large_nat_bitmap feature\"",
			  le32_to_cpu(ckpt->checksum_offset));
		return 1;
	}

	nat_blocks = nat_segs << log_blocks_per_seg;
	nat_bits_bytes = nat_blocks / BITS_PER_BYTE;
	nat_bits_blocks = F2FS_BLK_ALIGN((nat_bits_bytes << 1) + 8);
	if (__is_set_ckpt_flags(ckpt, CP_NAT_BITS_FLAG) &&
		(cp_payload + F2FS_CP_PACKS +
		NR_CURSEG_PERSIST_TYPE + nat_bits_blocks >= blocks_per_seg)) {
		f2fs_warn(sbi, "Insane cp_payload: %u, nat_bits_blocks: %u)",
			  cp_payload, nat_bits_blocks);
		return -EFSCORRUPTED;
	}

	if (unlikely(f2fs_cp_error(sbi))) {
		f2fs_err(sbi, "A bug case: need to run fsck");
		return 1;
	}
	return 0;
}

static void init_sb_info(struct f2fs_sb_info *sbi)
{
	struct f2fs_super_block *raw_super = sbi->raw_super;
	int i;

	sbi->log_sectors_per_block =
		le32_to_cpu(raw_super->log_sectors_per_block);
	sbi->log_blocksize = le32_to_cpu(raw_super->log_blocksize);
	sbi->blocksize = 1 << sbi->log_blocksize;
	sbi->log_blocks_per_seg = le32_to_cpu(raw_super->log_blocks_per_seg);
	sbi->blocks_per_seg = 1 << sbi->log_blocks_per_seg;
	sbi->segs_per_sec = le32_to_cpu(raw_super->segs_per_sec);
	sbi->secs_per_zone = le32_to_cpu(raw_super->secs_per_zone);
	sbi->total_sections = le32_to_cpu(raw_super->section_count);
	sbi->total_node_count =
		(le32_to_cpu(raw_super->segment_count_nat) / 2)
			* sbi->blocks_per_seg * NAT_ENTRY_PER_BLOCK;
	F2FS_ROOT_INO(sbi) = le32_to_cpu(raw_super->root_ino);
	F2FS_NODE_INO(sbi) = le32_to_cpu(raw_super->node_ino);
	F2FS_META_INO(sbi) = le32_to_cpu(raw_super->meta_ino);
	sbi->cur_victim_sec = NULL_SECNO;
	sbi->next_victim_seg[BG_GC] = NULL_SEGNO;
	sbi->next_victim_seg[FG_GC] = NULL_SEGNO;
	sbi->max_victim_search = DEF_MAX_VICTIM_SEARCH;
	sbi->migration_granularity = sbi->segs_per_sec;

	sbi->dir_level = DEF_DIR_LEVEL;
	sbi->interval_time[CP_TIME] = DEF_CP_INTERVAL;
	sbi->interval_time[REQ_TIME] = DEF_IDLE_INTERVAL;
	sbi->interval_time[DISCARD_TIME] = DEF_IDLE_INTERVAL;
	sbi->interval_time[GC_TIME] = DEF_IDLE_INTERVAL;
	sbi->interval_time[DISABLE_TIME] = DEF_DISABLE_INTERVAL;
	sbi->interval_time[UMOUNT_DISCARD_TIMEOUT] =
				DEF_UMOUNT_DISCARD_TIMEOUT;
	clear_sbi_flag(sbi, SBI_NEED_FSCK);

	for (i = 0; i < NR_COUNT_TYPE; i++)
		atomic_set(&sbi->nr_pages[i], 0);

	for (i = 0; i < META; i++)
		atomic_set(&sbi->wb_sync_req[i], 0);

	INIT_LIST_HEAD(&sbi->s_list);
	mutex_init(&sbi->umount_mutex);
	init_rwsem(&sbi->io_order_lock);
	spin_lock_init(&sbi->cp_lock);

	sbi->dirty_device = 0;
	spin_lock_init(&sbi->dev_lock);

	init_rwsem(&sbi->sb_lock);
	init_rwsem(&sbi->pin_sem);
}

static int init_percpu_info(struct f2fs_sb_info *sbi)
{
	int err;

	err = percpu_counter_init(&sbi->alloc_valid_block_count, 0, GFP_KERNEL);
	if (err)
		return err;

	err = percpu_counter_init(&sbi->total_valid_inode_count, 0,
								GFP_KERNEL);
	if (err)
		percpu_counter_destroy(&sbi->alloc_valid_block_count);

	return err;
}

#ifdef CONFIG_BLK_DEV_ZONED
static int init_blkz_info(struct f2fs_sb_info *sbi, int devi)
{
	struct block_device *bdev = FDEV(devi).bdev;
	sector_t nr_sectors = bdev->bd_part->nr_sects;
	sector_t sector = 0;
	struct blk_zone *zones;
	unsigned int i, nr_zones;
	unsigned int n = 0;
	int err = -EIO;

	if (!f2fs_sb_has_blkzoned(sbi))
		return 0;

	if (sbi->blocks_per_blkz && sbi->blocks_per_blkz !=
				SECTOR_TO_BLOCK(bdev_zone_sectors(bdev)))
		return -EINVAL;
	sbi->blocks_per_blkz = SECTOR_TO_BLOCK(bdev_zone_sectors(bdev));
	if (sbi->log_blocks_per_blkz && sbi->log_blocks_per_blkz !=
				__ilog2_u32(sbi->blocks_per_blkz))
		return -EINVAL;
	sbi->log_blocks_per_blkz = __ilog2_u32(sbi->blocks_per_blkz);
	FDEV(devi).nr_blkz = SECTOR_TO_BLOCK(nr_sectors) >>
					sbi->log_blocks_per_blkz;
	if (nr_sectors & (bdev_zone_sectors(bdev) - 1))
		FDEV(devi).nr_blkz++;

	FDEV(devi).blkz_seq = f2fs_kvzalloc(sbi,
					BITS_TO_LONGS(FDEV(devi).nr_blkz)
					* sizeof(unsigned long),
					GFP_KERNEL);
	if (!FDEV(devi).blkz_seq)
		return -ENOMEM;

#define F2FS_REPORT_NR_ZONES   4096

	zones = f2fs_kzalloc(sbi,
			     array_size(F2FS_REPORT_NR_ZONES,
					sizeof(struct blk_zone)),
			     GFP_KERNEL);
	if (!zones)
		return -ENOMEM;

	/* Get block zones type */
	while (zones && sector < nr_sectors) {

		nr_zones = F2FS_REPORT_NR_ZONES;
		err = blkdev_report_zones(bdev, sector,
					  zones, &nr_zones,
					  GFP_KERNEL);
		if (err)
			break;
		if (!nr_zones) {
			err = -EIO;
			break;
		}

		for (i = 0; i < nr_zones; i++) {
			if (zones[i].type != BLK_ZONE_TYPE_CONVENTIONAL)
				set_bit(n, FDEV(devi).blkz_seq);
			sector += zones[i].len;
			n++;
		}
	}

	kvfree(zones);

	return err;
}
#endif

/*
 * Read f2fs raw super block.
 * Because we have two copies of super block, so read both of them
 * to get the first valid one. If any one of them is broken, we pass
 * them recovery flag back to the caller.
 */
static int read_raw_super_block(struct f2fs_sb_info *sbi,
			struct f2fs_super_block **raw_super,
			int *valid_super_block, int *recovery)
{
	struct super_block *sb = sbi->sb;
	int block;
	struct buffer_head *bh;
	struct f2fs_super_block *super;
	int err = 0;

	super = kzalloc(sizeof(struct f2fs_super_block), GFP_KERNEL);
	if (!super)
		return -ENOMEM;

	for (block = 0; block < 2; block++) {
		bh = sb_bread(sb, block);
		if (!bh) {
			f2fs_err(sbi, "Unable to read %dth superblock",
				 block + 1);
			err = -EIO;
			*recovery = 1;
			continue;
		}

		/* sanity checking of raw super */
		err = sanity_check_raw_super(sbi, bh);
		if (err) {
			f2fs_err(sbi, "Can't find valid F2FS filesystem in %dth superblock",
				 block + 1);
			brelse(bh);
			*recovery = 1;
			continue;
		}

		if (!*raw_super) {
			memcpy(super, bh->b_data + F2FS_SUPER_OFFSET,
							sizeof(*super));
			*valid_super_block = block;
			*raw_super = super;
		}
		brelse(bh);
	}

	/* No valid superblock */
	if (!*raw_super)
		kfree(super);
	else
		err = 0;

	return err;
}

int f2fs_commit_super(struct f2fs_sb_info *sbi, bool recover)
{
	struct buffer_head *bh;
	__u32 crc = 0;
	int err;

	if ((recover && f2fs_readonly(sbi->sb)) ||
				bdev_read_only(sbi->sb->s_bdev)) {
		set_sbi_flag(sbi, SBI_NEED_SB_WRITE);
		return -EROFS;
	}

	/* we should update superblock crc here */
	if (!recover && f2fs_sb_has_sb_chksum(sbi)) {
		crc = f2fs_crc32(sbi, F2FS_RAW_SUPER(sbi),
				offsetof(struct f2fs_super_block, crc));
		F2FS_RAW_SUPER(sbi)->crc = cpu_to_le32(crc);
	}

	/* write back-up superblock first */
	bh = sb_bread(sbi->sb, sbi->valid_super_block ? 0 : 1);
	if (!bh)
		return -EIO;
	err = __f2fs_commit_super(bh, F2FS_RAW_SUPER(sbi));
	brelse(bh);

	/* if we are in recovery path, skip writing valid superblock */
	if (recover || err)
		return err;

	/* write current valid superblock */
	bh = sb_bread(sbi->sb, sbi->valid_super_block);
	if (!bh)
		return -EIO;
	err = __f2fs_commit_super(bh, F2FS_RAW_SUPER(sbi));
	brelse(bh);
	return err;
}

static int f2fs_scan_devices(struct f2fs_sb_info *sbi)
{
	struct f2fs_super_block *raw_super = F2FS_RAW_SUPER(sbi);
	unsigned int max_devices = MAX_DEVICES;
	int i;

	/* Initialize single device information */
	if (!RDEV(0).path[0]) {
		if (!bdev_is_zoned(sbi->sb->s_bdev))
			return 0;
		max_devices = 1;
	}

	/*
	 * Initialize multiple devices information, or single
	 * zoned block device information.
	 */
	sbi->devs = f2fs_kzalloc(sbi,
				 array_size(max_devices,
					    sizeof(struct f2fs_dev_info)),
				 GFP_KERNEL);
	if (!sbi->devs)
		return -ENOMEM;

	for (i = 0; i < max_devices; i++) {

		if (i > 0 && !RDEV(i).path[0])
			break;

		if (max_devices == 1) {
			/* Single zoned block device mount */
			FDEV(0).bdev =
				blkdev_get_by_dev(sbi->sb->s_bdev->bd_dev,
					sbi->sb->s_mode, sbi->sb->s_type);
		} else {
			/* Multi-device mount */
			memcpy(FDEV(i).path, RDEV(i).path, MAX_PATH_LEN);
			FDEV(i).total_segments =
				le32_to_cpu(RDEV(i).total_segments);
			if (i == 0) {
				FDEV(i).start_blk = 0;
				FDEV(i).end_blk = FDEV(i).start_blk +
				    (FDEV(i).total_segments <<
				    sbi->log_blocks_per_seg) - 1 +
				    le32_to_cpu(raw_super->segment0_blkaddr);
			} else {
				FDEV(i).start_blk = FDEV(i - 1).end_blk + 1;
				FDEV(i).end_blk = FDEV(i).start_blk +
					(FDEV(i).total_segments <<
					sbi->log_blocks_per_seg) - 1;
			}
			FDEV(i).bdev = blkdev_get_by_path(FDEV(i).path,
					sbi->sb->s_mode, sbi->sb->s_type);
		}
		if (IS_ERR(FDEV(i).bdev))
			return PTR_ERR(FDEV(i).bdev);

		/* to release errored devices */
		sbi->s_ndevs = i + 1;

#ifdef CONFIG_BLK_DEV_ZONED
		if (bdev_zoned_model(FDEV(i).bdev) == BLK_ZONED_HM &&
				!f2fs_sb_has_blkzoned(sbi)) {
			f2fs_err(sbi, "Zoned block device feature not enabled");
			return -EINVAL;
		}
		if (bdev_zoned_model(FDEV(i).bdev) != BLK_ZONED_NONE) {
			if (init_blkz_info(sbi, i)) {
				f2fs_err(sbi, "Failed to initialize F2FS blkzone information");
				return -EINVAL;
			}
			if (max_devices == 1)
				break;
			f2fs_info(sbi, "Mount Device [%2d]: %20s, %8u, %8x - %8x (zone: %s)",
				  i, FDEV(i).path,
				  FDEV(i).total_segments,
				  FDEV(i).start_blk, FDEV(i).end_blk,
				  bdev_zoned_model(FDEV(i).bdev) == BLK_ZONED_HA ?
				  "Host-aware" : "Host-managed");
			continue;
		}
#endif
		f2fs_info(sbi, "Mount Device [%2d]: %20s, %8u, %8x - %8x",
			  i, FDEV(i).path,
			  FDEV(i).total_segments,
			  FDEV(i).start_blk, FDEV(i).end_blk);
	}
	f2fs_info(sbi,
		  "IO Block Size: %8d KB", F2FS_IO_SIZE_KB(sbi));
	return 0;
}

static int f2fs_setup_casefold(struct f2fs_sb_info *sbi)
{
#ifdef CONFIG_UNICODE
	if (f2fs_sb_has_casefold(sbi) && !sbi->sb->s_encoding) {
		const struct f2fs_sb_encodings *encoding_info;
		struct unicode_map *encoding;
		__u16 encoding_flags;

		if (f2fs_sb_read_encoding(sbi->raw_super, &encoding_info,
					  &encoding_flags)) {
			f2fs_err(sbi,
				 "Encoding requested by superblock is unknown");
			return -EINVAL;
		}

		encoding = utf8_load(encoding_info->version);
		if (IS_ERR(encoding)) {
			f2fs_err(sbi,
				 "can't mount with superblock charset: %s-%s "
				 "not supported by the kernel. flags: 0x%x.",
				 encoding_info->name, encoding_info->version,
				 encoding_flags);
			return PTR_ERR(encoding);
		}
		f2fs_info(sbi, "Using encoding defined by superblock: "
			 "%s-%s with flags 0x%hx", encoding_info->name,
			 encoding_info->version?:"\b", encoding_flags);

		sbi->sb->s_encoding = encoding;
		sbi->sb->s_encoding_flags = encoding_flags;
	}
#else
	if (f2fs_sb_has_casefold(sbi)) {
		f2fs_err(sbi, "Filesystem with casefold feature cannot be mounted without CONFIG_UNICODE");
		return -EINVAL;
	}
#endif
	return 0;
}

static void f2fs_tuning_parameters(struct f2fs_sb_info *sbi)
{
	struct f2fs_sm_info *sm_i = SM_I(sbi);

	/* adjust parameters according to the volume size */
	if (sm_i->main_segments <= SMALL_VOLUME_SEGMENTS) {
		F2FS_OPTION(sbi).alloc_mode = ALLOC_MODE_REUSE;
		if (f2fs_block_unit_discard(sbi))
			sm_i->dcc_info->discard_granularity = 1;
		sm_i->ipu_policy = 1 << F2FS_IPU_FORCE;
	}

	sbi->readdir_ra = 1;
}

static int f2fs_fill_super(struct super_block *sb, void *data, int silent)
{
	struct f2fs_sb_info *sbi;
	struct f2fs_super_block *raw_super;
	struct inode *root;
	int err;
	bool skip_recovery = false, need_fsck = false;
	char *options = NULL;
	int recovery, i, valid_super_block;
	struct curseg_info *seg_i;
	int retry_cnt = 1;

try_onemore:
	err = -EINVAL;
	raw_super = NULL;
	valid_super_block = -1;
	recovery = 0;

	/* allocate memory for f2fs-specific super block info */
	sbi = kzalloc(sizeof(struct f2fs_sb_info), GFP_KERNEL);
	if (!sbi)
		return -ENOMEM;

	sbi->sb = sb;

	/* Load the checksum driver */
	sbi->s_chksum_driver = crypto_alloc_shash("crc32", 0, 0);
	if (IS_ERR(sbi->s_chksum_driver)) {
		f2fs_err(sbi, "Cannot load crc32 driver.");
		err = PTR_ERR(sbi->s_chksum_driver);
		sbi->s_chksum_driver = NULL;
		goto free_sbi;
	}

	/* set a block size */
	if (unlikely(!sb_set_blocksize(sb, F2FS_BLKSIZE))) {
		f2fs_err(sbi, "unable to set blocksize");
		goto free_sbi;
	}

	err = read_raw_super_block(sbi, &raw_super, &valid_super_block,
								&recovery);
	if (err)
		goto free_sbi;

	sb->s_fs_info = sbi;
	sbi->raw_super = raw_super;

	/* precompute checksum seed for metadata */
	if (f2fs_sb_has_inode_chksum(sbi))
		sbi->s_chksum_seed = f2fs_chksum(sbi, ~0, raw_super->uuid,
						sizeof(raw_super->uuid));

	default_options(sbi);
	/* parse mount options */
	options = kstrdup((const char *)data, GFP_KERNEL);
	if (data && !options) {
		err = -ENOMEM;
		goto free_sb_buf;
	}

	err = parse_options(sb, options, false);
	if (err)
		goto free_options;

	sb->s_maxbytes = max_file_blocks(NULL) <<
				le32_to_cpu(raw_super->log_blocksize);
	sb->s_max_links = F2FS_LINK_MAX;

	err = f2fs_setup_casefold(sbi);
	if (err)
		goto free_options;

#ifdef CONFIG_QUOTA
	sb->dq_op = &f2fs_quota_operations;
	sb->s_qcop = &f2fs_quotactl_ops;
	sb->s_quota_types = QTYPE_MASK_USR | QTYPE_MASK_GRP | QTYPE_MASK_PRJ;

	if (f2fs_sb_has_quota_ino(sbi)) {
		for (i = 0; i < MAXQUOTAS; i++) {
			if (f2fs_qf_ino(sbi->sb, i))
				sbi->nquota_files++;
		}
	}
#endif

	sb->s_op = &f2fs_sops;
#ifdef CONFIG_FS_ENCRYPTION
	sb->s_cop = &f2fs_cryptops;
#endif
#ifdef CONFIG_FS_VERITY
	sb->s_vop = &f2fs_verityops;
#endif
	sb->s_xattr = f2fs_xattr_handlers;
	sb->s_export_op = &f2fs_export_ops;
	sb->s_magic = F2FS_SUPER_MAGIC;
	sb->s_time_gran = 1;
	sb->s_flags = (sb->s_flags & ~SB_POSIXACL) |
		(test_opt(sbi, POSIX_ACL) ? SB_POSIXACL : 0);
	memcpy(&sb->s_uuid, raw_super->uuid, sizeof(raw_super->uuid));
	sb->s_iflags |= SB_I_CGROUPWB;

	/* init f2fs-specific super block info */
	sbi->valid_super_block = valid_super_block;
	init_rwsem(&sbi->gc_lock);
	mutex_init(&sbi->writepages);
	init_rwsem(&sbi->cp_global_sem);
	init_rwsem(&sbi->node_write);
	init_rwsem(&sbi->node_change);

	/* disallow all the data/node/meta page writes */
	set_sbi_flag(sbi, SBI_POR_DOING);
	spin_lock_init(&sbi->stat_lock);

	for (i = 0; i < NR_PAGE_TYPE; i++) {
		int n = (i == META) ? 1 : NR_TEMP_TYPE;
		int j;

		sbi->write_io[i] =
			f2fs_kmalloc(sbi,
				     array_size(n,
						sizeof(struct f2fs_bio_info)),
				     GFP_KERNEL);
		if (!sbi->write_io[i]) {
			err = -ENOMEM;
			goto free_bio_info;
		}

		for (j = HOT; j < n; j++) {
			init_rwsem(&sbi->write_io[i][j].io_rwsem);
			sbi->write_io[i][j].sbi = sbi;
			sbi->write_io[i][j].bio = NULL;
			spin_lock_init(&sbi->write_io[i][j].io_lock);
			INIT_LIST_HEAD(&sbi->write_io[i][j].io_list);
			INIT_LIST_HEAD(&sbi->write_io[i][j].bio_list);
			init_rwsem(&sbi->write_io[i][j].bio_list_lock);
		}
	}

	init_rwsem(&sbi->cp_rwsem);
	init_rwsem(&sbi->quota_sem);
	init_waitqueue_head(&sbi->cp_wait);
	init_sb_info(sbi);

	err = f2fs_init_iostat(sbi);
	if (err)
		goto free_bio_info;

	err = init_percpu_info(sbi);
	if (err)
		goto free_iostat;

	if (F2FS_IO_ALIGNED(sbi)) {
		sbi->write_io_dummy =
			mempool_create_page_pool(2 * (F2FS_IO_SIZE(sbi) - 1), 0);
		if (!sbi->write_io_dummy) {
			err = -ENOMEM;
			goto free_percpu;
		}
	}

	/* init per sbi slab cache */
	err = f2fs_init_xattr_caches(sbi);
	if (err)
		goto free_io_dummy;
	err = f2fs_init_page_array_cache(sbi);
	if (err)
		goto free_xattr_cache;

	/* get an inode for meta space */
	sbi->meta_inode = f2fs_iget(sb, F2FS_META_INO(sbi));
	if (IS_ERR(sbi->meta_inode)) {
		f2fs_err(sbi, "Failed to read F2FS meta data inode");
		err = PTR_ERR(sbi->meta_inode);
		goto free_page_array_cache;
	}

	err = f2fs_get_valid_checkpoint(sbi);
	if (err) {
		f2fs_err(sbi, "Failed to get valid F2FS checkpoint");
		goto free_meta_inode;
	}

	if (__is_set_ckpt_flags(F2FS_CKPT(sbi), CP_QUOTA_NEED_FSCK_FLAG))
		set_sbi_flag(sbi, SBI_QUOTA_NEED_REPAIR);
	if (__is_set_ckpt_flags(F2FS_CKPT(sbi), CP_DISABLED_QUICK_FLAG)) {
		set_sbi_flag(sbi, SBI_CP_DISABLED_QUICK);
		sbi->interval_time[DISABLE_TIME] = DEF_DISABLE_QUICK_INTERVAL;
	}

	if (__is_set_ckpt_flags(F2FS_CKPT(sbi), CP_FSCK_FLAG))
		set_sbi_flag(sbi, SBI_NEED_FSCK);

	/* Initialize device list */
	err = f2fs_scan_devices(sbi);
	if (err) {
		f2fs_err(sbi, "Failed to find devices");
		goto free_devices;
	}

	err = f2fs_init_post_read_wq(sbi);
	if (err) {
		f2fs_err(sbi, "Failed to initialize post read workqueue");
		goto free_devices;
	}

	sbi->total_valid_node_count =
				le32_to_cpu(sbi->ckpt->valid_node_count);
	percpu_counter_set(&sbi->total_valid_inode_count,
				le32_to_cpu(sbi->ckpt->valid_inode_count));
	sbi->user_block_count = le64_to_cpu(sbi->ckpt->user_block_count);
	sbi->total_valid_block_count =
				le64_to_cpu(sbi->ckpt->valid_block_count);
	sbi->last_valid_block_count = sbi->total_valid_block_count;
	sbi->reserved_blocks = 0;
	sbi->current_reserved_blocks = 0;
	limit_reserve_root(sbi);
	adjust_unusable_cap_perc(sbi);

	for (i = 0; i < NR_INODE_TYPE; i++) {
		INIT_LIST_HEAD(&sbi->inode_list[i]);
		spin_lock_init(&sbi->inode_lock[i]);
	}
	mutex_init(&sbi->flush_lock);

	f2fs_init_extent_cache_info(sbi);

	f2fs_init_ino_entry_info(sbi);

	f2fs_init_fsync_node_info(sbi);

	/* setup checkpoint request control and start checkpoint issue thread */
	f2fs_init_ckpt_req_control(sbi);
	if (!f2fs_readonly(sb) && !test_opt(sbi, DISABLE_CHECKPOINT) &&
			test_opt(sbi, MERGE_CHECKPOINT)) {
		err = f2fs_start_ckpt_thread(sbi);
		if (err) {
			f2fs_err(sbi,
			    "Failed to start F2FS issue_checkpoint_thread (%d)",
			    err);
			goto stop_ckpt_thread;
		}
	}

	/* setup f2fs internal modules */
	err = f2fs_build_segment_manager(sbi);
	if (err) {
		f2fs_err(sbi, "Failed to initialize F2FS segment manager (%d)",
			 err);
		goto free_sm;
	}
	err = f2fs_build_node_manager(sbi);
	if (err) {
		f2fs_err(sbi, "Failed to initialize F2FS node manager (%d)",
			 err);
		goto free_nm;
	}

	/* For write statistics */
	sbi->sectors_written_start = f2fs_get_sectors_written(sbi);

	/* Read accumulated write IO statistics if exists */
	seg_i = CURSEG_I(sbi, CURSEG_HOT_NODE);
	if (__exist_node_summaries(sbi))
		sbi->kbytes_written =
			le64_to_cpu(seg_i->journal->info.kbytes_written);

	f2fs_build_gc_manager(sbi);

	err = f2fs_build_stats(sbi);
	if (err)
		goto free_nm;

	/* get an inode for node space */
	sbi->node_inode = f2fs_iget(sb, F2FS_NODE_INO(sbi));
	if (IS_ERR(sbi->node_inode)) {
		f2fs_err(sbi, "Failed to read node inode");
		err = PTR_ERR(sbi->node_inode);
		goto free_stats;
	}

	/* read root inode and dentry */
	root = f2fs_iget(sb, F2FS_ROOT_INO(sbi));
	if (IS_ERR(root)) {
		f2fs_err(sbi, "Failed to read root inode");
		err = PTR_ERR(root);
		goto free_node_inode;
	}
	if (!S_ISDIR(root->i_mode) || !root->i_blocks ||
			!root->i_size || !root->i_nlink) {
		iput(root);
		err = -EINVAL;
		goto free_node_inode;
	}

	sb->s_root = d_make_root(root); /* allocate root dentry */
	if (!sb->s_root) {
		err = -ENOMEM;
		goto free_node_inode;
	}

	err = f2fs_init_compress_inode(sbi);
	if (err)
		goto free_root_inode;

	err = f2fs_register_sysfs(sbi);
	if (err)
		goto free_compress_inode;

#ifdef CONFIG_QUOTA
	/* Enable quota usage during mount */
	if (f2fs_sb_has_quota_ino(sbi) && !f2fs_readonly(sb)) {
		err = f2fs_enable_quotas(sb);
		if (err)
			f2fs_err(sbi, "Cannot turn on quotas: error %d", err);
	}
#endif
	/* if there are any orphan inodes, free them */
	err = f2fs_recover_orphan_inodes(sbi);
	if (err)
		goto free_meta;

	if (unlikely(is_set_ckpt_flags(sbi, CP_DISABLED_FLAG)))
		goto reset_checkpoint;

	/* recover fsynced data */
	if (!test_opt(sbi, DISABLE_ROLL_FORWARD) &&
			!test_opt(sbi, NORECOVERY)) {
		/*
		 * mount should be failed, when device has readonly mode, and
		 * previous checkpoint was not done by clean system shutdown.
		 */
		if (f2fs_hw_is_readonly(sbi)) {
			if (!is_set_ckpt_flags(sbi, CP_UMOUNT_FLAG)) {
				err = f2fs_recover_fsync_data(sbi, true);
				if (err > 0) {
					err = -EROFS;
					f2fs_err(sbi, "Need to recover fsync data, but "
						"write access unavailable, please try "
						"mount w/ disable_roll_forward or norecovery");
				}
				if (err < 0)
					goto free_meta;
			}
			f2fs_info(sbi, "write access unavailable, skipping recovery");
			goto reset_checkpoint;
		}

		if (need_fsck)
			set_sbi_flag(sbi, SBI_NEED_FSCK);

		if (skip_recovery)
			goto reset_checkpoint;

		err = f2fs_recover_fsync_data(sbi, false);
		if (err < 0) {
			if (err != -ENOMEM)
				skip_recovery = true;
			need_fsck = true;
			f2fs_err(sbi, "Cannot recover all fsync data errno=%d",
				 err);
			goto free_meta;
		}
	} else {
		err = f2fs_recover_fsync_data(sbi, true);

		if (!f2fs_readonly(sb) && err > 0) {
			err = -EINVAL;
			f2fs_err(sbi, "Need to recover fsync data");
			goto free_meta;
		}
	}
reset_checkpoint:
	f2fs_init_inmem_curseg(sbi);

	/* f2fs_recover_fsync_data() cleared this already */
	clear_sbi_flag(sbi, SBI_POR_DOING);

	if (test_opt(sbi, DISABLE_CHECKPOINT)) {
		err = f2fs_disable_checkpoint(sbi);
		if (err)
			goto sync_free_meta;
	} else if (is_set_ckpt_flags(sbi, CP_DISABLED_FLAG)) {
		f2fs_enable_checkpoint(sbi);
	}

	/*
	 * If filesystem is not mounted as read-only then
	 * do start the gc_thread.
	 */
	if ((F2FS_OPTION(sbi).bggc_mode != BGGC_MODE_OFF ||
		test_opt(sbi, GC_MERGE)) && !f2fs_readonly(sb)) {
		/* After POR, we can run background GC thread.*/
		err = f2fs_start_gc_thread(sbi);
		if (err)
			goto sync_free_meta;
	}
	kvfree(options);

	/* recover broken superblock */
	if (recovery) {
		err = f2fs_commit_super(sbi, true);
		f2fs_info(sbi, "Try to recover %dth superblock, ret: %d",
			  sbi->valid_super_block ? 1 : 2, err);
	}

	f2fs_join_shrinker(sbi);

	f2fs_tuning_parameters(sbi);

	f2fs_notice(sbi, "Mounted with checkpoint version = %llx",
		    cur_cp_version(F2FS_CKPT(sbi)));
	f2fs_update_time(sbi, CP_TIME);
	f2fs_update_time(sbi, REQ_TIME);
	clear_sbi_flag(sbi, SBI_CP_DISABLED_QUICK);
	return 0;

sync_free_meta:
	/* safe to flush all the data */
	sync_filesystem(sbi->sb);
	retry_cnt = 0;

free_meta:
#ifdef CONFIG_QUOTA
	f2fs_truncate_quota_inode_pages(sb);
	if (f2fs_sb_has_quota_ino(sbi) && !f2fs_readonly(sb))
		f2fs_quota_off_umount(sbi->sb);
#endif
	/*
	 * Some dirty meta pages can be produced by f2fs_recover_orphan_inodes()
	 * failed by EIO. Then, iput(node_inode) can trigger balance_fs_bg()
	 * followed by f2fs_write_checkpoint() through f2fs_write_node_pages(), which
	 * falls into an infinite loop in f2fs_sync_meta_pages().
	 */
	truncate_inode_pages_final(META_MAPPING(sbi));
	/* evict some inodes being cached by GC */
	evict_inodes(sb);
	f2fs_unregister_sysfs(sbi);
free_compress_inode:
	f2fs_destroy_compress_inode(sbi);
free_root_inode:
	dput(sb->s_root);
	sb->s_root = NULL;
free_node_inode:
	f2fs_release_ino_entry(sbi, true);
	truncate_inode_pages_final(NODE_MAPPING(sbi));
	iput(sbi->node_inode);
	sbi->node_inode = NULL;
free_stats:
	f2fs_destroy_stats(sbi);
free_nm:
	f2fs_destroy_node_manager(sbi);
free_sm:
	f2fs_destroy_segment_manager(sbi);
	f2fs_destroy_post_read_wq(sbi);
stop_ckpt_thread:
	f2fs_stop_ckpt_thread(sbi);
free_devices:
	destroy_device_list(sbi);
	kvfree(sbi->ckpt);
free_meta_inode:
	make_bad_inode(sbi->meta_inode);
	iput(sbi->meta_inode);
	sbi->meta_inode = NULL;
free_page_array_cache:
	f2fs_destroy_page_array_cache(sbi);
free_xattr_cache:
	f2fs_destroy_xattr_caches(sbi);
free_io_dummy:
	mempool_destroy(sbi->write_io_dummy);
free_percpu:
	destroy_percpu_info(sbi);
free_iostat:
	f2fs_destroy_iostat(sbi);
free_bio_info:
	for (i = 0; i < NR_PAGE_TYPE; i++)
		kvfree(sbi->write_io[i]);

#ifdef CONFIG_UNICODE
	utf8_unload(sb->s_encoding);
#endif
free_options:
#ifdef CONFIG_QUOTA
	for (i = 0; i < MAXQUOTAS; i++)
		kfree(F2FS_OPTION(sbi).s_qf_names[i]);
#endif
	fscrypt_free_dummy_context(&F2FS_OPTION(sbi).dummy_enc_ctx);
	kvfree(options);
free_sb_buf:
	kfree(raw_super);
free_sbi:
	if (sbi->s_chksum_driver)
		crypto_free_shash(sbi->s_chksum_driver);
	kfree(sbi);

	/* give only one another chance */
	if (retry_cnt > 0 && skip_recovery) {
		retry_cnt--;
		shrink_dcache_sb(sb);
		goto try_onemore;
	}
	return err;
}

static struct dentry *f2fs_mount(struct file_system_type *fs_type, int flags,
			const char *dev_name, void *data)
{
	return mount_bdev(fs_type, flags, dev_name, data, f2fs_fill_super);
}

static void kill_f2fs_super(struct super_block *sb)
{
	if (sb->s_root) {
		struct f2fs_sb_info *sbi = F2FS_SB(sb);

		set_sbi_flag(sbi, SBI_IS_CLOSE);
		f2fs_stop_gc_thread(sbi);
		f2fs_stop_discard_thread(sbi);

#ifdef CONFIG_F2FS_FS_COMPRESSION
		/*
		 * latter evict_inode() can bypass checking and invalidating
		 * compress inode cache.
		 */
		if (test_opt(sbi, COMPRESS_CACHE))
			truncate_inode_pages_final(COMPRESS_MAPPING(sbi));
#endif

		if (is_sbi_flag_set(sbi, SBI_IS_DIRTY) ||
				!is_set_ckpt_flags(sbi, CP_UMOUNT_FLAG)) {
			struct cp_control cpc = {
				.reason = CP_UMOUNT,
			};
			f2fs_write_checkpoint(sbi, &cpc);
		}

		if (is_sbi_flag_set(sbi, SBI_IS_RECOVERED) && f2fs_readonly(sb))
			sb->s_flags &= ~SB_RDONLY;
	}
	kill_block_super(sb);
}

static struct file_system_type f2fs_fs_type = {
	.owner		= THIS_MODULE,
	.name		= "f2fs",
	.mount		= f2fs_mount,
	.kill_sb	= kill_f2fs_super,
	.fs_flags	= FS_REQUIRES_DEV,
};
MODULE_ALIAS_FS("f2fs");

static int __init init_inodecache(void)
{
	f2fs_inode_cachep = kmem_cache_create("f2fs_inode_cache",
			sizeof(struct f2fs_inode_info), 0,
			SLAB_RECLAIM_ACCOUNT|SLAB_ACCOUNT, NULL);
	if (!f2fs_inode_cachep)
		return -ENOMEM;
	return 0;
}

static void destroy_inodecache(void)
{
	/*
	 * Make sure all delayed rcu free inodes are flushed before we
	 * destroy cache.
	 */
	rcu_barrier();
	kmem_cache_destroy(f2fs_inode_cachep);
}

static int __init init_f2fs_fs(void)
{
	int err;

	if (PAGE_SIZE != F2FS_BLKSIZE) {
		printk("F2FS not supported on PAGE_SIZE(%lu) != %d\n",
				PAGE_SIZE, F2FS_BLKSIZE);
		return -EINVAL;
	}

	err = init_inodecache();
	if (err)
		goto fail;
	err = f2fs_create_node_manager_caches();
	if (err)
		goto free_inodecache;
	err = f2fs_create_segment_manager_caches();
	if (err)
		goto free_node_manager_caches;
	err = f2fs_create_checkpoint_caches();
	if (err)
		goto free_segment_manager_caches;
	err = f2fs_create_recovery_cache();
	if (err)
		goto free_checkpoint_caches;
	err = f2fs_create_extent_cache();
	if (err)
		goto free_recovery_cache;
	err = f2fs_create_garbage_collection_cache();
	if (err)
		goto free_extent_cache;
	err = f2fs_init_sysfs();
	if (err)
		goto free_garbage_collection_cache;
	err = register_shrinker(&f2fs_shrinker_info);
	if (err)
		goto free_sysfs;
	err = register_filesystem(&f2fs_fs_type);
	if (err)
		goto free_shrinker;
	f2fs_create_root_stats();
	err = f2fs_init_post_read_processing();
	if (err)
		goto free_root_stats;
	err = f2fs_init_iostat_processing();
	if (err)
		goto free_post_read;
	err = f2fs_init_bio_entry_cache();
	if (err)
		goto free_iostat;
	err = f2fs_init_bioset();
	if (err)
		goto free_bio_enrty_cache;
	err = f2fs_init_compress_mempool();
	if (err)
		goto free_bioset;
	err = f2fs_init_compress_cache();
	if (err)
		goto free_compress_mempool;
	err = f2fs_create_casefold_cache();
	if (err)
		goto free_compress_cache;
	return 0;
free_compress_cache:
	f2fs_destroy_compress_cache();
free_compress_mempool:
	f2fs_destroy_compress_mempool();
free_bioset:
	f2fs_destroy_bioset();
free_bio_enrty_cache:
	f2fs_destroy_bio_entry_cache();
free_iostat:
	f2fs_destroy_iostat_processing();
free_post_read:
	f2fs_destroy_post_read_processing();
free_root_stats:
	f2fs_destroy_root_stats();
	unregister_filesystem(&f2fs_fs_type);
free_shrinker:
	unregister_shrinker(&f2fs_shrinker_info);
free_sysfs:
	f2fs_exit_sysfs();
free_garbage_collection_cache:
	f2fs_destroy_garbage_collection_cache();
free_extent_cache:
	f2fs_destroy_extent_cache();
free_recovery_cache:
	f2fs_destroy_recovery_cache();
free_checkpoint_caches:
	f2fs_destroy_checkpoint_caches();
free_segment_manager_caches:
	f2fs_destroy_segment_manager_caches();
free_node_manager_caches:
	f2fs_destroy_node_manager_caches();
free_inodecache:
	destroy_inodecache();
fail:
	return err;
}

static void __exit exit_f2fs_fs(void)
{
	f2fs_destroy_casefold_cache();
	f2fs_destroy_compress_cache();
	f2fs_destroy_compress_mempool();
	f2fs_destroy_bioset();
	f2fs_destroy_bio_entry_cache();
	f2fs_destroy_iostat_processing();
	f2fs_destroy_post_read_processing();
	f2fs_destroy_root_stats();
	unregister_filesystem(&f2fs_fs_type);
	unregister_shrinker(&f2fs_shrinker_info);
	f2fs_exit_sysfs();
	f2fs_destroy_garbage_collection_cache();
	f2fs_destroy_extent_cache();
	f2fs_destroy_recovery_cache();
	f2fs_destroy_checkpoint_caches();
	f2fs_destroy_segment_manager_caches();
	f2fs_destroy_node_manager_caches();
	destroy_inodecache();
}

module_init(init_f2fs_fs)
module_exit(exit_f2fs_fs)

MODULE_AUTHOR("Samsung Electronics's Praesto Team");
MODULE_DESCRIPTION("Flash Friendly File System");
MODULE_LICENSE("GPL");
MODULE_SOFTDEP("pre: crc32");<|MERGE_RESOLUTION|>--- conflicted
+++ resolved
@@ -32,10 +32,7 @@
 #include "segment.h"
 #include "xattr.h"
 #include "gc.h"
-<<<<<<< HEAD
-=======
 #include "iostat.h"
->>>>>>> 0795b4a4
 
 #define CREATE_TRACE_POINTS
 #include <trace/events/f2fs.h>
@@ -2012,12 +2009,8 @@
 	F2FS_OPTION(sbi).unusable_cap = 0;
 	sbi->sb->s_flags |= SB_LAZYTIME;
 	set_opt(sbi, FLUSH_MERGE);
-<<<<<<< HEAD
-	set_opt(sbi, DISCARD);
-=======
 	if (f2fs_hw_support_discard(sbi) || f2fs_hw_should_discard(sbi))
 		set_opt(sbi, DISCARD);
->>>>>>> 0795b4a4
 	if (f2fs_sb_has_blkzoned(sbi)) {
 		F2FS_OPTION(sbi).fs_mode = FS_MODE_LFS;
 		F2FS_OPTION(sbi).discard_unit = DISCARD_UNIT_SECTION;
@@ -2130,23 +2123,15 @@
 	bool need_restart_gc = false, need_stop_gc = false;
 	bool need_restart_ckpt = false, need_stop_ckpt = false;
 	bool need_restart_flush = false, need_stop_flush = false;
-<<<<<<< HEAD
-=======
 	bool need_restart_discard = false, need_stop_discard = false;
->>>>>>> 0795b4a4
 	bool no_extent_cache = !test_opt(sbi, EXTENT_CACHE);
 	bool enable_checkpoint = !test_opt(sbi, DISABLE_CHECKPOINT);
 	bool no_io_align = !F2FS_IO_ALIGNED(sbi);
 	bool no_atgc = !test_opt(sbi, ATGC);
-<<<<<<< HEAD
-	bool no_compress_cache = !test_opt(sbi, COMPRESS_CACHE);
-	bool block_unit_discard = f2fs_block_unit_discard(sbi);
-=======
 	bool no_discard = !test_opt(sbi, DISCARD);
 	bool no_compress_cache = !test_opt(sbi, COMPRESS_CACHE);
 	bool block_unit_discard = f2fs_block_unit_discard(sbi);
 	struct discard_cmd_control *dcc;
->>>>>>> 0795b4a4
 #ifdef CONFIG_QUOTA
 	int i, j;
 #endif
@@ -2316,20 +2301,6 @@
 		if (err)
 			goto restore_ckpt;
 		need_stop_flush = true;
-<<<<<<< HEAD
-	}
-
-	if (enable_checkpoint == !!test_opt(sbi, DISABLE_CHECKPOINT)) {
-		if (test_opt(sbi, DISABLE_CHECKPOINT)) {
-			err = f2fs_disable_checkpoint(sbi);
-			if (err)
-				goto restore_flush;
-		} else {
-			f2fs_enable_checkpoint(sbi);
-		}
-	}
-
-=======
 	}
 
 	if (no_discard == !!test_opt(sbi, DISCARD)) {
@@ -2357,7 +2328,6 @@
 		}
 	}
 
->>>>>>> 0795b4a4
 skip:
 #ifdef CONFIG_QUOTA
 	/* Release old quota file names */
@@ -2372,8 +2342,6 @@
 	adjust_unusable_cap_perc(sbi);
 	*flags = (*flags & ~SB_LAZYTIME) | (sb->s_flags & SB_LAZYTIME);
 	return 0;
-<<<<<<< HEAD
-=======
 restore_discard:
 	if (need_restart_discard) {
 		if (f2fs_start_discard_thread(sbi))
@@ -2381,7 +2349,6 @@
 	} else if (need_stop_discard) {
 		f2fs_stop_discard_thread(sbi);
 	}
->>>>>>> 0795b4a4
 restore_flush:
 	if (need_restart_flush) {
 		if (f2fs_create_flush_cmd_control(sbi))

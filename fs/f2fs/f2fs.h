--- conflicted
+++ resolved
@@ -46,10 +46,7 @@
 	FAULT_KVMALLOC,
 	FAULT_PAGE_ALLOC,
 	FAULT_PAGE_GET,
-<<<<<<< HEAD
-=======
 	FAULT_ALLOC_BIO,	/* it's obsolete due to bio_alloc() will never fail */
->>>>>>> 0795b4a4
 	FAULT_ALLOC_NID,
 	FAULT_ORPHAN,
 	FAULT_BLOCK,
@@ -1788,8 +1785,6 @@
 	unsigned int compress_watermark;	/* cache page watermark */
 	atomic_t compress_page_hit;		/* cache hit count */
 #endif
-<<<<<<< HEAD
-=======
 
 #ifdef CONFIG_F2FS_IOSTAT
 	/* For app/fs IO statistics */
@@ -1804,7 +1799,6 @@
 	spinlock_t iostat_lat_lock;
 	struct iostat_lat_info *iostat_io_lat;
 #endif
->>>>>>> 0795b4a4
 };
 
 struct f2fs_private_dio {
@@ -2627,10 +2621,6 @@
 	return entry;
 }
 
-<<<<<<< HEAD
-static inline bool is_inflight_io(struct f2fs_sb_info *sbi, int type)
-{
-=======
 static inline void *f2fs_kmem_cache_alloc(struct kmem_cache *cachep,
 			gfp_t flags, bool nofail, struct f2fs_sb_info *sbi)
 {
@@ -2647,7 +2637,6 @@
 
 static inline bool is_inflight_io(struct f2fs_sb_info *sbi, int type)
 {
->>>>>>> 0795b4a4
 	if (get_pages(sbi, F2FS_RD_DATA) || get_pages(sbi, F2FS_RD_NODE) ||
 		get_pages(sbi, F2FS_RD_META) || get_pages(sbi, F2FS_WB_DATA) ||
 		get_pages(sbi, F2FS_WB_CP_DATA) ||
@@ -4155,10 +4144,7 @@
 	WARN_ON_ONCE(1);
 }
 static inline unsigned int f2fs_cluster_blocks_are_contiguous(struct dnode_of_data *dn) { return 0; }
-<<<<<<< HEAD
-=======
 static inline bool f2fs_sanity_check_cluster(struct dnode_of_data *dn) { return false; }
->>>>>>> 0795b4a4
 static inline int f2fs_init_compress_inode(struct f2fs_sb_info *sbi) { return 0; }
 static inline void f2fs_destroy_compress_inode(struct f2fs_sb_info *sbi) { }
 static inline int f2fs_init_page_array_cache(struct f2fs_sb_info *sbi) { return 0; }

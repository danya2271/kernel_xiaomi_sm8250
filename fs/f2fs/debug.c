--- conflicted
+++ resolved
@@ -313,7 +313,6 @@
 	if (sbi->meta_inode) {
 		unsigned npages = META_MAPPING(sbi)->nrpages;
 
-<<<<<<< HEAD
 		si->page_mem += (unsigned long long)npages << PAGE_SHIFT;
 	}
 #ifdef CONFIG_F2FS_FS_COMPRESSION
@@ -321,15 +320,6 @@
 		unsigned npages = COMPRESS_MAPPING(sbi)->nrpages;
 		si->page_mem += (unsigned long long)npages << PAGE_SHIFT;
 	}
-=======
-		si->page_mem += (unsigned long long)npages << PAGE_SHIFT;
-	}
-#ifdef CONFIG_F2FS_FS_COMPRESSION
-	if (sbi->compress_inode) {
-		unsigned npages = COMPRESS_MAPPING(sbi)->nrpages;
-		si->page_mem += (unsigned long long)npages << PAGE_SHIFT;
-	}
->>>>>>> 0795b4a4
 #endif
 }
 
@@ -359,14 +349,10 @@
 	list_for_each_entry(si, &f2fs_stat_list, stat_list) {
 		update_general_status(si->sbi);
 
-		seq_printf(s, "\n=====[ partition info(%pg). #%d, %s, CP: %s (sbi: 0x%lx)]=====\n",
+		seq_printf(s, "\n=====[ partition info(%pg). #%d, %s, CP: %s]=====\n",
 			si->sbi->sb->s_bdev, i++,
 			f2fs_readonly(si->sbi->sb) ? "RO": "RW",
 			is_set_ckpt_flags(si->sbi, CP_DISABLED_FLAG) ?
-<<<<<<< HEAD
-			"Disabled": (f2fs_cp_error(si->sbi) ? "Error": "Good"),
-			si->sbi->s_flag);
-=======
 			"Disabled" : (f2fs_cp_error(si->sbi) ? "Error" : "Good"));
 		if (si->sbi->s_flag) {
 			seq_puts(s, "[SBI:");
@@ -374,7 +360,6 @@
 				seq_puts(s, s_flag[j]);
 			seq_puts(s, "]\n");
 		}
->>>>>>> 0795b4a4
 		seq_printf(s, "[SB: 1] [CP: 2] [SIT: %d] [NAT: %d] ",
 			   si->sit_area_segs, si->nat_area_segs);
 		seq_printf(s, "[SSA: %d] [MAIN: %d",

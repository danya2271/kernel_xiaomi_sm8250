// SPDX-License-Identifier: GPL-2.0+
//
// soc-core.c  --  ALSA SoC Audio Layer
//
// Copyright 2005 Wolfson Microelectronics PLC.
// Copyright 2005 Openedhand Ltd.
// Copyright (C) 2010 Slimlogic Ltd.
// Copyright (C) 2010 Texas Instruments Inc.
//
// Author: Liam Girdwood <lrg@slimlogic.co.uk>
//         with code, comments and ideas from :-
//         Richard Purdie <richard@openedhand.com>
//
//  TODO:
//   o Add hw rules to enforce rates, etc.
//   o More testing with other codecs/machines.
//   o Add more codecs and platforms to ensure good API coverage.
//   o Support TDM on PCM and I2S

#include <linux/module.h>
#include <linux/moduleparam.h>
#include <linux/init.h>
#include <linux/delay.h>
#include <linux/pm.h>
#include <linux/bitops.h>
#include <linux/debugfs.h>
#include <linux/platform_device.h>
#include <linux/pinctrl/consumer.h>
#include <linux/ctype.h>
#include <linux/slab.h>
#include <linux/of.h>
#include <linux/of_graph.h>
#include <linux/dmi.h>
#include <sound/core.h>
#include <sound/jack.h>
#include <sound/pcm.h>
#include <sound/pcm_params.h>
#include <sound/soc.h>
#include <sound/soc-dpcm.h>
#include <sound/soc-topology.h>
#include <sound/initval.h>

#define CREATE_TRACE_POINTS
#include <trace/events/asoc.h>

#define NAME_SIZE	32

#ifdef CONFIG_DEBUG_FS
struct dentry *snd_soc_debugfs_root;
EXPORT_SYMBOL_GPL(snd_soc_debugfs_root);
#endif

static DEFINE_MUTEX(client_mutex);
static LIST_HEAD(component_list);

/*
 * This is a timeout to do a DAPM powerdown after a stream is closed().
 * It can be used to eliminate pops between different playback streams, e.g.
 * between two audio tracks.
 */
static int pmdown_time = 5000;
module_param(pmdown_time, int, 0);
MODULE_PARM_DESC(pmdown_time, "DAPM stream powerdown time (msecs)");

/* If a DMI filed contain strings in this blacklist (e.g.
 * "Type2 - Board Manufacturer" or  "Type1 - TBD by OEM"), it will be taken
 * as invalid and dropped when setting the card long name from DMI info.
 */
static const char * const dmi_blacklist[] = {
	"To be filled by OEM",
	"TBD by OEM",
	"Default String",
	"Board Manufacturer",
	"Board Vendor Name",
	"Board Product Name",
	NULL,	/* terminator */
};

static ssize_t pmdown_time_show(struct device *dev,
				struct device_attribute *attr, char *buf)
{
	struct snd_soc_pcm_runtime *rtd = dev_get_drvdata(dev);

	return sprintf(buf, "%ld\n", rtd->pmdown_time);
}

static ssize_t pmdown_time_set(struct device *dev,
			       struct device_attribute *attr,
			       const char *buf, size_t count)
{
	struct snd_soc_pcm_runtime *rtd = dev_get_drvdata(dev);
	int ret;

	ret = kstrtol(buf, 10, &rtd->pmdown_time);
	if (ret)
		return ret;

	return count;
}

static DEVICE_ATTR(pmdown_time, 0644, pmdown_time_show, pmdown_time_set);

static struct attribute *soc_dev_attrs[] = {
	&dev_attr_pmdown_time.attr,
	NULL
};

static umode_t soc_dev_attr_is_visible(struct kobject *kobj,
				       struct attribute *attr, int idx)
{
	struct device *dev = kobj_to_dev(kobj);
	struct snd_soc_pcm_runtime *rtd = dev_get_drvdata(dev);

	if (attr == &dev_attr_pmdown_time.attr)
		return attr->mode; /* always visible */
	return rtd->num_codecs ? attr->mode : 0; /* enabled only with codec */
}

static const struct attribute_group soc_dapm_dev_group = {
	.attrs = soc_dapm_dev_attrs,
	.is_visible = soc_dev_attr_is_visible,
};

static const struct attribute_group soc_dev_group = {
	.attrs = soc_dev_attrs,
	.is_visible = soc_dev_attr_is_visible,
};

static const struct attribute_group *soc_dev_attr_groups[] = {
	&soc_dapm_dev_group,
	&soc_dev_group,
	NULL
};

#ifdef CONFIG_DEBUG_FS
static void soc_init_component_debugfs(struct snd_soc_component *component)
{
	if (!component->card->debugfs_card_root)
		return;

	if (component->debugfs_prefix) {
		char *name;

		name = kasprintf(GFP_KERNEL, "%s:%s",
			component->debugfs_prefix, component->name);
		if (name) {
			component->debugfs_root = debugfs_create_dir(name,
				component->card->debugfs_card_root);
			kfree(name);
		}
	} else {
		component->debugfs_root = debugfs_create_dir(component->name,
				component->card->debugfs_card_root);
	}

	if (!component->debugfs_root) {
		dev_dbg(component->dev,
			"ASoC: Failed to create component debugfs directory\n");
		return;
	}

	snd_soc_dapm_debugfs_init(snd_soc_component_get_dapm(component),
		component->debugfs_root);
}

static void soc_cleanup_component_debugfs(struct snd_soc_component *component)
{
	debugfs_remove_recursive(component->debugfs_root);
}

static int dai_list_show(struct seq_file *m, void *v)
{
	struct snd_soc_component *component;
	struct snd_soc_dai *dai;

	mutex_lock(&client_mutex);

	list_for_each_entry(component, &component_list, list)
		list_for_each_entry(dai, &component->dai_list, list)
			seq_printf(m, "%s\n", dai->name);

	mutex_unlock(&client_mutex);

	return 0;
}
DEFINE_SHOW_ATTRIBUTE(dai_list);

static int component_list_show(struct seq_file *m, void *v)
{
	struct snd_soc_component *component;

	mutex_lock(&client_mutex);

	list_for_each_entry(component, &component_list, list)
		seq_printf(m, "%s\n", component->name);

	mutex_unlock(&client_mutex);

	return 0;
}
DEFINE_SHOW_ATTRIBUTE(component_list);

static void soc_init_card_debugfs(struct snd_soc_card *card)
{
	if (!snd_soc_debugfs_root)
		return;

	card->debugfs_card_root = debugfs_create_dir(card->name,
						     snd_soc_debugfs_root);
	if (!card->debugfs_card_root) {
		dev_warn(card->dev,
			 "ASoC: Failed to create card debugfs directory\n");
		return;
	}

	card->debugfs_pop_time = debugfs_create_u32("dapm_pop_time", 0644,
						    card->debugfs_card_root,
						    &card->pop_time);
	if (!card->debugfs_pop_time)
		dev_warn(card->dev,
		       "ASoC: Failed to create pop time debugfs file\n");
}

static void soc_cleanup_card_debugfs(struct snd_soc_card *card)
{
	debugfs_remove_recursive(card->debugfs_card_root);
}

static void snd_soc_debugfs_init(void)
{
	snd_soc_debugfs_root = debugfs_create_dir("asoc", NULL);
	if (IS_ERR_OR_NULL(snd_soc_debugfs_root)) {
		pr_warn("ASoC: Failed to create debugfs directory\n");
		snd_soc_debugfs_root = NULL;
		return;
	}

	if (!debugfs_create_file("dais", 0444, snd_soc_debugfs_root, NULL,
				 &dai_list_fops))
		pr_warn("ASoC: Failed to create DAI list debugfs file\n");

	if (!debugfs_create_file("components", 0444, snd_soc_debugfs_root, NULL,
				 &component_list_fops))
		pr_warn("ASoC: Failed to create component list debugfs file\n");
}

static void snd_soc_debugfs_exit(void)
{
	debugfs_remove_recursive(snd_soc_debugfs_root);
}

#else

static inline void soc_init_component_debugfs(
	struct snd_soc_component *component)
{
}

static inline void soc_cleanup_component_debugfs(
	struct snd_soc_component *component)
{
}

static inline void soc_init_card_debugfs(struct snd_soc_card *card)
{
}

static inline void soc_cleanup_card_debugfs(struct snd_soc_card *card)
{
}

static inline void snd_soc_debugfs_init(void)
{
}

static inline void snd_soc_debugfs_exit(void)
{
}

#endif

static int snd_soc_rtdcom_add(struct snd_soc_pcm_runtime *rtd,
			      struct snd_soc_component *component)
{
	struct snd_soc_rtdcom_list *rtdcom;
	struct snd_soc_rtdcom_list *new_rtdcom;

	for_each_rtdcom(rtd, rtdcom) {
		/* already connected */
		if (rtdcom->component == component)
			return 0;
	}

	new_rtdcom = kmalloc(sizeof(*new_rtdcom), GFP_KERNEL);
	if (!new_rtdcom)
		return -ENOMEM;

	new_rtdcom->component = component;
	INIT_LIST_HEAD(&new_rtdcom->list);

	list_add_tail(&new_rtdcom->list, &rtd->component_list);

	return 0;
}

static void snd_soc_rtdcom_del_all(struct snd_soc_pcm_runtime *rtd)
{
	struct snd_soc_rtdcom_list *rtdcom1, *rtdcom2;

	for_each_rtdcom_safe(rtd, rtdcom1, rtdcom2)
		kfree(rtdcom1);

	INIT_LIST_HEAD(&rtd->component_list);
}

struct snd_soc_component *snd_soc_rtdcom_lookup(struct snd_soc_pcm_runtime *rtd,
						const char *driver_name)
{
	struct snd_soc_rtdcom_list *rtdcom;

	if (!driver_name)
		return NULL;

	for_each_rtdcom(rtd, rtdcom) {
		const char *component_name = rtdcom->component->driver->name;

		if (!component_name)
			continue;

		if ((component_name == driver_name) ||
		    strcmp(component_name, driver_name) == 0)
			return rtdcom->component;
	}

	return NULL;
}
EXPORT_SYMBOL_GPL(snd_soc_rtdcom_lookup);

struct snd_pcm_substream *snd_soc_get_dai_substream(struct snd_soc_card *card,
		const char *dai_link, int stream)
{
	struct snd_soc_pcm_runtime *rtd;

	list_for_each_entry(rtd, &card->rtd_list, list) {
		if (rtd->dai_link->no_pcm &&
			!strcmp(rtd->dai_link->name, dai_link))
			return rtd->pcm->streams[stream].substream;
	}
	dev_dbg(card->dev, "ASoC: failed to find dai link %s\n", dai_link);
	return NULL;
}
EXPORT_SYMBOL_GPL(snd_soc_get_dai_substream);

static const struct snd_soc_ops null_snd_soc_ops;

static struct snd_soc_pcm_runtime *soc_new_pcm_runtime(
	struct snd_soc_card *card, struct snd_soc_dai_link *dai_link)
{
	struct snd_soc_pcm_runtime *rtd;

	rtd = kzalloc(sizeof(struct snd_soc_pcm_runtime), GFP_KERNEL);
	if (!rtd)
		return NULL;

	INIT_LIST_HEAD(&rtd->component_list);
	rtd->card = card;
	rtd->dai_link = dai_link;
	if (!rtd->dai_link->ops)
		rtd->dai_link->ops = &null_snd_soc_ops;

	rtd->codec_dais = kcalloc(dai_link->num_codecs,
					sizeof(struct snd_soc_dai *),
					GFP_KERNEL);
	if (!rtd->codec_dais) {
		kfree(rtd);
		return NULL;
	}

	return rtd;
}

static void soc_free_pcm_runtime(struct snd_soc_pcm_runtime *rtd)
{
	kfree(rtd->codec_dais);
	snd_soc_rtdcom_del_all(rtd);
	kfree(rtd);
}

static void soc_add_pcm_runtime(struct snd_soc_card *card,
		struct snd_soc_pcm_runtime *rtd)
{
	list_add_tail(&rtd->list, &card->rtd_list);
	rtd->num = card->num_rtd;
	card->num_rtd++;
}

static void soc_remove_pcm_runtimes(struct snd_soc_card *card)
{
	struct snd_soc_pcm_runtime *rtd, *_rtd;

	list_for_each_entry_safe(rtd, _rtd, &card->rtd_list, list) {
		list_del(&rtd->list);
		soc_free_pcm_runtime(rtd);
	}

	card->num_rtd = 0;
}

struct snd_soc_pcm_runtime *snd_soc_get_pcm_runtime(struct snd_soc_card *card,
		const char *dai_link)
{
	struct snd_soc_pcm_runtime *rtd;

	list_for_each_entry(rtd, &card->rtd_list, list) {
		if (!strcmp(rtd->dai_link->name, dai_link))
			return rtd;
	}
	dev_dbg(card->dev, "ASoC: failed to find rtd %s\n", dai_link);
	return NULL;
}
EXPORT_SYMBOL_GPL(snd_soc_get_pcm_runtime);

static void codec2codec_close_delayed_work(struct work_struct *work)
{
	/* Currently nothing to do for c2c links
	 * Since c2c links are internal nodes in the DAPM graph and
	 * don't interface with the outside world or application layer
	 * we don't have to do any special handling on close.
	 */
}

#ifdef CONFIG_PM_SLEEP
/* powers down audio subsystem for suspend */
int snd_soc_suspend(struct device *dev)
{
	struct snd_soc_card *card = dev_get_drvdata(dev);
	struct snd_soc_component *component;
	struct snd_soc_pcm_runtime *rtd;
	int i;

	/* If the card is not initialized yet there is nothing to do */
	if (!card->instantiated)
		return 0;

	/* Due to the resume being scheduled into a workqueue we could
	* suspend before that's finished - wait for it to complete.
	 */
	snd_power_wait(card->snd_card, SNDRV_CTL_POWER_D0);

	/* we're going to block userspace touching us until resume completes */
	snd_power_change_state(card->snd_card, SNDRV_CTL_POWER_D3hot);

	/* mute any active DACs */
	list_for_each_entry(rtd, &card->rtd_list, list) {

		if (rtd->dai_link->ignore_suspend)
			continue;

		for (i = 0; i < rtd->num_codecs; i++) {
			struct snd_soc_dai *dai = rtd->codec_dais[i];
			struct snd_soc_dai_driver *drv = dai->driver;

			if (drv->ops->digital_mute && dai->playback_active)
				drv->ops->digital_mute(dai, 1);
		}
	}

	/* suspend all pcms */
	list_for_each_entry(rtd, &card->rtd_list, list) {
		if (rtd->dai_link->ignore_suspend)
			continue;

		snd_pcm_suspend_all(rtd->pcm);
	}

	if (card->suspend_pre)
		card->suspend_pre(card);

	list_for_each_entry(rtd, &card->rtd_list, list) {
		struct snd_soc_dai *cpu_dai = rtd->cpu_dai;

		if (rtd->dai_link->ignore_suspend)
			continue;

		if (cpu_dai->driver->suspend && !cpu_dai->driver->bus_control)
			cpu_dai->driver->suspend(cpu_dai);
	}

	/* close any waiting streams */
	list_for_each_entry(rtd, &card->rtd_list, list)
		flush_delayed_work(&rtd->delayed_work);

	list_for_each_entry(rtd, &card->rtd_list, list) {

		if (rtd->dai_link->ignore_suspend)
			continue;

		snd_soc_dapm_stream_event(rtd,
					  SNDRV_PCM_STREAM_PLAYBACK,
					  SND_SOC_DAPM_STREAM_SUSPEND);

		snd_soc_dapm_stream_event(rtd,
					  SNDRV_PCM_STREAM_CAPTURE,
					  SND_SOC_DAPM_STREAM_SUSPEND);
	}

	/* Recheck all endpoints too, their state is affected by suspend */
	dapm_mark_endpoints_dirty(card);
	snd_soc_dapm_sync(&card->dapm);

	/* suspend all COMPONENTs */
	list_for_each_entry(component, &card->component_dev_list, card_list) {
		struct snd_soc_dapm_context *dapm = snd_soc_component_get_dapm(component);

		/* If there are paths active then the COMPONENT will be held with
		 * bias _ON and should not be suspended. */
		if (!component->suspended) {
			switch (snd_soc_dapm_get_bias_level(dapm)) {
			case SND_SOC_BIAS_STANDBY:
				/*
				 * If the COMPONENT is capable of idle
				 * bias off then being in STANDBY
				 * means it's doing something,
				 * otherwise fall through.
				 */
				if (dapm->idle_bias_off) {
					dev_dbg(component->dev,
						"ASoC: idle_bias_off CODEC on over suspend\n");
					break;
				}
				/* fall through */

			case SND_SOC_BIAS_OFF:
				if (component->driver->suspend)
					component->driver->suspend(component);
				component->suspended = 1;
				if (component->regmap)
					regcache_mark_dirty(component->regmap);
				/* deactivate pins to sleep state */
				pinctrl_pm_select_sleep_state(component->dev);
				break;
			default:
				dev_dbg(component->dev,
					"ASoC: COMPONENT is on over suspend\n");
				break;
			}
		}
	}

	list_for_each_entry(rtd, &card->rtd_list, list) {
		struct snd_soc_dai *cpu_dai = rtd->cpu_dai;

		if (rtd->dai_link->ignore_suspend)
			continue;

		if (cpu_dai->driver->suspend && cpu_dai->driver->bus_control)
			cpu_dai->driver->suspend(cpu_dai);

		/* deactivate pins to sleep state */
		pinctrl_pm_select_sleep_state(cpu_dai->dev);
	}

	if (card->suspend_post)
		card->suspend_post(card);

	return 0;
}
EXPORT_SYMBOL_GPL(snd_soc_suspend);

/* deferred resume work, so resume can complete before we finished
 * setting our codec back up, which can be very slow on I2C
 */
static void soc_resume_deferred(struct work_struct *work)
{
	struct snd_soc_card *card =
			container_of(work, struct snd_soc_card, deferred_resume_work);
	struct snd_soc_pcm_runtime *rtd;
	struct snd_soc_component *component;
	int i;

	/* our power state is still SNDRV_CTL_POWER_D3hot from suspend time,
	 * so userspace apps are blocked from touching us
	 */

	dev_dbg(card->dev, "ASoC: starting resume work\n");

	/* Bring us up into D2 so that DAPM starts enabling things */
	snd_power_change_state(card->snd_card, SNDRV_CTL_POWER_D2);

	if (card->resume_pre)
		card->resume_pre(card);

	/* resume control bus DAIs */
	list_for_each_entry(rtd, &card->rtd_list, list) {
		struct snd_soc_dai *cpu_dai = rtd->cpu_dai;

		if (rtd->dai_link->ignore_suspend)
			continue;

		if (cpu_dai->driver->resume && cpu_dai->driver->bus_control)
			cpu_dai->driver->resume(cpu_dai);
	}

	list_for_each_entry(component, &card->component_dev_list, card_list) {
		if (component->suspended) {
			if (component->driver->resume)
				component->driver->resume(component);
			component->suspended = 0;
		}
	}

	list_for_each_entry(rtd, &card->rtd_list, list) {

		if (rtd->dai_link->ignore_suspend)
			continue;

		snd_soc_dapm_stream_event(rtd,
					  SNDRV_PCM_STREAM_PLAYBACK,
					  SND_SOC_DAPM_STREAM_RESUME);

		snd_soc_dapm_stream_event(rtd,
					  SNDRV_PCM_STREAM_CAPTURE,
					  SND_SOC_DAPM_STREAM_RESUME);
	}

	/* unmute any active DACs */
	list_for_each_entry(rtd, &card->rtd_list, list) {

		if (rtd->dai_link->ignore_suspend)
			continue;

		for (i = 0; i < rtd->num_codecs; i++) {
			struct snd_soc_dai *dai = rtd->codec_dais[i];
			struct snd_soc_dai_driver *drv = dai->driver;

			if (drv->ops->digital_mute && dai->playback_active)
				drv->ops->digital_mute(dai, 0);
		}
	}

	list_for_each_entry(rtd, &card->rtd_list, list) {
		struct snd_soc_dai *cpu_dai = rtd->cpu_dai;

		if (rtd->dai_link->ignore_suspend)
			continue;

		if (cpu_dai->driver->resume && !cpu_dai->driver->bus_control)
			cpu_dai->driver->resume(cpu_dai);
	}

	if (card->resume_post)
		card->resume_post(card);

	dev_dbg(card->dev, "ASoC: resume work completed\n");

	/* Recheck all endpoints too, their state is affected by suspend */
	dapm_mark_endpoints_dirty(card);
	snd_soc_dapm_sync(&card->dapm);

	/* userspace can access us now we are back as we were before */
	snd_power_change_state(card->snd_card, SNDRV_CTL_POWER_D0);
}

/* powers up audio subsystem after a suspend */
int snd_soc_resume(struct device *dev)
{
	struct snd_soc_card *card = dev_get_drvdata(dev);
	bool bus_control = false;
	struct snd_soc_pcm_runtime *rtd;

	/* If the card is not initialized yet there is nothing to do */
	if (!card->instantiated)
		return 0;

	/* activate pins from sleep state */
	list_for_each_entry(rtd, &card->rtd_list, list) {
		struct snd_soc_dai **codec_dais = rtd->codec_dais;
		struct snd_soc_dai *cpu_dai = rtd->cpu_dai;
		int j;

		if (cpu_dai->active)
			pinctrl_pm_select_default_state(cpu_dai->dev);

		for (j = 0; j < rtd->num_codecs; j++) {
			struct snd_soc_dai *codec_dai = codec_dais[j];
			if (codec_dai->active)
				pinctrl_pm_select_default_state(codec_dai->dev);
		}
	}

	/*
	 * DAIs that also act as the control bus master might have other drivers
	 * hanging off them so need to resume immediately. Other drivers don't
	 * have that problem and may take a substantial amount of time to resume
	 * due to I/O costs and anti-pop so handle them out of line.
	 */
	list_for_each_entry(rtd, &card->rtd_list, list) {
		struct snd_soc_dai *cpu_dai = rtd->cpu_dai;
		bus_control |= cpu_dai->driver->bus_control;
	}
	if (bus_control) {
		dev_dbg(dev, "ASoC: Resuming control bus master immediately\n");
		soc_resume_deferred(&card->deferred_resume_work);
	} else {
		dev_dbg(dev, "ASoC: Scheduling resume work\n");
		if (!schedule_work(&card->deferred_resume_work))
			dev_err(dev, "ASoC: resume work item may be lost\n");
	}

	return 0;
}
EXPORT_SYMBOL_GPL(snd_soc_resume);
#else
#define snd_soc_suspend NULL
#define snd_soc_resume NULL
#endif

static const struct snd_soc_dai_ops null_dai_ops = {
};

/**
 * soc_find_component: find a component from component_list in ASoC core
 *
 * @of_node: of_node of the component to query.
 * @name: name of the component to query.
 *
 * function to find out if a component is already registered with ASoC core.
 *
 * Returns component handle for success, else NULL error.
 */
struct snd_soc_component *soc_find_component(
	const struct device_node *of_node, const char *name)
{
	struct snd_soc_component *component;

	if (!of_node && !name) {
		pr_err("%s: Either of_node or name must be valid\n",
			__func__);
		return NULL;
	}

	lockdep_assert_held(&client_mutex);

	list_for_each_entry(component, &component_list, list) {
		if (of_node) {
			if (component->dev->of_node == of_node)
				return component;
		} else if (strcmp(component->name, name) == 0) {
			return component;
		}
	}

	return NULL;
}
EXPORT_SYMBOL(soc_find_component);
<<<<<<< HEAD

/**
 * soc_find_component_locked: soc_find_component with client lock acquired
 *
 * @of_node: of_node of the component to query.
 * @name: name of the component to query.
 *
 * function to find out if a component is already registered with ASoC core.
 *
 * Returns component handle for success, else NULL error.
 */
struct snd_soc_component *soc_find_component_locked(
	const struct device_node *of_node, const char *name)
{
	struct snd_soc_component *component = NULL;

	mutex_lock(&client_mutex);
	component = soc_find_component(of_node, name);
	mutex_unlock(&client_mutex);
	return component;
}
EXPORT_SYMBOL(soc_find_component_locked);
=======
>>>>>>> 5e52a76e

/**
 * snd_soc_find_dai - Find a registered DAI
 *
 * @dlc: name of the DAI or the DAI driver and optional component info to match
 *
 * This function will search all registered components and their DAIs to
 * find the DAI of the same name. The component's of_node and name
 * should also match if being specified.
 *
 * Return: pointer of DAI, or NULL if not found.
 */
struct snd_soc_dai *snd_soc_find_dai(
	const struct snd_soc_dai_link_component *dlc)
{
	struct snd_soc_component *component;
	struct snd_soc_dai *dai;
	struct device_node *component_of_node;

	lockdep_assert_held(&client_mutex);

	/* Find CPU DAI from registered DAIs*/
	list_for_each_entry(component, &component_list, list) {
		component_of_node = component->dev->of_node;
		if (!component_of_node && component->dev->parent)
			component_of_node = component->dev->parent->of_node;

		if (dlc->of_node && component_of_node != dlc->of_node)
			continue;
		if (dlc->name && strcmp(component->name, dlc->name))
			continue;
		list_for_each_entry(dai, &component->dai_list, list) {
			if (dlc->dai_name && strcmp(dai->name, dlc->dai_name)
			    && (!dai->driver->name
				|| strcmp(dai->driver->name, dlc->dai_name)))
				continue;

			return dai;
		}
	}

	return NULL;
}
EXPORT_SYMBOL_GPL(snd_soc_find_dai);


/**
 * snd_soc_find_dai_link - Find a DAI link
 *
 * @card: soc card
 * @id: DAI link ID to match
 * @name: DAI link name to match, optional
 * @stream_name: DAI link stream name to match, optional
 *
 * This function will search all existing DAI links of the soc card to
 * find the link of the same ID. Since DAI links may not have their
 * unique ID, so name and stream name should also match if being
 * specified.
 *
 * Return: pointer of DAI link, or NULL if not found.
 */
struct snd_soc_dai_link *snd_soc_find_dai_link(struct snd_soc_card *card,
					       int id, const char *name,
					       const char *stream_name)
{
	struct snd_soc_dai_link *link, *_link;

	lockdep_assert_held(&client_mutex);

	list_for_each_entry_safe(link, _link, &card->dai_link_list, list) {
		if (link->id != id)
			continue;

		if (name && (!link->name || strcmp(name, link->name)))
			continue;

		if (stream_name && (!link->stream_name
			|| strcmp(stream_name, link->stream_name)))
			continue;

		return link;
	}

	return NULL;
}
EXPORT_SYMBOL_GPL(snd_soc_find_dai_link);

static bool soc_is_dai_link_bound(struct snd_soc_card *card,
		struct snd_soc_dai_link *dai_link)
{
	struct snd_soc_pcm_runtime *rtd;

	list_for_each_entry(rtd, &card->rtd_list, list) {
		if (rtd->dai_link == dai_link)
			return true;
	}

	return false;
}

static int soc_bind_dai_link(struct snd_soc_card *card,
	struct snd_soc_dai_link *dai_link)
{
	struct snd_soc_pcm_runtime *rtd;
	struct snd_soc_dai_link_component *codecs = dai_link->codecs;
	struct snd_soc_dai_link_component cpu_dai_component;
	struct snd_soc_component *component;
	struct snd_soc_dai **codec_dais;
	struct device_node *platform_of_node;
	const char *platform_name;
	int i;

	if (dai_link->ignore)
		return 0;

	dev_dbg(card->dev, "ASoC: binding %s\n", dai_link->name);

	if (soc_is_dai_link_bound(card, dai_link)) {
		dev_dbg(card->dev, "ASoC: dai link %s already bound\n",
			dai_link->name);
		return 0;
	}

	rtd = soc_new_pcm_runtime(card, dai_link);
	if (!rtd)
		return -ENOMEM;

	cpu_dai_component.name = dai_link->cpu_name;
	cpu_dai_component.of_node = dai_link->cpu_of_node;
	cpu_dai_component.dai_name = dai_link->cpu_dai_name;
	rtd->cpu_dai = snd_soc_find_dai(&cpu_dai_component);
	if (!rtd->cpu_dai) {
		dev_info(card->dev, "ASoC: CPU DAI %s not registered\n",
			 dai_link->cpu_dai_name);
		goto _err_defer;
	}
	snd_soc_rtdcom_add(rtd, rtd->cpu_dai->component);

	rtd->num_codecs = dai_link->num_codecs;

	/* Find CODEC from registered CODECs */
	codec_dais = rtd->codec_dais;
	for (i = 0; i < rtd->num_codecs; i++) {
		codec_dais[i] = snd_soc_find_dai(&codecs[i]);
		if (!codec_dais[i]) {
			dev_err(card->dev, "ASoC: CODEC DAI %s not registered\n",
				codecs[i].dai_name);
			goto _err_defer;
		}
		snd_soc_rtdcom_add(rtd, codec_dais[i]->component);
	}

	/* Single codec links expect codec and codec_dai in runtime data */
	rtd->codec_dai = codec_dais[0];

	/* if there's no platform we match on the empty platform */
	platform_name = dai_link->platform_name;
	if (!platform_name && !dai_link->platform_of_node)
		platform_name = "snd-soc-dummy";

	/* find one from the set of registered platforms */
	list_for_each_entry(component, &component_list, list) {
		platform_of_node = component->dev->of_node;
		if (!platform_of_node && component->dev->parent->of_node)
			platform_of_node = component->dev->parent->of_node;

		if (dai_link->platform_of_node) {
			if (platform_of_node != dai_link->platform_of_node)
				continue;
		} else {
			if (strcmp(component->name, platform_name))
				continue;
		}

		snd_soc_rtdcom_add(rtd, component);
	}

	soc_add_pcm_runtime(card, rtd);
	return 0;

_err_defer:
	soc_free_pcm_runtime(rtd);
	return  -EPROBE_DEFER;
}

static void soc_remove_component(struct snd_soc_component *component)
{
	if (!component->card)
		return;

	list_del(&component->card_list);

	if (component->driver->remove)
		component->driver->remove(component);

	snd_soc_dapm_free(snd_soc_component_get_dapm(component));

	soc_cleanup_component_debugfs(component);
	component->card = NULL;
	module_put(component->dev->driver->owner);
}

static void soc_remove_dai(struct snd_soc_dai *dai, int order)
{
	int err;

	if (dai && dai->probed &&
			dai->driver->remove_order == order) {
		if (dai->driver->remove) {
			err = dai->driver->remove(dai);
			if (err < 0)
				dev_err(dai->dev,
					"ASoC: failed to remove %s: %d\n",
					dai->name, err);
		}
		dai->probed = 0;
	}
}

static void soc_remove_link_dais(struct snd_soc_card *card,
		struct snd_soc_pcm_runtime *rtd, int order)
{
	int i;

	/* unregister the rtd device */
	if (rtd->dev_registered) {
		device_unregister(rtd->dev);
		rtd->dev_registered = 0;
	}

	/* remove the CODEC DAI */
	for (i = 0; i < rtd->num_codecs; i++)
		soc_remove_dai(rtd->codec_dais[i], order);

	soc_remove_dai(rtd->cpu_dai, order);
}

static void soc_remove_link_components(struct snd_soc_card *card,
	struct snd_soc_pcm_runtime *rtd, int order)
{
	struct snd_soc_component *component;
	struct snd_soc_rtdcom_list *rtdcom;

	for_each_rtdcom(rtd, rtdcom) {
		component = rtdcom->component;

		if (component->driver->remove_order == order)
			soc_remove_component(component);
	}
}

static void soc_remove_dai_links(struct snd_soc_card *card)
{
	int order;
	struct snd_soc_pcm_runtime *rtd;
	struct snd_soc_dai_link *link, *_link;

	for (order = SND_SOC_COMP_ORDER_FIRST; order <= SND_SOC_COMP_ORDER_LAST;
			order++) {
		list_for_each_entry(rtd, &card->rtd_list, list)
			soc_remove_link_dais(card, rtd, order);
	}

	for (order = SND_SOC_COMP_ORDER_FIRST; order <= SND_SOC_COMP_ORDER_LAST;
			order++) {
		list_for_each_entry(rtd, &card->rtd_list, list)
			soc_remove_link_components(card, rtd, order);
	}

	list_for_each_entry_safe(link, _link, &card->dai_link_list, list) {
		if (link->dobj.type == SND_SOC_DOBJ_DAI_LINK)
			dev_warn(card->dev, "Topology forgot to remove link %s?\n",
				link->name);

		list_del(&link->list);
		card->num_dai_links--;
	}
}

static int snd_soc_init_multicodec(struct snd_soc_card *card,
				   struct snd_soc_dai_link *dai_link)
{
	/* Legacy codec/codec_dai link is a single entry in multicodec */
	if (dai_link->codec_name || dai_link->codec_of_node ||
	    dai_link->codec_dai_name) {
		dai_link->num_codecs = 1;

		dai_link->codecs = devm_kzalloc(card->dev,
				sizeof(struct snd_soc_dai_link_component),
				GFP_KERNEL);
		if (!dai_link->codecs)
			return -ENOMEM;

		dai_link->codecs[0].name = dai_link->codec_name;
		dai_link->codecs[0].of_node = dai_link->codec_of_node;
		dai_link->codecs[0].dai_name = dai_link->codec_dai_name;
	}

	if (!dai_link->codecs) {
		dev_err(card->dev, "ASoC: DAI link has no CODECs\n");
		return -EINVAL;
	}

	return 0;
}

static int soc_init_dai_link(struct snd_soc_card *card,
				   struct snd_soc_dai_link *link)
{
	int i, ret;

	ret = snd_soc_init_multicodec(card, link);
	if (ret) {
		dev_err(card->dev, "ASoC: failed to init multicodec\n");
		return ret;
	}

	for (i = 0; i < link->num_codecs; i++) {
		/*
		 * Codec must be specified by 1 of name or OF node,
		 * not both or neither.
		 */
		if (!!link->codecs[i].name ==
		    !!link->codecs[i].of_node) {
			dev_err(card->dev, "ASoC: Neither/both codec name/of_node are set for %s\n",
				link->name);
			return -EINVAL;
		}
		/* Codec DAI name must be specified */
		if (!link->codecs[i].dai_name) {
			dev_err(card->dev, "ASoC: codec_dai_name not set for %s\n",
				link->name);
			return -EINVAL;
		}
	}

	/*
	 * Platform may be specified by either name or OF node, but
	 * can be left unspecified, and a dummy platform will be used.
	 */
	if (link->platform_name && link->platform_of_node) {
		dev_err(card->dev,
			"ASoC: Both platform name/of_node are set for %s\n",
			link->name);
		return -EINVAL;
	}

	/*
	 * CPU device may be specified by either name or OF node, but
	 * can be left unspecified, and will be matched based on DAI
	 * name alone..
	 */
	if (link->cpu_name && link->cpu_of_node) {
		dev_err(card->dev,
			"ASoC: Neither/both cpu name/of_node are set for %s\n",
			link->name);
		return -EINVAL;
	}
	/*
	 * At least one of CPU DAI name or CPU device name/node must be
	 * specified
	 */
	if (!link->cpu_dai_name &&
	    !(link->cpu_name || link->cpu_of_node)) {
		dev_err(card->dev,
			"ASoC: Neither cpu_dai_name nor cpu_name/of_node are set for %s\n",
			link->name);
		return -EINVAL;
	}

	return 0;
}

void snd_soc_disconnect_sync(struct device *dev)
{
	struct snd_soc_component *component = snd_soc_lookup_component(dev, NULL);

	if (!component || !component->card)
		return;

	snd_card_disconnect_sync(component->card->snd_card);
}
EXPORT_SYMBOL_GPL(snd_soc_disconnect_sync);

/**
 * snd_soc_add_dai_link - Add a DAI link dynamically
 * @card: The ASoC card to which the DAI link is added
 * @dai_link: The new DAI link to add
 *
 * This function adds a DAI link to the ASoC card's link list.
 *
 * Note: Topology can use this API to add DAI links when probing the
 * topology component. And machine drivers can still define static
 * DAI links in dai_link array.
 */
int snd_soc_add_dai_link(struct snd_soc_card *card,
		struct snd_soc_dai_link *dai_link)
{
	if (dai_link->dobj.type
	    && dai_link->dobj.type != SND_SOC_DOBJ_DAI_LINK) {
		dev_err(card->dev, "Invalid dai link type %d\n",
			dai_link->dobj.type);
		return -EINVAL;
	}

	lockdep_assert_held(&client_mutex);
	/* Notify the machine driver for extra initialization
	 * on the link created by topology.
	 */
	if (dai_link->dobj.type && card->add_dai_link)
		card->add_dai_link(card, dai_link);

	list_add_tail(&dai_link->list, &card->dai_link_list);
	card->num_dai_links++;

	return 0;
}
EXPORT_SYMBOL_GPL(snd_soc_add_dai_link);

/**
 * snd_soc_remove_dai_link - Remove a DAI link from the list
 * @card: The ASoC card that owns the link
 * @dai_link: The DAI link to remove
 *
 * This function removes a DAI link from the ASoC card's link list.
 *
 * For DAI links previously added by topology, topology should
 * remove them by using the dobj embedded in the link.
 */
void snd_soc_remove_dai_link(struct snd_soc_card *card,
			     struct snd_soc_dai_link *dai_link)
{
	struct snd_soc_dai_link *link, *_link;

	if (dai_link->dobj.type
	    && dai_link->dobj.type != SND_SOC_DOBJ_DAI_LINK) {
		dev_err(card->dev, "Invalid dai link type %d\n",
			dai_link->dobj.type);
		return;
	}

	lockdep_assert_held(&client_mutex);
	/* Notify the machine driver for extra destruction
	 * on the link created by topology.
	 */
	if (dai_link->dobj.type && card->remove_dai_link)
		card->remove_dai_link(card, dai_link);

	list_for_each_entry_safe(link, _link, &card->dai_link_list, list) {
		if (link == dai_link) {
			list_del(&link->list);
			card->num_dai_links--;
			return;
		}
	}
}
EXPORT_SYMBOL_GPL(snd_soc_remove_dai_link);

static void soc_set_of_name_prefix(struct snd_soc_component *component)
{
	struct device_node *component_of_node = component->dev->of_node;
	const char *str;
	int ret;

	if (!component_of_node && component->dev->parent)
		component_of_node = component->dev->parent->of_node;

	ret = of_property_read_string(component_of_node, "sound-name-prefix",
				      &str);
	if (!ret)
		component->name_prefix = str;
}

static void soc_set_name_prefix(struct snd_soc_card *card,
				struct snd_soc_component *component)
{
	int i;

	for (i = 0; i < card->num_configs && card->codec_conf; i++) {
		struct snd_soc_codec_conf *map = &card->codec_conf[i];
		struct device_node *component_of_node = component->dev->of_node;

		if (!component_of_node && component->dev->parent)
			component_of_node = component->dev->parent->of_node;

		if (map->of_node && component_of_node != map->of_node)
			continue;
		if (map->dev_name && strcmp(component->name, map->dev_name))
			continue;
		component->name_prefix = map->name_prefix;
		return;
	}

	/*
	 * If there is no configuration table or no match in the table,
	 * check if a prefix is provided in the node
	 */
	soc_set_of_name_prefix(component);
}

static int soc_probe_component(struct snd_soc_card *card,
	struct snd_soc_component *component)
{
	struct snd_soc_dapm_context *dapm = snd_soc_component_get_dapm(component);
	struct snd_soc_dai *dai;
	int ret;

	if (!strcmp(component->name, "snd-soc-dummy"))
		return 0;

	if (component->card) {
		if (component->card != card) {
			dev_err(component->dev,
				"Trying to bind component to card \"%s\" but is already bound to card \"%s\"\n",
				card->name, component->card->name);
			return -ENODEV;
		}
		return 0;
	}

	if (!try_module_get(component->dev->driver->owner))
		return -ENODEV;

	component->card = card;
	dapm->card = card;
	soc_set_name_prefix(card, component);

	soc_init_component_debugfs(component);

	if (component->driver->dapm_widgets) {
		ret = snd_soc_dapm_new_controls(dapm,
					component->driver->dapm_widgets,
					component->driver->num_dapm_widgets);

		if (ret != 0) {
			dev_err(component->dev,
				"Failed to create new controls %d\n", ret);
			goto err_probe;
		}
	}

	list_for_each_entry(dai, &component->dai_list, list) {
		ret = snd_soc_dapm_new_dai_widgets(dapm, dai);
		if (ret != 0) {
			dev_err(component->dev,
				"Failed to create DAI widgets %d\n", ret);
			goto err_probe;
		}
	}

	if (component->driver->probe) {
		ret = component->driver->probe(component);
		if (ret < 0) {
			dev_err(component->dev,
				"ASoC: failed to probe component %d\n", ret);
			goto err_probe;
		}

		WARN(dapm->idle_bias_off &&
			dapm->bias_level != SND_SOC_BIAS_OFF,
			"codec %s can not start from non-off bias with idle_bias_off==1\n",
			component->name);
	}

	/* machine specific init */
	if (component->init) {
		ret = component->init(component);
		if (ret < 0) {
			dev_err(component->dev,
				"Failed to do machine specific init %d\n", ret);
			goto err_probe;
		}
	}

	if (component->driver->controls)
		snd_soc_add_component_controls(component,
					       component->driver->controls,
					       component->driver->num_controls);
	if (component->driver->dapm_routes)
		snd_soc_dapm_add_routes(dapm,
					component->driver->dapm_routes,
					component->driver->num_dapm_routes);

	list_add(&dapm->list, &card->dapm_list);
	list_add(&component->card_list, &card->component_dev_list);

	return 0;

err_probe:
	soc_cleanup_component_debugfs(component);
	component->card = NULL;
	module_put(component->dev->driver->owner);

	return ret;
}

static void rtd_release(struct device *dev)
{
	kfree(dev);
}

static int soc_post_component_init(struct snd_soc_pcm_runtime *rtd,
	const char *name)
{
	int ret = 0;

	/* register the rtd device */
	rtd->dev = kzalloc(sizeof(struct device), GFP_KERNEL);
	if (!rtd->dev)
		return -ENOMEM;
	device_initialize(rtd->dev);
	rtd->dev->parent = rtd->card->dev;
	rtd->dev->release = rtd_release;
	rtd->dev->groups = soc_dev_attr_groups;
	dev_set_name(rtd->dev, "%s", name);
	dev_set_drvdata(rtd->dev, rtd);
	mutex_init(&rtd->pcm_mutex);
	INIT_LIST_HEAD(&rtd->dpcm[SNDRV_PCM_STREAM_PLAYBACK].be_clients);
	INIT_LIST_HEAD(&rtd->dpcm[SNDRV_PCM_STREAM_CAPTURE].be_clients);
	INIT_LIST_HEAD(&rtd->dpcm[SNDRV_PCM_STREAM_PLAYBACK].fe_clients);
	INIT_LIST_HEAD(&rtd->dpcm[SNDRV_PCM_STREAM_CAPTURE].fe_clients);
	ret = device_add(rtd->dev);
	if (ret < 0) {
		/* calling put_device() here to free the rtd->dev */
		put_device(rtd->dev);
		dev_err(rtd->card->dev,
			"ASoC: failed to register runtime device: %d\n", ret);
		return ret;
	}
	rtd->dev_registered = 1;
	return 0;
}

static int soc_probe_link_components(struct snd_soc_card *card,
			struct snd_soc_pcm_runtime *rtd,
				     int order)
{
	struct snd_soc_component *component;
	struct snd_soc_rtdcom_list *rtdcom;
	int ret;

	for_each_rtdcom(rtd, rtdcom) {
		component = rtdcom->component;

		if (component->driver->probe_order == order) {
			ret = soc_probe_component(card, component);
			if (ret < 0)
				return ret;
		}
	}

	return 0;
}

static int soc_probe_dai(struct snd_soc_dai *dai, int order)
{
	if (dai->probed ||
	    dai->driver->probe_order != order)
		return 0;

	if (dai->driver->probe) {
		int ret = dai->driver->probe(dai);
		if (ret < 0) {
			dev_err(dai->dev, "ASoC: failed to probe DAI %s: %d\n",
				dai->name, ret);
			return ret;
		}
	}

	dai->probed = 1;

	return 0;
}

static int soc_link_dai_pcm_new(struct snd_soc_dai **dais, int num_dais,
				struct snd_soc_pcm_runtime *rtd)
{
	int i, ret = 0;

	for (i = 0; i < num_dais; ++i) {
		struct snd_soc_dai_driver *drv = dais[i]->driver;

		if (!rtd->dai_link->no_pcm && drv->pcm_new)
			ret = drv->pcm_new(rtd, dais[i]);
		if (ret < 0) {
			dev_err(dais[i]->dev,
				"ASoC: Failed to bind %s with pcm device\n",
				dais[i]->name);
			return ret;
		}
	}

	return 0;
}

static int soc_link_dai_widgets(struct snd_soc_card *card,
				struct snd_soc_dai_link *dai_link,
				struct snd_soc_pcm_runtime *rtd)
{
	struct snd_soc_dai *cpu_dai = rtd->cpu_dai;
	struct snd_soc_dai *codec_dai = rtd->codec_dai;
	struct snd_soc_dapm_widget *sink, *source;
	int ret;

	if (rtd->num_codecs > 1)
		dev_warn(card->dev, "ASoC: Multiple codecs not supported yet\n");

	/* link the DAI widgets */
	sink = codec_dai->playback_widget;
	source = cpu_dai->capture_widget;
	if (sink && source) {
		ret = snd_soc_dapm_new_pcm(card, rtd, dai_link->params,
					   dai_link->num_params,
					   source, sink);
		if (ret != 0) {
			dev_err(card->dev, "ASoC: Can't link %s to %s: %d\n",
				sink->name, source->name, ret);
			return ret;
		}
	}

	sink = cpu_dai->playback_widget;
	source = codec_dai->capture_widget;
	if (sink && source) {
		ret = snd_soc_dapm_new_pcm(card, rtd, dai_link->params,
					   dai_link->num_params,
					   source, sink);
		if (ret != 0) {
			dev_err(card->dev, "ASoC: Can't link %s to %s: %d\n",
				sink->name, source->name, ret);
			return ret;
		}
	}

	return 0;
}

static int soc_probe_link_dais(struct snd_soc_card *card,
		struct snd_soc_pcm_runtime *rtd, int order)
{
	struct snd_soc_dai_link *dai_link = rtd->dai_link;
	struct snd_soc_dai *cpu_dai = rtd->cpu_dai;
	struct snd_soc_rtdcom_list *rtdcom;
	struct snd_soc_component *component;
	int i, ret, num;

	dev_dbg(card->dev, "ASoC: probe %s dai link %d late %d\n",
			card->name, rtd->num, order);

	/* set default power off timeout */
	rtd->pmdown_time = pmdown_time;

	ret = soc_probe_dai(cpu_dai, order);
	if (ret)
		return ret;

	/* probe the CODEC DAI */
	for (i = 0; i < rtd->num_codecs; i++) {
		ret = soc_probe_dai(rtd->codec_dais[i], order);
		if (ret)
			return ret;
	}

	/* complete DAI probe during last probe */
	if (order != SND_SOC_COMP_ORDER_LAST)
		return 0;

	/* do machine specific initialization */
	if (dai_link->init) {
		ret = dai_link->init(rtd);
		if (ret < 0) {
			dev_err(card->dev, "ASoC: failed to init %s: %d\n",
				dai_link->name, ret);
			return ret;
		}
	}

	if (dai_link->dai_fmt)
		snd_soc_runtime_set_dai_fmt(rtd, dai_link->dai_fmt);

	ret = soc_post_component_init(rtd, dai_link->name);
	if (ret)
		return ret;

#ifdef CONFIG_DEBUG_FS
	/* add DPCM sysfs entries */
	if (dai_link->dynamic)
		soc_dpcm_debugfs_add(rtd);
#endif

	num = rtd->num;

	/*
	 * most drivers will register their PCMs using DAI link ordering but
	 * topology based drivers can use the DAI link id field to set PCM
	 * device number and then use rtd + a base offset of the BEs.
	 */
	for_each_rtdcom(rtd, rtdcom) {
		component = rtdcom->component;

		if (!component->driver->use_dai_pcm_id)
			continue;

		if (rtd->dai_link->no_pcm)
			num += component->driver->be_pcm_base;
		else
			num = rtd->dai_link->id;
	}

	if (cpu_dai->driver->compress_new) {
		/*create compress_device"*/
		ret = cpu_dai->driver->compress_new(rtd, num);
		if (ret < 0) {
			dev_err(card->dev, "ASoC: can't create compress %s\n",
					 dai_link->stream_name);
			return ret;
		}
	} else {

		if (!dai_link->params) {
			/* create the pcm */
			ret = soc_new_pcm(rtd, num);
			if (ret < 0) {
				dev_err(card->dev, "ASoC: can't create pcm %s :%d\n",
				       dai_link->stream_name, ret);
				return ret;
			}
			ret = soc_link_dai_pcm_new(&cpu_dai, 1, rtd);
			if (ret < 0)
				return ret;
			ret = soc_link_dai_pcm_new(rtd->codec_dais,
						   rtd->num_codecs, rtd);
			if (ret < 0)
				return ret;
		} else {
			INIT_DELAYED_WORK(&rtd->delayed_work,
						codec2codec_close_delayed_work);

			/* link the DAI widgets */
			ret = soc_link_dai_widgets(card, dai_link, rtd);
			if (ret)
				return ret;
		}
	}

	return 0;
}

static int soc_bind_aux_dev(struct snd_soc_card *card, int num)
{
	struct snd_soc_aux_dev *aux_dev = &card->aux_dev[num];
	struct snd_soc_component *component;
	const char *name;
	struct device_node *codec_of_node;

	if (aux_dev->codec_of_node || aux_dev->codec_name) {
		/* codecs, usually analog devices */
		name = aux_dev->codec_name;
		codec_of_node = aux_dev->codec_of_node;
		component = soc_find_component(codec_of_node, name);
		if (!component) {
			if (codec_of_node)
				name = of_node_full_name(codec_of_node);
			goto err_defer;
		}
	} else if (aux_dev->name) {
		/* generic components */
		name = aux_dev->name;
		component = soc_find_component(NULL, name);
		if (!component)
			goto err_defer;
	} else {
		dev_err(card->dev, "ASoC: Invalid auxiliary device\n");
		return -EINVAL;
	}

	component->init = aux_dev->init;
	list_add(&component->card_aux_list, &card->aux_comp_list);

	return 0;

err_defer:
	dev_err(card->dev, "ASoC: %s not registered\n", name);
	return -EPROBE_DEFER;
}

static int soc_probe_aux_devices(struct snd_soc_card *card)
{
	struct snd_soc_component *comp;
	int order;
	int ret;

	for (order = SND_SOC_COMP_ORDER_FIRST; order <= SND_SOC_COMP_ORDER_LAST;
		order++) {
		list_for_each_entry(comp, &card->aux_comp_list, card_aux_list) {
			if (comp->driver->probe_order == order) {
				ret = soc_probe_component(card,	comp);
				if (ret < 0) {
					dev_err(card->dev,
						"ASoC: failed to probe aux component %s %d\n",
						comp->name, ret);
					return ret;
				}
			}
		}
	}

	return 0;
}

static void soc_remove_aux_devices(struct snd_soc_card *card)
{
	struct snd_soc_component *comp, *_comp;
	int order;

	for (order = SND_SOC_COMP_ORDER_FIRST; order <= SND_SOC_COMP_ORDER_LAST;
		order++) {
		list_for_each_entry_safe(comp, _comp,
			&card->aux_comp_list, card_aux_list) {

			if (comp->driver->remove_order == order) {
				soc_remove_component(comp);
				/* remove it from the card's aux_comp_list */
				list_del(&comp->card_aux_list);
			}
		}
	}
}

/**
 * snd_soc_runtime_set_dai_fmt() - Change DAI link format for a ASoC runtime
 * @rtd: The runtime for which the DAI link format should be changed
 * @dai_fmt: The new DAI link format
 *
 * This function updates the DAI link format for all DAIs connected to the DAI
 * link for the specified runtime.
 *
 * Note: For setups with a static format set the dai_fmt field in the
 * corresponding snd_dai_link struct instead of using this function.
 *
 * Returns 0 on success, otherwise a negative error code.
 */
int snd_soc_runtime_set_dai_fmt(struct snd_soc_pcm_runtime *rtd,
	unsigned int dai_fmt)
{
	struct snd_soc_dai **codec_dais = rtd->codec_dais;
	struct snd_soc_dai *cpu_dai = rtd->cpu_dai;
	unsigned int i;
	int ret;

	for (i = 0; i < rtd->num_codecs; i++) {
		struct snd_soc_dai *codec_dai = codec_dais[i];

		ret = snd_soc_dai_set_fmt(codec_dai, dai_fmt);
		if (ret != 0 && ret != -ENOTSUPP) {
			dev_warn(codec_dai->dev,
				 "ASoC: Failed to set DAI format: %d\n", ret);
			return ret;
		}
	}

	/* Flip the polarity for the "CPU" end of a CODEC<->CODEC link */
	/* the component which has non_legacy_dai_naming is Codec */
	if (cpu_dai->component->driver->non_legacy_dai_naming) {
		unsigned int inv_dai_fmt;

		inv_dai_fmt = dai_fmt & ~SND_SOC_DAIFMT_MASTER_MASK;
		switch (dai_fmt & SND_SOC_DAIFMT_MASTER_MASK) {
		case SND_SOC_DAIFMT_CBM_CFM:
			inv_dai_fmt |= SND_SOC_DAIFMT_CBS_CFS;
			break;
		case SND_SOC_DAIFMT_CBM_CFS:
			inv_dai_fmt |= SND_SOC_DAIFMT_CBS_CFM;
			break;
		case SND_SOC_DAIFMT_CBS_CFM:
			inv_dai_fmt |= SND_SOC_DAIFMT_CBM_CFS;
			break;
		case SND_SOC_DAIFMT_CBS_CFS:
			inv_dai_fmt |= SND_SOC_DAIFMT_CBM_CFM;
			break;
		}

		dai_fmt = inv_dai_fmt;
	}

	ret = snd_soc_dai_set_fmt(cpu_dai, dai_fmt);
	if (ret != 0 && ret != -ENOTSUPP) {
		dev_warn(cpu_dai->dev,
			 "ASoC: Failed to set DAI format: %d\n", ret);
		return ret;
	}

	return 0;
}
EXPORT_SYMBOL_GPL(snd_soc_runtime_set_dai_fmt);


#ifdef CONFIG_DMI
/* Trim special characters, and replace '-' with '_' since '-' is used to
 * separate different DMI fields in the card long name. Only number and
 * alphabet characters and a few separator characters are kept.
 */
static void cleanup_dmi_name(char *name)
{
	int i, j = 0;

	for (i = 0; name[i]; i++) {
		if (isalnum(name[i]) || (name[i] == '.')
		    || (name[i] == '_'))
			name[j++] = name[i];
		else if (name[i] == '-')
			name[j++] = '_';
	}

	name[j] = '\0';
}

/* Check if a DMI field is valid, i.e. not containing any string
 * in the black list.
 */
static int is_dmi_valid(const char *field)
{
	int i = 0;

	while (dmi_blacklist[i]) {
		if (strstr(field, dmi_blacklist[i]))
			return 0;
		i++;
	}

	return 1;
}

/**
 * snd_soc_set_dmi_name() - Register DMI names to card
 * @card: The card to register DMI names
 * @flavour: The flavour "differentiator" for the card amongst its peers.
 *
 * An Intel machine driver may be used by many different devices but are
 * difficult for userspace to differentiate, since machine drivers ususally
 * use their own name as the card short name and leave the card long name
 * blank. To differentiate such devices and fix bugs due to lack of
 * device-specific configurations, this function allows DMI info to be used
 * as the sound card long name, in the format of
 * "vendor-product-version-board"
 * (Character '-' is used to separate different DMI fields here).
 * This will help the user space to load the device-specific Use Case Manager
 * (UCM) configurations for the card.
 *
 * Possible card long names may be:
 * DellInc.-XPS139343-01-0310JH
 * ASUSTeKCOMPUTERINC.-T100TA-1.0-T100TA
 * Circuitco-MinnowboardMaxD0PLATFORM-D0-MinnowBoardMAX
 *
 * This function also supports flavoring the card longname to provide
 * the extra differentiation, like "vendor-product-version-board-flavor".
 *
 * We only keep number and alphabet characters and a few separator characters
 * in the card long name since UCM in the user space uses the card long names
 * as card configuration directory names and AudoConf cannot support special
 * charactors like SPACE.
 *
 * Returns 0 on success, otherwise a negative error code.
 */
int snd_soc_set_dmi_name(struct snd_soc_card *card, const char *flavour)
{
	const char *vendor, *product, *product_version, *board;
	size_t longname_buf_size = sizeof(card->snd_card->longname);
	size_t len;

	if (card->long_name)
		return 0; /* long name already set by driver or from DMI */

	/* make up dmi long name as: vendor.product.version.board */
	vendor = dmi_get_system_info(DMI_BOARD_VENDOR);
	if (!vendor || !is_dmi_valid(vendor)) {
		dev_warn(card->dev, "ASoC: no DMI vendor name!\n");
		return 0;
	}


	snprintf(card->dmi_longname, sizeof(card->snd_card->longname),
			 "%s", vendor);
	cleanup_dmi_name(card->dmi_longname);

	product = dmi_get_system_info(DMI_PRODUCT_NAME);
	if (product && is_dmi_valid(product)) {
		len = strlen(card->dmi_longname);
		snprintf(card->dmi_longname + len,
			 longname_buf_size - len,
			 "-%s", product);

		len++;	/* skip the separator "-" */
		if (len < longname_buf_size)
			cleanup_dmi_name(card->dmi_longname + len);

		/* some vendors like Lenovo may only put a self-explanatory
		 * name in the product version field
		 */
		product_version = dmi_get_system_info(DMI_PRODUCT_VERSION);
		if (product_version && is_dmi_valid(product_version)) {
			len = strlen(card->dmi_longname);
			snprintf(card->dmi_longname + len,
				 longname_buf_size - len,
				 "-%s", product_version);

			len++;
			if (len < longname_buf_size)
				cleanup_dmi_name(card->dmi_longname + len);
		}
	}

	board = dmi_get_system_info(DMI_BOARD_NAME);
	if (board && is_dmi_valid(board)) {
		len = strlen(card->dmi_longname);
		snprintf(card->dmi_longname + len,
			 longname_buf_size - len,
			 "-%s", board);

		len++;
		if (len < longname_buf_size)
			cleanup_dmi_name(card->dmi_longname + len);
	} else if (!product) {
		/* fall back to using legacy name */
		dev_warn(card->dev, "ASoC: no DMI board/product name!\n");
		return 0;
	}

	/* Add flavour to dmi long name */
	if (flavour) {
		len = strlen(card->dmi_longname);
		snprintf(card->dmi_longname + len,
			 longname_buf_size - len,
			 "-%s", flavour);

		len++;
		if (len < longname_buf_size)
			cleanup_dmi_name(card->dmi_longname + len);
	}

	/* set the card long name */
	card->long_name = card->dmi_longname;

	return 0;
}
EXPORT_SYMBOL_GPL(snd_soc_set_dmi_name);
#endif /* CONFIG_DMI */

static void soc_check_tplg_fes(struct snd_soc_card *card)
{
	struct snd_soc_component *component;
	const struct snd_soc_component_driver *comp_drv;
	struct snd_soc_dai_link *dai_link;
	int i;

	list_for_each_entry(component, &component_list, list) {

		/* does this component override FEs ? */
		if (!component->driver->ignore_machine)
			continue;

		/* for this machine ? */
		if (strcmp(component->driver->ignore_machine,
			   card->dev->driver->name))
			continue;

		/* machine matches, so override the rtd data */
		for (i = 0; i < card->num_links; i++) {

			dai_link = &card->dai_link[i];

			/* ignore this FE */
			if (dai_link->dynamic) {
				dai_link->ignore = true;
				continue;
			}

			dev_info(card->dev, "info: override FE DAI link %s\n",
				 card->dai_link[i].name);

			/* override platform component */
			dai_link->platform_name = component->name;

			/* convert non BE into BE */
			dai_link->no_pcm = 1;
			dai_link->dpcm_playback = 1;
			dai_link->dpcm_capture = 1;

			/* override any BE fixups */
			dai_link->be_hw_params_fixup =
				component->driver->be_hw_params_fixup;

			/* most BE links don't set stream name, so set it to
			 * dai link name if it's NULL to help bind widgets.
			 */
			if (!dai_link->stream_name)
				dai_link->stream_name = dai_link->name;
		}

		/* Inform userspace we are using alternate topology */
		if (component->driver->topology_name_prefix) {

			/* topology shortname created ? */
			if (!card->topology_shortname_created) {
				comp_drv = component->driver;

				snprintf(card->topology_shortname, 32, "%s-%s",
					 comp_drv->topology_name_prefix,
					 card->name);
				card->topology_shortname_created = true;
			}

			/* use topology shortname */
			card->name = card->topology_shortname;
		}
	}
}

static int snd_soc_instantiate_card(struct snd_soc_card *card)
{
	struct snd_soc_pcm_runtime *rtd;
	struct snd_soc_dai_link *dai_link;
	int ret, i, order;

	mutex_lock(&client_mutex);
	mutex_lock_nested(&card->mutex, SND_SOC_CARD_CLASS_INIT);

	/* check whether any platform is ignore machine FE and using topology */
	soc_check_tplg_fes(card);

	/* bind DAIs */
	for (i = 0; i < card->num_links; i++) {
		ret = soc_bind_dai_link(card, &card->dai_link[i]);
		if (ret != 0)
			goto base_error;
	}

	/* bind aux_devs too */
	for (i = 0; i < card->num_aux_devs; i++) {
		ret = soc_bind_aux_dev(card, i);
		if (ret != 0)
			goto base_error;
	}

	/* add predefined DAI links to the list */
	for (i = 0; i < card->num_links; i++)
		snd_soc_add_dai_link(card, card->dai_link+i);

	/* card bind complete so register a sound card */
	ret = snd_card_new(card->dev, SNDRV_DEFAULT_IDX1, SNDRV_DEFAULT_STR1,
			card->owner, 0, &card->snd_card);
	if (ret < 0) {
		dev_err(card->dev,
			"ASoC: can't create sound card for card %s: %d\n",
			card->name, ret);
		goto base_error;
	}

	soc_init_card_debugfs(card);

	card->dapm.bias_level = SND_SOC_BIAS_OFF;
	card->dapm.dev = card->dev;
	card->dapm.card = card;
	list_add(&card->dapm.list, &card->dapm_list);

#ifdef CONFIG_DEBUG_FS
	snd_soc_dapm_debugfs_init(&card->dapm, card->debugfs_card_root);
#endif

#ifdef CONFIG_PM_SLEEP
	/* deferred resume work */
	INIT_WORK(&card->deferred_resume_work, soc_resume_deferred);
#endif

	if (card->dapm_widgets)
		snd_soc_dapm_new_controls(&card->dapm, card->dapm_widgets,
					  card->num_dapm_widgets);

	if (card->of_dapm_widgets)
		snd_soc_dapm_new_controls(&card->dapm, card->of_dapm_widgets,
					  card->num_of_dapm_widgets);

	/* initialise the sound card only once */
	if (card->probe) {
		ret = card->probe(card);
		if (ret < 0)
			goto card_probe_error;
	}

	/* probe all components used by DAI links on this card */
	for (order = SND_SOC_COMP_ORDER_FIRST; order <= SND_SOC_COMP_ORDER_LAST;
			order++) {
		list_for_each_entry(rtd, &card->rtd_list, list) {
			ret = soc_probe_link_components(card, rtd, order);
			if (ret < 0) {
				dev_err(card->dev,
					"ASoC: failed to instantiate card %d\n",
					ret);
				goto probe_dai_err;
			}
		}
	}

	/* probe auxiliary components */
	ret = soc_probe_aux_devices(card);
	if (ret < 0)
		goto probe_dai_err;

	/* Find new DAI links added during probing components and bind them.
	 * Components with topology may bring new DAIs and DAI links.
	 */
	list_for_each_entry(dai_link, &card->dai_link_list, list) {
		if (soc_is_dai_link_bound(card, dai_link))
			continue;

		ret = soc_init_dai_link(card, dai_link);
		if (ret)
			goto probe_dai_err;
		ret = soc_bind_dai_link(card, dai_link);
		if (ret)
			goto probe_dai_err;
	}

	/* probe all DAI links on this card */
	for (order = SND_SOC_COMP_ORDER_FIRST; order <= SND_SOC_COMP_ORDER_LAST;
			order++) {
		list_for_each_entry(rtd, &card->rtd_list, list) {
			ret = soc_probe_link_dais(card, rtd, order);
			if (ret < 0) {
				dev_err(card->dev,
					"ASoC: failed to instantiate card %d\n",
					ret);
				goto probe_dai_err;
			}
		}
	}

	snd_soc_dapm_link_dai_widgets(card);
	snd_soc_dapm_connect_dai_link_widgets(card);

	if (card->controls)
		snd_soc_add_card_controls(card, card->controls, card->num_controls);

	if (card->dapm_routes)
		snd_soc_dapm_add_routes(&card->dapm, card->dapm_routes,
					card->num_dapm_routes);

	if (card->of_dapm_routes)
		snd_soc_dapm_add_routes(&card->dapm, card->of_dapm_routes,
					card->num_of_dapm_routes);

	/* try to set some sane longname if DMI is available */
	snd_soc_set_dmi_name(card, NULL);

	snprintf(card->snd_card->shortname, sizeof(card->snd_card->shortname),
		 "%s", card->name);
	snprintf(card->snd_card->longname, sizeof(card->snd_card->longname),
		 "%s", card->long_name ? card->long_name : card->name);
	snprintf(card->snd_card->driver, sizeof(card->snd_card->driver),
		 "%s", card->driver_name ? card->driver_name : card->name);
	for (i = 0; i < ARRAY_SIZE(card->snd_card->driver); i++) {
		switch (card->snd_card->driver[i]) {
		case '_':
		case '-':
		case '\0':
			break;
		default:
			if (!isalnum(card->snd_card->driver[i]))
				card->snd_card->driver[i] = '_';
			break;
		}
	}

	if (card->late_probe) {
		ret = card->late_probe(card);
		if (ret < 0) {
			dev_err(card->dev, "ASoC: %s late_probe() failed: %d\n",
				card->name, ret);
			goto probe_aux_dev_err;
		}
	}

	snd_soc_dapm_new_widgets(card);

	ret = snd_card_register(card->snd_card);
	if (ret < 0) {
		dev_err(card->dev, "ASoC: failed to register soundcard %d\n",
				ret);
		goto probe_aux_dev_err;
	}

	card->instantiated = 1;
	dapm_mark_endpoints_dirty(card);
	snd_soc_dapm_sync(&card->dapm);
	mutex_unlock(&card->mutex);
	mutex_unlock(&client_mutex);

	return 0;

probe_aux_dev_err:
	soc_remove_aux_devices(card);

probe_dai_err:
	soc_remove_dai_links(card);

card_probe_error:
	if (card->remove)
		card->remove(card);

	snd_soc_dapm_free(&card->dapm);
	soc_cleanup_card_debugfs(card);
	snd_card_free(card->snd_card);

base_error:
	soc_remove_pcm_runtimes(card);
	mutex_unlock(&card->mutex);
	mutex_unlock(&client_mutex);

	return ret;
}

/* probes a new socdev */
static int soc_probe(struct platform_device *pdev)
{
	struct snd_soc_card *card = platform_get_drvdata(pdev);

	/*
	 * no card, so machine driver should be registering card
	 * we should not be here in that case so ret error
	 */
	if (!card)
		return -EINVAL;

	dev_warn(&pdev->dev,
		 "ASoC: machine %s should use snd_soc_register_card()\n",
		 card->name);

	/* Bodge while we unpick instantiation */
	card->dev = &pdev->dev;

	return snd_soc_register_card(card);
}

static int soc_cleanup_card_resources(struct snd_soc_card *card)
{
	struct snd_soc_pcm_runtime *rtd;

	/* make sure any delayed work runs */
	list_for_each_entry(rtd, &card->rtd_list, list)
		flush_delayed_work(&rtd->delayed_work);

	/* free the ALSA card at first; this syncs with pending operations */
	snd_card_free(card->snd_card);

	/* remove and free each DAI */
	soc_remove_dai_links(card);
	soc_remove_pcm_runtimes(card);

	/* remove auxiliary devices */
	soc_remove_aux_devices(card);

	snd_soc_dapm_free(&card->dapm);
	soc_cleanup_card_debugfs(card);

	/* remove the card */
	if (card->remove)
		card->remove(card);

	return 0;
}

/* removes a socdev */
static int soc_remove(struct platform_device *pdev)
{
	struct snd_soc_card *card = platform_get_drvdata(pdev);

	snd_soc_unregister_card(card);
	return 0;
}

int snd_soc_poweroff(struct device *dev)
{
	struct snd_soc_card *card = dev_get_drvdata(dev);
	struct snd_soc_pcm_runtime *rtd;

	if (!card->instantiated)
		return 0;

	/* Flush out pmdown_time work - we actually do want to run it
	 * now, we're shutting down so no imminent restart. */
	list_for_each_entry(rtd, &card->rtd_list, list)
		flush_delayed_work(&rtd->delayed_work);

	snd_soc_dapm_shutdown(card);

	/* deactivate pins to sleep state */
	list_for_each_entry(rtd, &card->rtd_list, list) {
		struct snd_soc_dai *cpu_dai = rtd->cpu_dai;
		int i;

		pinctrl_pm_select_sleep_state(cpu_dai->dev);
		for (i = 0; i < rtd->num_codecs; i++) {
			struct snd_soc_dai *codec_dai = rtd->codec_dais[i];
			pinctrl_pm_select_sleep_state(codec_dai->dev);
		}
	}

	return 0;
}
EXPORT_SYMBOL_GPL(snd_soc_poweroff);

const struct dev_pm_ops snd_soc_pm_ops = {
	.suspend = snd_soc_suspend,
	.resume = snd_soc_resume,
	.freeze = snd_soc_suspend,
	.thaw = snd_soc_resume,
	.poweroff = snd_soc_poweroff,
	.restore = snd_soc_resume,
};
EXPORT_SYMBOL_GPL(snd_soc_pm_ops);

/* ASoC platform driver */
static struct platform_driver soc_driver = {
	.driver		= {
		.name		= "soc-audio",
		.pm		= &snd_soc_pm_ops,
	},
	.probe		= soc_probe,
	.remove		= soc_remove,
};

/**
 * snd_soc_cnew - create new control
 * @_template: control template
 * @data: control private data
 * @long_name: control long name
 * @prefix: control name prefix
 *
 * Create a new mixer control from a template control.
 *
 * Returns 0 for success, else error.
 */
struct snd_kcontrol *snd_soc_cnew(const struct snd_kcontrol_new *_template,
				  void *data, const char *long_name,
				  const char *prefix)
{
	struct snd_kcontrol_new template;
	struct snd_kcontrol *kcontrol;
	char *name = NULL;

	memcpy(&template, _template, sizeof(template));
	template.index = 0;

	if (!long_name)
		long_name = template.name;

	if (prefix) {
		name = kasprintf(GFP_KERNEL, "%s %s", prefix, long_name);
		if (!name)
			return NULL;

		template.name = name;
	} else {
		template.name = long_name;
	}

	kcontrol = snd_ctl_new1(&template, data);

	kfree(name);

	return kcontrol;
}
EXPORT_SYMBOL_GPL(snd_soc_cnew);

static int snd_soc_add_controls(struct snd_card *card, struct device *dev,
	const struct snd_kcontrol_new *controls, int num_controls,
	const char *prefix, void *data)
{
	int err, i;

	for (i = 0; i < num_controls; i++) {
		const struct snd_kcontrol_new *control = &controls[i];
		err = snd_ctl_add(card, snd_soc_cnew(control, data,
						     control->name, prefix));
		if (err < 0) {
			dev_err(dev, "ASoC: Failed to add %s: %d\n",
				control->name, err);
			return err;
		}
	}

	return 0;
}

struct snd_kcontrol *snd_soc_card_get_kcontrol(struct snd_soc_card *soc_card,
					       const char *name)
{
	struct snd_card *card = soc_card->snd_card;
	struct snd_kcontrol *kctl;

	if (unlikely(!name))
		return NULL;

	list_for_each_entry(kctl, &card->controls, list)
		if (!strncmp(kctl->id.name, name, sizeof(kctl->id.name)))
			return kctl;
	return NULL;
}
EXPORT_SYMBOL_GPL(snd_soc_card_get_kcontrol);

/**
 * snd_soc_add_component_controls - Add an array of controls to a component.
 *
 * @component: Component to add controls to
 * @controls: Array of controls to add
 * @num_controls: Number of elements in the array
 *
 * Return: 0 for success, else error.
 */
int snd_soc_add_component_controls(struct snd_soc_component *component,
	const struct snd_kcontrol_new *controls, unsigned int num_controls)
{
	struct snd_card *card = component->card->snd_card;

	return snd_soc_add_controls(card, component->dev, controls,
			num_controls, component->name_prefix, component);
}
EXPORT_SYMBOL_GPL(snd_soc_add_component_controls);

/**
 * snd_soc_add_card_controls - add an array of controls to a SoC card.
 * Convenience function to add a list of controls.
 *
 * @soc_card: SoC card to add controls to
 * @controls: array of controls to add
 * @num_controls: number of elements in the array
 *
 * Return 0 for success, else error.
 */
int snd_soc_add_card_controls(struct snd_soc_card *soc_card,
	const struct snd_kcontrol_new *controls, int num_controls)
{
	struct snd_card *card = soc_card->snd_card;

	return snd_soc_add_controls(card, soc_card->dev, controls, num_controls,
			NULL, soc_card);
}
EXPORT_SYMBOL_GPL(snd_soc_add_card_controls);

/**
 * snd_soc_add_dai_controls - add an array of controls to a DAI.
 * Convienience function to add a list of controls.
 *
 * @dai: DAI to add controls to
 * @controls: array of controls to add
 * @num_controls: number of elements in the array
 *
 * Return 0 for success, else error.
 */
int snd_soc_add_dai_controls(struct snd_soc_dai *dai,
	const struct snd_kcontrol_new *controls, int num_controls)
{
	struct snd_card *card = dai->component->card->snd_card;

	return snd_soc_add_controls(card, dai->dev, controls, num_controls,
			NULL, dai);
}
EXPORT_SYMBOL_GPL(snd_soc_add_dai_controls);

/**
 * snd_soc_dai_set_sysclk - configure DAI system or master clock.
 * @dai: DAI
 * @clk_id: DAI specific clock ID
 * @freq: new clock frequency in Hz
 * @dir: new clock direction - input/output.
 *
 * Configures the DAI master (MCLK) or system (SYSCLK) clocking.
 */
int snd_soc_dai_set_sysclk(struct snd_soc_dai *dai, int clk_id,
	unsigned int freq, int dir)
{
	if (dai->driver->ops->set_sysclk)
		return dai->driver->ops->set_sysclk(dai, clk_id, freq, dir);

	return snd_soc_component_set_sysclk(dai->component, clk_id, 0,
					    freq, dir);
}
EXPORT_SYMBOL_GPL(snd_soc_dai_set_sysclk);

/**
 * snd_soc_component_set_sysclk - configure COMPONENT system or master clock.
 * @component: COMPONENT
 * @clk_id: DAI specific clock ID
 * @source: Source for the clock
 * @freq: new clock frequency in Hz
 * @dir: new clock direction - input/output.
 *
 * Configures the CODEC master (MCLK) or system (SYSCLK) clocking.
 */
int snd_soc_component_set_sysclk(struct snd_soc_component *component, int clk_id,
			     int source, unsigned int freq, int dir)
{
	if (component->driver->set_sysclk)
		return component->driver->set_sysclk(component, clk_id, source,
						 freq, dir);

	return -ENOTSUPP;
}
EXPORT_SYMBOL_GPL(snd_soc_component_set_sysclk);

/**
 * snd_soc_dai_set_clkdiv - configure DAI clock dividers.
 * @dai: DAI
 * @div_id: DAI specific clock divider ID
 * @div: new clock divisor.
 *
 * Configures the clock dividers. This is used to derive the best DAI bit and
 * frame clocks from the system or master clock. It's best to set the DAI bit
 * and frame clocks as low as possible to save system power.
 */
int snd_soc_dai_set_clkdiv(struct snd_soc_dai *dai,
	int div_id, int div)
{
	if (dai->driver->ops->set_clkdiv)
		return dai->driver->ops->set_clkdiv(dai, div_id, div);
	else
		return -EINVAL;
}
EXPORT_SYMBOL_GPL(snd_soc_dai_set_clkdiv);

/**
 * snd_soc_dai_set_pll - configure DAI PLL.
 * @dai: DAI
 * @pll_id: DAI specific PLL ID
 * @source: DAI specific source for the PLL
 * @freq_in: PLL input clock frequency in Hz
 * @freq_out: requested PLL output clock frequency in Hz
 *
 * Configures and enables PLL to generate output clock based on input clock.
 */
int snd_soc_dai_set_pll(struct snd_soc_dai *dai, int pll_id, int source,
	unsigned int freq_in, unsigned int freq_out)
{
	if (dai->driver->ops->set_pll)
		return dai->driver->ops->set_pll(dai, pll_id, source,
					 freq_in, freq_out);

	return snd_soc_component_set_pll(dai->component, pll_id, source,
					 freq_in, freq_out);
}
EXPORT_SYMBOL_GPL(snd_soc_dai_set_pll);

/*
 * snd_soc_component_set_pll - configure component PLL.
 * @component: COMPONENT
 * @pll_id: DAI specific PLL ID
 * @source: DAI specific source for the PLL
 * @freq_in: PLL input clock frequency in Hz
 * @freq_out: requested PLL output clock frequency in Hz
 *
 * Configures and enables PLL to generate output clock based on input clock.
 */
int snd_soc_component_set_pll(struct snd_soc_component *component, int pll_id,
			      int source, unsigned int freq_in,
			      unsigned int freq_out)
{
	if (component->driver->set_pll)
		return component->driver->set_pll(component, pll_id, source,
					      freq_in, freq_out);

	return -EINVAL;
}
EXPORT_SYMBOL_GPL(snd_soc_component_set_pll);

/**
 * snd_soc_dai_set_bclk_ratio - configure BCLK to sample rate ratio.
 * @dai: DAI
 * @ratio: Ratio of BCLK to Sample rate.
 *
 * Configures the DAI for a preset BCLK to sample rate ratio.
 */
int snd_soc_dai_set_bclk_ratio(struct snd_soc_dai *dai, unsigned int ratio)
{
	if (dai->driver->ops->set_bclk_ratio)
		return dai->driver->ops->set_bclk_ratio(dai, ratio);
	else
		return -EINVAL;
}
EXPORT_SYMBOL_GPL(snd_soc_dai_set_bclk_ratio);

/**
 * snd_soc_dai_set_fmt - configure DAI hardware audio format.
 * @dai: DAI
 * @fmt: SND_SOC_DAIFMT_* format value.
 *
 * Configures the DAI hardware format and clocking.
 */
int snd_soc_dai_set_fmt(struct snd_soc_dai *dai, unsigned int fmt)
{
	if (dai->driver == NULL)
		return -EINVAL;
	if (dai->driver->ops->set_fmt == NULL)
		return -ENOTSUPP;
	return dai->driver->ops->set_fmt(dai, fmt);
}
EXPORT_SYMBOL_GPL(snd_soc_dai_set_fmt);

/**
 * snd_soc_xlate_tdm_slot - generate tx/rx slot mask.
 * @slots: Number of slots in use.
 * @tx_mask: bitmask representing active TX slots.
 * @rx_mask: bitmask representing active RX slots.
 *
 * Generates the TDM tx and rx slot default masks for DAI.
 */
static int snd_soc_xlate_tdm_slot_mask(unsigned int slots,
					  unsigned int *tx_mask,
					  unsigned int *rx_mask)
{
	if (*tx_mask || *rx_mask)
		return 0;

	if (!slots)
		return -EINVAL;

	*tx_mask = (1 << slots) - 1;
	*rx_mask = (1 << slots) - 1;

	return 0;
}

/**
 * snd_soc_dai_set_tdm_slot() - Configures a DAI for TDM operation
 * @dai: The DAI to configure
 * @tx_mask: bitmask representing active TX slots.
 * @rx_mask: bitmask representing active RX slots.
 * @slots: Number of slots in use.
 * @slot_width: Width in bits for each slot.
 *
 * This function configures the specified DAI for TDM operation. @slot contains
 * the total number of slots of the TDM stream and @slot_with the width of each
 * slot in bit clock cycles. @tx_mask and @rx_mask are bitmasks specifying the
 * active slots of the TDM stream for the specified DAI, i.e. which slots the
 * DAI should write to or read from. If a bit is set the corresponding slot is
 * active, if a bit is cleared the corresponding slot is inactive. Bit 0 maps to
 * the first slot, bit 1 to the second slot and so on. The first active slot
 * maps to the first channel of the DAI, the second active slot to the second
 * channel and so on.
 *
 * TDM mode can be disabled by passing 0 for @slots. In this case @tx_mask,
 * @rx_mask and @slot_width will be ignored.
 *
 * Returns 0 on success, a negative error code otherwise.
 */
int snd_soc_dai_set_tdm_slot(struct snd_soc_dai *dai,
	unsigned int tx_mask, unsigned int rx_mask, int slots, int slot_width)
{
	if (dai->driver->ops->xlate_tdm_slot_mask)
		dai->driver->ops->xlate_tdm_slot_mask(slots,
						&tx_mask, &rx_mask);
	else
		snd_soc_xlate_tdm_slot_mask(slots, &tx_mask, &rx_mask);

	dai->tx_mask = tx_mask;
	dai->rx_mask = rx_mask;

	if (dai->driver->ops->set_tdm_slot)
		return dai->driver->ops->set_tdm_slot(dai, tx_mask, rx_mask,
				slots, slot_width);
	else
		return -ENOTSUPP;
}
EXPORT_SYMBOL_GPL(snd_soc_dai_set_tdm_slot);

/**
 * snd_soc_dai_set_channel_map - configure DAI audio channel map
 * @dai: DAI
 * @tx_num: how many TX channels
 * @tx_slot: pointer to an array which imply the TX slot number channel
 *           0~num-1 uses
 * @rx_num: how many RX channels
 * @rx_slot: pointer to an array which imply the RX slot number channel
 *           0~num-1 uses
 *
 * configure the relationship between channel number and TDM slot number.
 */
int snd_soc_dai_set_channel_map(struct snd_soc_dai *dai,
	unsigned int tx_num, unsigned int *tx_slot,
	unsigned int rx_num, unsigned int *rx_slot)
{
	if (dai->driver->ops->set_channel_map)
		return dai->driver->ops->set_channel_map(dai, tx_num, tx_slot,
			rx_num, rx_slot);
	else
		return -EINVAL;
}
EXPORT_SYMBOL_GPL(snd_soc_dai_set_channel_map);

/**
 * snd_soc_dai_get_channel_map - Get DAI audio channel map
 * @dai: DAI
 * @tx_num: how many TX channels
 * @tx_slot: pointer to an array which imply the TX slot number channel
 *           0~num-1 uses
 * @rx_num: how many RX channels
 * @rx_slot: pointer to an array which imply the RX slot number channel
 *           0~num-1 uses
 */
int snd_soc_dai_get_channel_map(struct snd_soc_dai *dai,
	unsigned int *tx_num, unsigned int *tx_slot,
	unsigned int *rx_num, unsigned int *rx_slot)
{
	if (dai->driver->ops->get_channel_map)
		return dai->driver->ops->get_channel_map(dai, tx_num, tx_slot,
			rx_num, rx_slot);
	else
		return -ENOTSUPP;
}
EXPORT_SYMBOL_GPL(snd_soc_dai_get_channel_map);

/**
 * snd_soc_dai_set_tristate - configure DAI system or master clock.
 * @dai: DAI
 * @tristate: tristate enable
 *
 * Tristates the DAI so that others can use it.
 */
int snd_soc_dai_set_tristate(struct snd_soc_dai *dai, int tristate)
{
	if (dai->driver->ops->set_tristate)
		return dai->driver->ops->set_tristate(dai, tristate);
	else
		return -EINVAL;
}
EXPORT_SYMBOL_GPL(snd_soc_dai_set_tristate);

/**
 * snd_soc_dai_digital_mute - configure DAI system or master clock.
 * @dai: DAI
 * @mute: mute enable
 * @direction: stream to mute
 *
 * Mutes the DAI DAC.
 */
int snd_soc_dai_digital_mute(struct snd_soc_dai *dai, int mute,
			     int direction)
{
	if (!dai->driver)
		return -ENOTSUPP;

	if (dai->driver->ops->mute_stream)
		return dai->driver->ops->mute_stream(dai, mute, direction);
	else if (direction == SNDRV_PCM_STREAM_PLAYBACK &&
		 dai->driver->ops->digital_mute)
		return dai->driver->ops->digital_mute(dai, mute);
	else
		return -ENOTSUPP;
}
EXPORT_SYMBOL_GPL(snd_soc_dai_digital_mute);

/**
 * snd_soc_register_card - Register a card with the ASoC core
 *
 * @card: Card to register
 *
 */
int snd_soc_register_card(struct snd_soc_card *card)
{
	int i, ret;
	struct snd_soc_pcm_runtime *rtd;

	if (!card->name || !card->dev)
		return -EINVAL;

	for (i = 0; i < card->num_links; i++) {
		struct snd_soc_dai_link *link = &card->dai_link[i];

		ret = soc_init_dai_link(card, link);
		if (ret) {
			dev_err(card->dev, "ASoC: failed to init link %s\n",
				link->name);
			return ret;
		}
	}

	dev_set_drvdata(card->dev, card);

	snd_soc_initialize_card_lists(card);

	INIT_LIST_HEAD(&card->dai_link_list);
	card->num_dai_links = 0;

	INIT_LIST_HEAD(&card->rtd_list);
	card->num_rtd = 0;

	INIT_LIST_HEAD(&card->dapm_dirty);
	INIT_LIST_HEAD(&card->dobj_list);
	card->instantiated = 0;
	mutex_init(&card->mutex);
	mutex_init(&card->dapm_mutex);
	mutex_init(&card->dapm_power_mutex);

	ret = snd_soc_instantiate_card(card);
	if (ret != 0)
		return ret;

	/* deactivate pins to sleep state */
	list_for_each_entry(rtd, &card->rtd_list, list)  {
		struct snd_soc_dai *cpu_dai = rtd->cpu_dai;
		int j;

		for (j = 0; j < rtd->num_codecs; j++) {
			struct snd_soc_dai *codec_dai = rtd->codec_dais[j];
			if (!codec_dai->active)
				pinctrl_pm_select_sleep_state(codec_dai->dev);
		}

		if (!cpu_dai->active)
			pinctrl_pm_select_sleep_state(cpu_dai->dev);
	}

	return ret;
}
EXPORT_SYMBOL_GPL(snd_soc_register_card);

/**
 * snd_soc_unregister_card - Unregister a card with the ASoC core
 *
 * @card: Card to unregister
 *
 */
int snd_soc_unregister_card(struct snd_soc_card *card)
{
	if (card->instantiated) {
		card->instantiated = false;
		snd_soc_dapm_shutdown(card);
		soc_cleanup_card_resources(card);
		dev_dbg(card->dev, "ASoC: Unregistered card '%s'\n", card->name);
	}

	return 0;
}
EXPORT_SYMBOL_GPL(snd_soc_unregister_card);

/*
 * Simplify DAI link configuration by removing ".-1" from device names
 * and sanitizing names.
 */
static char *fmt_single_name(struct device *dev, int *id)
{
	char *found, name[NAME_SIZE];
	int id1, id2;

	if (dev_name(dev) == NULL)
		return NULL;

	strlcpy(name, dev_name(dev), NAME_SIZE);

	/* are we a "%s.%d" name (platform and SPI components) */
	found = strstr(name, dev->driver->name);
	if (found) {
		/* get ID */
		if (sscanf(&found[strlen(dev->driver->name)], ".%d", id) == 1) {

			/* discard ID from name if ID == -1 */
			if (*id == -1)
				found[strlen(dev->driver->name)] = '\0';
		}

	} else {
		/* I2C component devices are named "bus-addr"  */
		if (sscanf(name, "%x-%x", &id1, &id2) == 2) {
			char tmp[NAME_SIZE];

			/* create unique ID number from I2C addr and bus */
			*id = ((id1 & 0xffff) << 16) + id2;

			/* sanitize component name for DAI link creation */
			snprintf(tmp, NAME_SIZE, "%s.%s", dev->driver->name, name);
			strlcpy(name, tmp, NAME_SIZE);
		} else
			*id = 0;
	}

	return kstrdup(name, GFP_KERNEL);
}

/*
 * Simplify DAI link naming for single devices with multiple DAIs by removing
 * any ".-1" and using the DAI name (instead of device name).
 */
static inline char *fmt_multiple_name(struct device *dev,
		struct snd_soc_dai_driver *dai_drv)
{
	if (dai_drv->name == NULL) {
		dev_err(dev,
			"ASoC: error - multiple DAI %s registered with no name\n",
			dev_name(dev));
		return NULL;
	}

	return kstrdup(dai_drv->name, GFP_KERNEL);
}

/**
 * snd_soc_unregister_dai - Unregister DAIs from the ASoC core
 *
 * @component: The component for which the DAIs should be unregistered
 */
static void snd_soc_unregister_dais(struct snd_soc_component *component)
{
	struct snd_soc_dai *dai, *_dai;

	list_for_each_entry_safe(dai, _dai, &component->dai_list, list) {
		dev_dbg(component->dev, "ASoC: Unregistered DAI '%s'\n",
			dai->name);
		list_del(&dai->list);
		kfree(dai->name);
		kfree(dai);
	}
}

/* Create a DAI and add it to the component's DAI list */
static struct snd_soc_dai *soc_add_dai(struct snd_soc_component *component,
	struct snd_soc_dai_driver *dai_drv,
	bool legacy_dai_naming)
{
	struct device *dev = component->dev;
	struct snd_soc_dai *dai;

	dev_dbg(dev, "ASoC: dynamically register DAI %s\n", dev_name(dev));

	dai = kzalloc(sizeof(struct snd_soc_dai), GFP_KERNEL);
	if (dai == NULL)
		return NULL;

	/*
	 * Back in the old days when we still had component-less DAIs,
	 * instead of having a static name, component-less DAIs would
	 * inherit the name of the parent device so it is possible to
	 * register multiple instances of the DAI. We still need to keep
	 * the same naming style even though those DAIs are not
	 * component-less anymore.
	 */
	if (legacy_dai_naming &&
	   (dai_drv->id == 0 || dai_drv->name == NULL)) {
		dai->name = fmt_single_name(dev, &dai->id);
	} else {
		dai->name = fmt_multiple_name(dev, dai_drv);
		if (dai_drv->id)
			dai->id = dai_drv->id;
		else
			dai->id = component->num_dai;
	}
	if (dai->name == NULL) {
		kfree(dai);
		return NULL;
	}

	dai->component = component;
	dai->dev = dev;
	dai->driver = dai_drv;
	if (!dai->driver->ops)
		dai->driver->ops = &null_dai_ops;

	list_add_tail(&dai->list, &component->dai_list);
	component->num_dai++;

	dev_dbg(dev, "ASoC: Registered DAI '%s'\n", dai->name);
	return dai;
}

/**
 * snd_soc_register_dais - Register a DAI with the ASoC core
 *
 * @component: The component the DAIs are registered for
 * @dai_drv: DAI driver to use for the DAIs
 * @count: Number of DAIs
 * @legacy_dai_naming: Use the legacy naming scheme and let the DAI inherit the
 *                     parent's name.
 */
static int snd_soc_register_dais(struct snd_soc_component *component,
				 struct snd_soc_dai_driver *dai_drv, size_t count)
{
	struct device *dev = component->dev;
	struct snd_soc_dai *dai;
	unsigned int i;
	int ret;

	dev_dbg(dev, "ASoC: dai register %s #%zu\n", dev_name(dev), count);

	for (i = 0; i < count; i++) {

		dai = soc_add_dai(component, dai_drv + i,
				  count == 1 && !component->driver->non_legacy_dai_naming);
		if (dai == NULL) {
			ret = -ENOMEM;
			goto err;
		}
	}

	return 0;

err:
	snd_soc_unregister_dais(component);

	return ret;
}

/**
 * snd_soc_register_dai - Register a DAI dynamically & create its widgets
 *
 * @component: The component the DAIs are registered for
 * @dai_drv: DAI driver to use for the DAI
 *
 * Topology can use this API to register DAIs when probing a component.
 * These DAIs's widgets will be freed in the card cleanup and the DAIs
 * will be freed in the component cleanup.
 */
int snd_soc_register_dai(struct snd_soc_component *component,
	struct snd_soc_dai_driver *dai_drv)
{
	struct snd_soc_dapm_context *dapm =
		snd_soc_component_get_dapm(component);
	struct snd_soc_dai *dai;
	int ret;

	if (dai_drv->dobj.type != SND_SOC_DOBJ_PCM) {
		dev_err(component->dev, "Invalid dai type %d\n",
			dai_drv->dobj.type);
		return -EINVAL;
	}

	lockdep_assert_held(&client_mutex);
	dai = soc_add_dai(component, dai_drv, false);
	if (!dai)
		return -ENOMEM;

	/* Create the DAI widgets here. After adding DAIs, topology may
	 * also add routes that need these widgets as source or sink.
	 */
	ret = snd_soc_dapm_new_dai_widgets(dapm, dai);
	if (ret != 0) {
		dev_err(component->dev,
			"Failed to create DAI widgets %d\n", ret);
	}

	return ret;
}
EXPORT_SYMBOL_GPL(snd_soc_register_dai);

static void snd_soc_component_seq_notifier(struct snd_soc_dapm_context *dapm,
	enum snd_soc_dapm_type type, int subseq)
{
	struct snd_soc_component *component = dapm->component;

	component->driver->seq_notifier(component, type, subseq);
}

static int snd_soc_component_stream_event(struct snd_soc_dapm_context *dapm,
	int event)
{
	struct snd_soc_component *component = dapm->component;

	return component->driver->stream_event(component, event);
}

static int snd_soc_component_set_bias_level(struct snd_soc_dapm_context *dapm,
					enum snd_soc_bias_level level)
{
	struct snd_soc_component *component = dapm->component;

	return component->driver->set_bias_level(component, level);
}

static int snd_soc_component_initialize(struct snd_soc_component *component,
	const struct snd_soc_component_driver *driver, struct device *dev)
{
	struct snd_soc_dapm_context *dapm;

	component->name = fmt_single_name(dev, &component->id);
	if (!component->name) {
		dev_err(dev, "ASoC: Failed to allocate name\n");
		return -ENOMEM;
	}

	component->dev = dev;
	component->driver = driver;

	dapm = snd_soc_component_get_dapm(component);
	dapm->dev = dev;
	dapm->component = component;
	dapm->bias_level = SND_SOC_BIAS_OFF;
	dapm->idle_bias_off = !driver->idle_bias_on;
	dapm->suspend_bias_off = driver->suspend_bias_off;
	if (driver->seq_notifier)
		dapm->seq_notifier = snd_soc_component_seq_notifier;
	if (driver->stream_event)
		dapm->stream_event = snd_soc_component_stream_event;
	if (driver->set_bias_level)
		dapm->set_bias_level = snd_soc_component_set_bias_level;

	INIT_LIST_HEAD(&component->dai_list);
	mutex_init(&component->io_mutex);

	return 0;
}

static void snd_soc_component_setup_regmap(struct snd_soc_component *component)
{
	int val_bytes = regmap_get_val_bytes(component->regmap);

	/* Errors are legitimate for non-integer byte multiples */
	if (val_bytes > 0)
		component->val_bytes = val_bytes;
}

#ifdef CONFIG_REGMAP

/**
 * snd_soc_component_init_regmap() - Initialize regmap instance for the component
 * @component: The component for which to initialize the regmap instance
 * @regmap: The regmap instance that should be used by the component
 *
 * This function allows deferred assignment of the regmap instance that is
 * associated with the component. Only use this if the regmap instance is not
 * yet ready when the component is registered. The function must also be called
 * before the first IO attempt of the component.
 */
void snd_soc_component_init_regmap(struct snd_soc_component *component,
	struct regmap *regmap)
{
	component->regmap = regmap;
	snd_soc_component_setup_regmap(component);
}
EXPORT_SYMBOL_GPL(snd_soc_component_init_regmap);

/**
 * snd_soc_component_exit_regmap() - De-initialize regmap instance for the component
 * @component: The component for which to de-initialize the regmap instance
 *
 * Calls regmap_exit() on the regmap instance associated to the component and
 * removes the regmap instance from the component.
 *
 * This function should only be used if snd_soc_component_init_regmap() was used
 * to initialize the regmap instance.
 */
void snd_soc_component_exit_regmap(struct snd_soc_component *component)
{
	regmap_exit(component->regmap);
	component->regmap = NULL;
}
EXPORT_SYMBOL_GPL(snd_soc_component_exit_regmap);

#endif

static void snd_soc_component_add(struct snd_soc_component *component)
{
	mutex_lock(&client_mutex);

	if (!component->driver->write && !component->driver->read) {
		if (!component->regmap)
			component->regmap = dev_get_regmap(component->dev, NULL);
		if (component->regmap)
			snd_soc_component_setup_regmap(component);
	}

	list_add(&component->list, &component_list);
	INIT_LIST_HEAD(&component->dobj_list);

	mutex_unlock(&client_mutex);
}

static void snd_soc_component_cleanup(struct snd_soc_component *component)
{
	snd_soc_unregister_dais(component);
	kfree(component->name);
}

static void snd_soc_component_del_unlocked(struct snd_soc_component *component)
{
	struct snd_soc_card *card = component->card;

	if (card)
		snd_soc_unregister_card(card);

	list_del(&component->list);
}

#define ENDIANNESS_MAP(name) \
	(SNDRV_PCM_FMTBIT_##name##LE | SNDRV_PCM_FMTBIT_##name##BE)
static u64 endianness_format_map[] = {
	ENDIANNESS_MAP(S16_),
	ENDIANNESS_MAP(U16_),
	ENDIANNESS_MAP(S24_),
	ENDIANNESS_MAP(U24_),
	ENDIANNESS_MAP(S32_),
	ENDIANNESS_MAP(U32_),
	ENDIANNESS_MAP(S24_3),
	ENDIANNESS_MAP(U24_3),
	ENDIANNESS_MAP(S20_3),
	ENDIANNESS_MAP(U20_3),
	ENDIANNESS_MAP(S18_3),
	ENDIANNESS_MAP(U18_3),
	ENDIANNESS_MAP(FLOAT_),
	ENDIANNESS_MAP(FLOAT64_),
	ENDIANNESS_MAP(IEC958_SUBFRAME_),
};

/*
 * Fix up the DAI formats for endianness: codecs don't actually see
 * the endianness of the data but we're using the CPU format
 * definitions which do need to include endianness so we ensure that
 * codec DAIs always have both big and little endian variants set.
 */
static void convert_endianness_formats(struct snd_soc_pcm_stream *stream)
{
	int i;

	for (i = 0; i < ARRAY_SIZE(endianness_format_map); i++)
		if (stream->formats & endianness_format_map[i])
			stream->formats |= endianness_format_map[i];
}

int snd_soc_add_component(struct device *dev,
			struct snd_soc_component *component,
			const struct snd_soc_component_driver *component_driver,
			struct snd_soc_dai_driver *dai_drv,
			int num_dai)
{
	int ret;
	int i;

	ret = snd_soc_component_initialize(component, component_driver, dev);
	if (ret)
		goto err_free;

	if (component_driver->endianness) {
		for (i = 0; i < num_dai; i++) {
			convert_endianness_formats(&dai_drv[i].playback);
			convert_endianness_formats(&dai_drv[i].capture);
		}
	}

	ret = snd_soc_register_dais(component, dai_drv, num_dai);
	if (ret < 0) {
		dev_err(dev, "ASoC: Failed to register DAIs: %d\n", ret);
		goto err_cleanup;
	}

	snd_soc_component_add(component);

	return 0;

err_cleanup:
	snd_soc_component_cleanup(component);
err_free:
	return ret;
}
EXPORT_SYMBOL_GPL(snd_soc_add_component);

int snd_soc_register_component(struct device *dev,
			const struct snd_soc_component_driver *component_driver,
			struct snd_soc_dai_driver *dai_drv,
			int num_dai)
{
	struct snd_soc_component *component;

	component = devm_kzalloc(dev, sizeof(*component), GFP_KERNEL);
	if (!component)
		return -ENOMEM;

	return snd_soc_add_component(dev, component, component_driver,
				     dai_drv, num_dai);
}
EXPORT_SYMBOL_GPL(snd_soc_register_component);

/**
 * snd_soc_unregister_component - Unregister all related component
 * from the ASoC core
 *
 * @dev: The device to unregister
 */
static int __snd_soc_unregister_component(struct device *dev)
{
	struct snd_soc_component *component;
	int found = 0;

	mutex_lock(&client_mutex);
	list_for_each_entry(component, &component_list, list) {
		if (dev != component->dev)
			continue;

		snd_soc_tplg_component_remove(component, SND_SOC_TPLG_INDEX_ALL);
		snd_soc_component_del_unlocked(component);
		found = 1;
		break;
	}
	mutex_unlock(&client_mutex);

	if (found) {
		snd_soc_component_cleanup(component);
	}

	return found;
}

void snd_soc_unregister_component(struct device *dev)
{
	while (__snd_soc_unregister_component(dev));
}
EXPORT_SYMBOL_GPL(snd_soc_unregister_component);

struct snd_soc_component *snd_soc_lookup_component(struct device *dev,
						   const char *driver_name)
{
	struct snd_soc_component *component;
	struct snd_soc_component *ret;

	ret = NULL;
	mutex_lock(&client_mutex);
	list_for_each_entry(component, &component_list, list) {
		if (dev != component->dev)
			continue;

		if (driver_name &&
		    (driver_name != component->driver->name) &&
		    (strcmp(component->driver->name, driver_name) != 0))
			continue;

		ret = component;
		break;
	}
	mutex_unlock(&client_mutex);

	return ret;
}
EXPORT_SYMBOL_GPL(snd_soc_lookup_component);

/**
 * snd_soc_card_change_online_state - Mark if soc card is online/offline
 *
 * @soc_card : soc_card to mark
 */
void snd_soc_card_change_online_state(struct snd_soc_card *soc_card, int online)
{
	if (soc_card && soc_card->snd_card)
		snd_card_change_online_state(soc_card->snd_card, online);
}
EXPORT_SYMBOL(snd_soc_card_change_online_state);

/* Retrieve a card's name from device tree */
int snd_soc_of_parse_card_name(struct snd_soc_card *card,
			       const char *propname)
{
	struct device_node *np;
	int ret;

	if (!card->dev) {
		pr_err("card->dev is not set before calling %s\n", __func__);
		return -EINVAL;
	}

	np = card->dev->of_node;

	ret = of_property_read_string_index(np, propname, 0, &card->name);
	/*
	 * EINVAL means the property does not exist. This is fine providing
	 * card->name was previously set, which is checked later in
	 * snd_soc_register_card.
	 */
	if (ret < 0 && ret != -EINVAL) {
		dev_err(card->dev,
			"ASoC: Property '%s' could not be read: %d\n",
			propname, ret);
		return ret;
	}

	return 0;
}
EXPORT_SYMBOL_GPL(snd_soc_of_parse_card_name);

static const struct snd_soc_dapm_widget simple_widgets[] = {
	SND_SOC_DAPM_MIC("Microphone", NULL),
	SND_SOC_DAPM_LINE("Line", NULL),
	SND_SOC_DAPM_HP("Headphone", NULL),
	SND_SOC_DAPM_SPK("Speaker", NULL),
};

int snd_soc_of_parse_audio_simple_widgets(struct snd_soc_card *card,
					  const char *propname)
{
	struct device_node *np = card->dev->of_node;
	struct snd_soc_dapm_widget *widgets;
	const char *template, *wname;
	int i, j, num_widgets, ret;

	num_widgets = of_property_count_strings(np, propname);
	if (num_widgets < 0) {
		dev_err(card->dev,
			"ASoC: Property '%s' does not exist\n",	propname);
		return -EINVAL;
	}
	if (num_widgets & 1) {
		dev_err(card->dev,
			"ASoC: Property '%s' length is not even\n", propname);
		return -EINVAL;
	}

	num_widgets /= 2;
	if (!num_widgets) {
		dev_err(card->dev, "ASoC: Property '%s's length is zero\n",
			propname);
		return -EINVAL;
	}

	widgets = devm_kcalloc(card->dev, num_widgets, sizeof(*widgets),
			       GFP_KERNEL);
	if (!widgets) {
		dev_err(card->dev,
			"ASoC: Could not allocate memory for widgets\n");
		return -ENOMEM;
	}

	for (i = 0; i < num_widgets; i++) {
		ret = of_property_read_string_index(np, propname,
			2 * i, &template);
		if (ret) {
			dev_err(card->dev,
				"ASoC: Property '%s' index %d read error:%d\n",
				propname, 2 * i, ret);
			return -EINVAL;
		}

		for (j = 0; j < ARRAY_SIZE(simple_widgets); j++) {
			if (!strncmp(template, simple_widgets[j].name,
				     strlen(simple_widgets[j].name))) {
				widgets[i] = simple_widgets[j];
				break;
			}
		}

		if (j >= ARRAY_SIZE(simple_widgets)) {
			dev_err(card->dev,
				"ASoC: DAPM widget '%s' is not supported\n",
				template);
			return -EINVAL;
		}

		ret = of_property_read_string_index(np, propname,
						    (2 * i) + 1,
						    &wname);
		if (ret) {
			dev_err(card->dev,
				"ASoC: Property '%s' index %d read error:%d\n",
				propname, (2 * i) + 1, ret);
			return -EINVAL;
		}

		widgets[i].name = wname;
	}

	card->of_dapm_widgets = widgets;
	card->num_of_dapm_widgets = num_widgets;

	return 0;
}
EXPORT_SYMBOL_GPL(snd_soc_of_parse_audio_simple_widgets);

int snd_soc_of_get_slot_mask(struct device_node *np,
			     const char *prop_name,
			     unsigned int *mask)
{
	u32 val;
	const __be32 *of_slot_mask = of_get_property(np, prop_name, &val);
	int i;

	if (!of_slot_mask)
		return 0;
	val /= sizeof(u32);
	for (i = 0; i < val; i++)
		if (be32_to_cpup(&of_slot_mask[i]))
			*mask |= (1 << i);

	return val;
}
EXPORT_SYMBOL_GPL(snd_soc_of_get_slot_mask);

int snd_soc_of_parse_tdm_slot(struct device_node *np,
			      unsigned int *tx_mask,
			      unsigned int *rx_mask,
			      unsigned int *slots,
			      unsigned int *slot_width)
{
	u32 val;
	int ret;

	if (tx_mask)
		snd_soc_of_get_slot_mask(np, "dai-tdm-slot-tx-mask", tx_mask);
	if (rx_mask)
		snd_soc_of_get_slot_mask(np, "dai-tdm-slot-rx-mask", rx_mask);

	if (of_property_read_bool(np, "dai-tdm-slot-num")) {
		ret = of_property_read_u32(np, "dai-tdm-slot-num", &val);
		if (ret)
			return ret;

		if (slots)
			*slots = val;
	}

	if (of_property_read_bool(np, "dai-tdm-slot-width")) {
		ret = of_property_read_u32(np, "dai-tdm-slot-width", &val);
		if (ret)
			return ret;

		if (slot_width)
			*slot_width = val;
	}

	return 0;
}
EXPORT_SYMBOL_GPL(snd_soc_of_parse_tdm_slot);

void snd_soc_of_parse_audio_prefix(struct snd_soc_card *card,
				   struct snd_soc_codec_conf *codec_conf,
				   struct device_node *of_node,
				   const char *propname)
{
	struct device_node *np = card->dev->of_node;
	const char *str;
	int ret;

	ret = of_property_read_string(np, propname, &str);
	if (ret < 0) {
		/* no prefix is not error */
		return;
	}

	codec_conf->of_node	= of_node;
	codec_conf->name_prefix	= str;
}
EXPORT_SYMBOL_GPL(snd_soc_of_parse_audio_prefix);

int snd_soc_of_parse_audio_routing(struct snd_soc_card *card,
				   const char *propname)
{
	struct device_node *np = card->dev->of_node;
	int num_routes;
	struct snd_soc_dapm_route *routes;
	int i, ret;

	num_routes = of_property_count_strings(np, propname);
	if (num_routes < 0 || num_routes & 1) {
		dev_err(card->dev,
			"ASoC: Property '%s' does not exist or its length is not even\n",
			propname);
		return -EINVAL;
	}
	num_routes /= 2;
	if (!num_routes) {
		dev_err(card->dev, "ASoC: Property '%s's length is zero\n",
			propname);
		return -EINVAL;
	}

	routes = devm_kcalloc(card->dev, num_routes, sizeof(*routes),
			      GFP_KERNEL);
	if (!routes) {
		dev_err(card->dev,
			"ASoC: Could not allocate DAPM route table\n");
		return -EINVAL;
	}

	for (i = 0; i < num_routes; i++) {
		ret = of_property_read_string_index(np, propname,
			2 * i, &routes[i].sink);
		if (ret) {
			dev_err(card->dev,
				"ASoC: Property '%s' index %d could not be read: %d\n",
				propname, 2 * i, ret);
			return -EINVAL;
		}
		ret = of_property_read_string_index(np, propname,
			(2 * i) + 1, &routes[i].source);
		if (ret) {
			dev_err(card->dev,
				"ASoC: Property '%s' index %d could not be read: %d\n",
				propname, (2 * i) + 1, ret);
			return -EINVAL;
		}
	}

	card->num_of_dapm_routes = num_routes;
	card->of_dapm_routes = routes;

	return 0;
}
EXPORT_SYMBOL_GPL(snd_soc_of_parse_audio_routing);

unsigned int snd_soc_of_parse_daifmt(struct device_node *np,
				     const char *prefix,
				     struct device_node **bitclkmaster,
				     struct device_node **framemaster)
{
	int ret, i;
	char prop[128];
	unsigned int format = 0;
	int bit, frame;
	const char *str;
	struct {
		char *name;
		unsigned int val;
	} of_fmt_table[] = {
		{ "i2s",	SND_SOC_DAIFMT_I2S },
		{ "right_j",	SND_SOC_DAIFMT_RIGHT_J },
		{ "left_j",	SND_SOC_DAIFMT_LEFT_J },
		{ "dsp_a",	SND_SOC_DAIFMT_DSP_A },
		{ "dsp_b",	SND_SOC_DAIFMT_DSP_B },
		{ "ac97",	SND_SOC_DAIFMT_AC97 },
		{ "pdm",	SND_SOC_DAIFMT_PDM},
		{ "msb",	SND_SOC_DAIFMT_MSB },
		{ "lsb",	SND_SOC_DAIFMT_LSB },
	};

	if (!prefix)
		prefix = "";

	/*
	 * check "dai-format = xxx"
	 * or    "[prefix]format = xxx"
	 * SND_SOC_DAIFMT_FORMAT_MASK area
	 */
	ret = of_property_read_string(np, "dai-format", &str);
	if (ret < 0) {
		snprintf(prop, sizeof(prop), "%sformat", prefix);
		ret = of_property_read_string(np, prop, &str);
	}
	if (ret == 0) {
		for (i = 0; i < ARRAY_SIZE(of_fmt_table); i++) {
			if (strcmp(str, of_fmt_table[i].name) == 0) {
				format |= of_fmt_table[i].val;
				break;
			}
		}
	}

	/*
	 * check "[prefix]continuous-clock"
	 * SND_SOC_DAIFMT_CLOCK_MASK area
	 */
	snprintf(prop, sizeof(prop), "%scontinuous-clock", prefix);
	if (of_property_read_bool(np, prop))
		format |= SND_SOC_DAIFMT_CONT;
	else
		format |= SND_SOC_DAIFMT_GATED;

	/*
	 * check "[prefix]bitclock-inversion"
	 * check "[prefix]frame-inversion"
	 * SND_SOC_DAIFMT_INV_MASK area
	 */
	snprintf(prop, sizeof(prop), "%sbitclock-inversion", prefix);
	bit = !!of_get_property(np, prop, NULL);

	snprintf(prop, sizeof(prop), "%sframe-inversion", prefix);
	frame = !!of_get_property(np, prop, NULL);

	switch ((bit << 4) + frame) {
	case 0x11:
		format |= SND_SOC_DAIFMT_IB_IF;
		break;
	case 0x10:
		format |= SND_SOC_DAIFMT_IB_NF;
		break;
	case 0x01:
		format |= SND_SOC_DAIFMT_NB_IF;
		break;
	default:
		/* SND_SOC_DAIFMT_NB_NF is default */
		break;
	}

	/*
	 * check "[prefix]bitclock-master"
	 * check "[prefix]frame-master"
	 * SND_SOC_DAIFMT_MASTER_MASK area
	 */
	snprintf(prop, sizeof(prop), "%sbitclock-master", prefix);
	bit = !!of_get_property(np, prop, NULL);
	if (bit && bitclkmaster)
		*bitclkmaster = of_parse_phandle(np, prop, 0);

	snprintf(prop, sizeof(prop), "%sframe-master", prefix);
	frame = !!of_get_property(np, prop, NULL);
	if (frame && framemaster)
		*framemaster = of_parse_phandle(np, prop, 0);

	switch ((bit << 4) + frame) {
	case 0x11:
		format |= SND_SOC_DAIFMT_CBM_CFM;
		break;
	case 0x10:
		format |= SND_SOC_DAIFMT_CBM_CFS;
		break;
	case 0x01:
		format |= SND_SOC_DAIFMT_CBS_CFM;
		break;
	default:
		format |= SND_SOC_DAIFMT_CBS_CFS;
		break;
	}

	return format;
}
EXPORT_SYMBOL_GPL(snd_soc_of_parse_daifmt);

int snd_soc_get_dai_id(struct device_node *ep)
{
	struct snd_soc_component *pos;
	struct device_node *node;
	int ret;

	node = of_graph_get_port_parent(ep);

	/*
	 * For example HDMI case, HDMI has video/sound port,
	 * but ALSA SoC needs sound port number only.
	 * Thus counting HDMI DT port/endpoint doesn't work.
	 * Then, it should have .of_xlate_dai_id
	 */
	ret = -ENOTSUPP;
	mutex_lock(&client_mutex);
	list_for_each_entry(pos, &component_list, list) {
		struct device_node *component_of_node = pos->dev->of_node;

		if (!component_of_node && pos->dev->parent)
			component_of_node = pos->dev->parent->of_node;

		if (component_of_node != node)
			continue;

		if (pos->driver->of_xlate_dai_id)
			ret = pos->driver->of_xlate_dai_id(pos, ep);

		break;
	}
	mutex_unlock(&client_mutex);

	of_node_put(node);

	return ret;
}
EXPORT_SYMBOL_GPL(snd_soc_get_dai_id);

/**
 * snd_soc_info_multi_ext - external single mixer info callback
 * @kcontrol: mixer control
 * @uinfo: control element information
 *
 * Callback to provide information about a single external mixer control.
 * that accepts multiple input.
 *
 * Returns 0 for success.
 */
int snd_soc_info_multi_ext(struct snd_kcontrol *kcontrol,
	struct snd_ctl_elem_info *uinfo)
{
	struct soc_multi_mixer_control *mc =
		(struct soc_multi_mixer_control *)kcontrol->private_value;
	int platform_max;

	if (!mc->platform_max)
		mc->platform_max = mc->max;
	platform_max = mc->platform_max;

	if (platform_max == 1 && !strnstr(kcontrol->id.name, " Volume", 30))
		uinfo->type = SNDRV_CTL_ELEM_TYPE_BOOLEAN;
	else
		uinfo->type = SNDRV_CTL_ELEM_TYPE_INTEGER;

	uinfo->count = mc->count;
	uinfo->value.integer.min = 0;
	uinfo->value.integer.max = platform_max;
	return 0;
}
EXPORT_SYMBOL_GPL(snd_soc_info_multi_ext);

int snd_soc_get_dai_name(struct of_phandle_args *args,
				const char **dai_name)
{
	struct snd_soc_component *pos;
	struct device_node *component_of_node;
	int ret = -EPROBE_DEFER;

	mutex_lock(&client_mutex);
	list_for_each_entry(pos, &component_list, list) {
		component_of_node = pos->dev->of_node;
		if (!component_of_node && pos->dev->parent)
			component_of_node = pos->dev->parent->of_node;

		if (component_of_node != args->np)
			continue;

		if (pos->driver->of_xlate_dai_name) {
			ret = pos->driver->of_xlate_dai_name(pos,
							     args,
							     dai_name);
		} else {
			struct snd_soc_dai *dai;
			int id = -1;

			switch (args->args_count) {
			case 0:
				id = 0; /* same as dai_drv[0] */
				break;
			case 1:
				id = args->args[0];
				break;
			default:
				/* not supported */
				break;
			}

			if (id < 0 || id >= pos->num_dai) {
				ret = -EINVAL;
				continue;
			}

			ret = 0;

			/* find target DAI */
			list_for_each_entry(dai, &pos->dai_list, list) {
				if (id == 0)
					break;
				id--;
			}

			*dai_name = dai->driver->name;
			if (!*dai_name)
				*dai_name = pos->name;
		}

		break;
	}
	mutex_unlock(&client_mutex);
	return ret;
}
EXPORT_SYMBOL_GPL(snd_soc_get_dai_name);

int snd_soc_of_get_dai_name(struct device_node *of_node,
			    const char **dai_name)
{
	struct of_phandle_args args;
	int ret;

	ret = of_parse_phandle_with_args(of_node, "sound-dai",
					 "#sound-dai-cells", 0, &args);
	if (ret)
		return ret;

	ret = snd_soc_get_dai_name(&args, dai_name);

	of_node_put(args.np);

	return ret;
}
EXPORT_SYMBOL_GPL(snd_soc_of_get_dai_name);

/*
 * snd_soc_of_put_dai_link_codecs - Dereference device nodes in the codecs array
 * @dai_link: DAI link
 *
 * Dereference device nodes acquired by snd_soc_of_get_dai_link_codecs().
 */
void snd_soc_of_put_dai_link_codecs(struct snd_soc_dai_link *dai_link)
{
	struct snd_soc_dai_link_component *component = dai_link->codecs;
	int index;

	for (index = 0; index < dai_link->num_codecs; index++, component++) {
		if (!component->of_node)
			break;
		of_node_put(component->of_node);
		component->of_node = NULL;
	}
}
EXPORT_SYMBOL_GPL(snd_soc_of_put_dai_link_codecs);

/*
 * snd_soc_of_get_dai_link_codecs - Parse a list of CODECs in the devicetree
 * @dev: Card device
 * @of_node: Device node
 * @dai_link: DAI link
 *
 * Builds an array of CODEC DAI components from the DAI link property
 * 'sound-dai'.
 * The array is set in the DAI link and the number of DAIs is set accordingly.
 * The device nodes in the array (of_node) must be dereferenced by calling
 * snd_soc_of_put_dai_link_codecs() on @dai_link.
 *
 * Returns 0 for success
 */
int snd_soc_of_get_dai_link_codecs(struct device *dev,
				   struct device_node *of_node,
				   struct snd_soc_dai_link *dai_link)
{
	struct of_phandle_args args;
	struct snd_soc_dai_link_component *component;
	char *name;
	int index, num_codecs, ret;

	/* Count the number of CODECs */
	name = "sound-dai";
	num_codecs = of_count_phandle_with_args(of_node, name,
						"#sound-dai-cells");
	if (num_codecs <= 0) {
		if (num_codecs == -ENOENT)
			dev_err(dev, "No 'sound-dai' property\n");
		else
			dev_err(dev, "Bad phandle in 'sound-dai'\n");
		return num_codecs;
	}
	component = devm_kcalloc(dev,
				 num_codecs, sizeof(*component),
				 GFP_KERNEL);
	if (!component)
		return -ENOMEM;
	dai_link->codecs = component;
	dai_link->num_codecs = num_codecs;

	/* Parse the list */
	for (index = 0, component = dai_link->codecs;
	     index < dai_link->num_codecs;
	     index++, component++) {
		ret = of_parse_phandle_with_args(of_node, name,
						 "#sound-dai-cells",
						  index, &args);
		if (ret)
			goto err;
		component->of_node = args.np;
		ret = snd_soc_get_dai_name(&args, &component->dai_name);
		if (ret < 0)
			goto err;
	}
	return 0;
err:
	snd_soc_of_put_dai_link_codecs(dai_link);
	dai_link->codecs = NULL;
	dai_link->num_codecs = 0;
	return ret;
}
EXPORT_SYMBOL_GPL(snd_soc_of_get_dai_link_codecs);

static int __init snd_soc_init(void)
{
	snd_soc_debugfs_init();
	snd_soc_util_init();

	return platform_driver_register(&soc_driver);
}
module_init(snd_soc_init);

static void __exit snd_soc_exit(void)
{
	snd_soc_util_exit();
	snd_soc_debugfs_exit();

	platform_driver_unregister(&soc_driver);
}
module_exit(snd_soc_exit);

/* Module information */
MODULE_AUTHOR("Liam Girdwood, lrg@slimlogic.co.uk");
MODULE_DESCRIPTION("ALSA SoC Core");
MODULE_LICENSE("GPL");
MODULE_ALIAS("platform:soc-audio");<|MERGE_RESOLUTION|>--- conflicted
+++ resolved
@@ -753,7 +753,6 @@
 	return NULL;
 }
 EXPORT_SYMBOL(soc_find_component);
-<<<<<<< HEAD
 
 /**
  * soc_find_component_locked: soc_find_component with client lock acquired
@@ -776,8 +775,6 @@
 	return component;
 }
 EXPORT_SYMBOL(soc_find_component_locked);
-=======
->>>>>>> 5e52a76e
 
 /**
  * snd_soc_find_dai - Find a registered DAI

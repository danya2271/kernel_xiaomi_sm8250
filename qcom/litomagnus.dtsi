#include "lito-v2.dtsi"
#include "pmk8350.dtsi"
#include "magnus.dtsi"

/ {
	model = "Qualcomm Technologies, Inc. Litomagnus";
	compatible = "qcom,lito";
};

<<<<<<< HEAD
&pm8008_regulators {
	vdd_l6-supply = <&BOB>;
};

&rpmhcc {
	compatible = "qcom,litomagnus-rpmh-clk";
	#clock-cells = <1>;
};

&apps_rsc {
	/delete-node/ rpmh-regulator-ldoa7;
};

=======
>>>>>>> cf65e59e
&llcc {
	compatible = "qcom,llcc-v2";
};<|MERGE_RESOLUTION|>--- conflicted
+++ resolved
@@ -7,22 +7,6 @@
 	compatible = "qcom,lito";
 };
 
-<<<<<<< HEAD
-&pm8008_regulators {
-	vdd_l6-supply = <&BOB>;
-};
-
-&rpmhcc {
-	compatible = "qcom,litomagnus-rpmh-clk";
-	#clock-cells = <1>;
-};
-
-&apps_rsc {
-	/delete-node/ rpmh-regulator-ldoa7;
-};
-
-=======
->>>>>>> cf65e59e
 &llcc {
 	compatible = "qcom,llcc-v2";
 };
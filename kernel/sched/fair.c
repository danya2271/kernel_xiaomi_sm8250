--- conflicted
+++ resolved
@@ -3945,7 +3945,7 @@
 	else
 		margin = sched_capacity_margin_up[task_cpu(p)];
 
-	return capacity * 1024 > task_util_est(p) * margin;
+	return capacity * 1024 > uclamp_task_util(p) * margin;
 }
 
 static inline bool task_fits_max(struct task_struct *p, int cpu)
@@ -3999,7 +3999,6 @@
 			struct find_best_target_env *fbt_env,
 			bool boosted)
 {
-<<<<<<< HEAD
 	unsigned long tutil, estimated_capacity;
 
 	if (*best_idle_cpu == -1 || *target_cpu == -1)
@@ -4034,9 +4033,6 @@
 
 	if (fbt_env->is_rtg)
 		*best_idle_cpu = -1;
-=======
-	return capacity * 1024 > uclamp_task_util(p) * capacity_margin;
->>>>>>> f8b19f1e
 }
 
 static inline void update_misfit_status(struct task_struct *p, struct rq *rq)
@@ -4832,13 +4828,9 @@
 			break;
 	}
 
-<<<<<<< HEAD
+	assert_list_leaf_cfs_rq(rq);
+
 	if (!se) {
-=======
-	assert_list_leaf_cfs_rq(rq);
-
-	if (!se)
->>>>>>> f8b19f1e
 		add_nr_running(rq, task_delta);
 		walt_inc_throttled_cfs_rq_stats(&rq->walt_stats, tcfs_rq);
 	}
@@ -6174,12 +6166,8 @@
 }
 
 unsigned long
-<<<<<<< HEAD
-boosted_cpu_util(int cpu, unsigned long other_util,
+stune_util(int cpu, unsigned long other_util,
 		 struct sched_walt_cpu_load *walt_load)
-=======
-stune_util(int cpu, unsigned long other_util)
->>>>>>> f8b19f1e
 {
 	unsigned long util = min_t(unsigned long, SCHED_CAPACITY_SCALE,
 				   cpu_util_freq(cpu, walt_load) + other_util);
@@ -6913,15 +6901,11 @@
 	unsigned long target_capacity = ULONG_MAX;
 	unsigned long min_wake_util = ULONG_MAX;
 	unsigned long target_max_spare_cap = 0;
-<<<<<<< HEAD
 	unsigned long best_active_util = ULONG_MAX;
 	unsigned long best_active_cuml_util = ULONG_MAX;
 	unsigned long best_idle_cuml_util = ULONG_MAX;
 	bool prefer_idle = schedtune_prefer_idle(p);
 	bool boosted = fbt_env->boosted;
-=======
-	unsigned long target_util = ULONG_MAX;
->>>>>>> f8b19f1e
 	/* Initialise with deepest possible cstate (INT_MAX) */
 	int shallowest_idle_cstate = INT_MAX;
 	struct sched_domain *start_sd;
@@ -6930,18 +6914,12 @@
 	int best_idle_cpu = -1;
 	int target_cpu = -1;
 	int backup_cpu = -1;
-<<<<<<< HEAD
 	int i, start_cpu;
 	long spare_wake_cap, most_spare_wake_cap = 0;
 	int most_spare_cap_cpu = -1;
 	int prev_cpu = task_cpu(p);
 	bool next_group_higher_cap = false;
 	int isolated_candidate = -1;
-=======
-	bool prefer_idle;
-	bool boosted;
-	int i;
->>>>>>> f8b19f1e
 
 	/*
 	 * In most cases, target_capacity tracks capacity_orig of the most
@@ -7476,9 +7454,8 @@
 static long
 compute_energy(struct task_struct *p, int dst_cpu, struct perf_domain *pd)
 {
-	unsigned int max_util, util_cfs, cpu_util, cpu_cap;
+	unsigned int max_util, cpu_util, cpu_cap;
 	unsigned long sum_util, energy = 0;
-	struct task_struct *tsk;
 	int cpu;
 
 	for (; pd; pd = pd->next) {
@@ -7501,19 +7478,14 @@
 		 * it will not appear in its pd list and will not be accounted
 		 * by compute_energy().
 		 */
-<<<<<<< HEAD
-		for_each_cpu_and(cpu, perf_domain_span(pd), cpu_online_mask) {
+		for_each_cpu_and(cpu, pd_mask, cpu_online_mask) {
 #ifdef CONFIG_SCHED_WALT
-			util = cpu_util_next_walt(cpu, p, dst_cpu);
+			cpu_util = cpu_util_next_walt(cpu, p, dst_cpu);
+			sum_util += cpu_util;
 #else
-			util = cpu_util_next(cpu, p, dst_cpu);
-			util += cpu_util_rt(cpu_rq(cpu));
-			util = schedutil_energy_util(cpu, util);
-#endif
-			max_util = max(util, max_util);
-			sum_util += util;
-=======
-		for_each_cpu_and(cpu, pd_mask, cpu_online_mask) {
+			unsigned int util_cfs;
+			struct task_struct *tsk;
+
 			util_cfs = cpu_util_next(cpu, p, dst_cpu);
 
 			/*
@@ -7535,8 +7507,8 @@
 			tsk = cpu == dst_cpu ? p : NULL;
 			cpu_util = schedutil_cpu_util(cpu, util_cfs, cpu_cap,
 						      FREQUENCY_UTIL, tsk);
+#endif
 			max_util = max(max_util, cpu_util);
->>>>>>> f8b19f1e
 		}
 
 		energy += em_pd_energy(pd->em_pd, max_util, sum_util);
@@ -7568,10 +7540,6 @@
 
 			util = cpu_util_next(cpu, p, cpu);
 			cpu_cap = capacity_of(cpu);
-<<<<<<< HEAD
-			if (cpu_cap * 1024 <
-					util * sched_capacity_margin_up[cpu])
-=======
 			spare_cap = cpu_cap - util;
 
 			/*
@@ -7582,8 +7550,9 @@
 			 * aligned with schedutil_cpu_util().
 			 */
 			util = uclamp_rq_util_with(cpu_rq(cpu), util, p);
-			if (cpu_cap * 1024 < util * capacity_margin)
->>>>>>> f8b19f1e
+
+			if (cpu_cap * 1024 <
+					util * sched_capacity_margin_up[cpu])
 				continue;
 
 			/*
@@ -12507,13 +12476,12 @@
 	.task_change_group	= task_change_group_fair,
 #endif
 
-<<<<<<< HEAD
 #ifdef CONFIG_SCHED_WALT
 	.fixup_walt_sched_stats	= walt_fixup_sched_stats_fair,
-=======
+#endif
+
 #ifdef CONFIG_UCLAMP_TASK
 	.uclamp_enabled		= 1,
->>>>>>> f8b19f1e
 #endif
 };
 

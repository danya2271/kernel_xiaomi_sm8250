--- conflicted
+++ resolved
@@ -59,11 +59,8 @@
 | ARM            | Cortex-A73      | #858921         | ARM64_ERRATUM_858921        |
 | ARM            | Cortex-A55      | #1024718        | ARM64_ERRATUM_1024718       |
 | ARM            | Cortex-A76      | #1463225        | ARM64_ERRATUM_1463225       |
-<<<<<<< HEAD
 | ARM            | Cortex-A77      | #1542418        | ARM64_ERRATUM_1542418       |
-=======
 | ARM            | Neoverse-N1     | #1542419        | ARM64_ERRATUM_1542419       |
->>>>>>> 5e52a76e
 | ARM            | MMU-500         | #841119,#826419 | N/A                         |
 |                |                 |                 |                             |
 | Cavium         | ThunderX ITS    | #22375, #24313  | CAVIUM_ERRATUM_22375        |

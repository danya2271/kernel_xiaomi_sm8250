/*
 * arch/arm64/include/asm/cpucaps.h
 *
 * Copyright (C) 2016 ARM Ltd.
 *
 * This program is free software: you can redistribute it and/or modify
 * it under the terms of the GNU General Public License version 2 as
 * published by the Free Software Foundation.
 *
 * This program is distributed in the hope that it will be useful,
 * but WITHOUT ANY WARRANTY; without even the implied warranty of
 * MERCHANTABILITY or FITNESS FOR A PARTICULAR PURPOSE.  See the
 * GNU General Public License for more details.
 *
 * You should have received a copy of the GNU General Public License
 * along with this program.  If not, see <http://www.gnu.org/licenses/>.
 */
#ifndef __ASM_CPUCAPS_H
#define __ASM_CPUCAPS_H

#define ARM64_WORKAROUND_CLEAN_CACHE		0
#define ARM64_WORKAROUND_DEVICE_LOAD_ACQUIRE	1
#define ARM64_WORKAROUND_845719			2
#define ARM64_HAS_SYSREG_GIC_CPUIF		3
#define ARM64_HAS_PAN				4
#define ARM64_HAS_LSE_ATOMICS			5
#define ARM64_WORKAROUND_CAVIUM_23154		6
#define ARM64_WORKAROUND_834220			7
#define ARM64_HAS_NO_HW_PREFETCH		8
#define ARM64_HAS_UAO				9
#define ARM64_ALT_PAN_NOT_UAO			10
#define ARM64_HAS_VIRT_HOST_EXTN		11
#define ARM64_WORKAROUND_CAVIUM_27456		12
#define ARM64_HAS_32BIT_EL0			13
#define ARM64_HARDEN_EL2_VECTORS		14
#define ARM64_MISMATCHED_CACHE_LINE_SIZE	15
#define ARM64_HAS_NO_FPSIMD			16
#define ARM64_WORKAROUND_REPEAT_TLBI		17
#define ARM64_WORKAROUND_QCOM_FALKOR_E1003	18
#define ARM64_WORKAROUND_858921			19
#define ARM64_WORKAROUND_CAVIUM_30115		20
#define ARM64_HAS_DCPOP				21
#define ARM64_SVE				22
#define ARM64_UNMAP_KERNEL_AT_EL0		23
#define ARM64_HARDEN_BRANCH_PREDICTOR		24
#define ARM64_HAS_RAS_EXTN			25
#define ARM64_WORKAROUND_843419			26
#define ARM64_HAS_CACHE_IDC			27
#define ARM64_HAS_CACHE_DIC			28
#define ARM64_HW_DBM				29
#define ARM64_SSBD				30
#define ARM64_MISMATCHED_CACHE_TYPE		31
#define ARM64_HAS_STAGE2_FWB			32
#define ARM64_WORKAROUND_1463225		33
#define ARM64_SSBS				34
#define ARM64_WORKAROUND_1542419		35
#define ARM64_SPECTRE_BHB			36
#define ARM64_WORKAROUND_1742098		37

<<<<<<< HEAD
/* kabi: reserve 37 - 62 for future cpu capabilities */
#define ARM64_NCAPS				62
=======
#define ARM64_NCAPS				38
>>>>>>> 4ea3dcf9

#endif /* __ASM_CPUCAPS_H */<|MERGE_RESOLUTION|>--- conflicted
+++ resolved
@@ -57,11 +57,7 @@
 #define ARM64_SPECTRE_BHB			36
 #define ARM64_WORKAROUND_1742098		37
 
-<<<<<<< HEAD
-/* kabi: reserve 37 - 62 for future cpu capabilities */
+/* kabi: reserve 38 - 62 for future cpu capabilities */
 #define ARM64_NCAPS				62
-=======
-#define ARM64_NCAPS				38
->>>>>>> 4ea3dcf9
 
 #endif /* __ASM_CPUCAPS_H */
/*
 * Copyright (C) 1991, 1992 Linus Torvalds
 * Copyright (C) 1994,      Karl Keyte: Added support for disk statistics
 * Elevator latency, (C) 2000  Andrea Arcangeli <andrea@suse.de> SuSE
 * Queue request tables / lock, selectable elevator, Jens Axboe <axboe@suse.de>
 * kernel-doc documentation started by NeilBrown <neilb@cse.unsw.edu.au>
 *	-  July2000
 * bio rewrite, highmem i/o, etc, Jens Axboe <axboe@suse.de> - may 2001
 */

/*
 * This handles all read/write requests to block devices
 */
#include <linux/kernel.h>
#include <linux/module.h>
#include <linux/backing-dev.h>
#include <linux/bio.h>
#include <linux/blkdev.h>
#include <linux/blk-mq.h>
#include <linux/highmem.h>
#include <linux/mm.h>
#include <linux/kernel_stat.h>
#include <linux/string.h>
#include <linux/init.h>
#include <linux/completion.h>
#include <linux/slab.h>
#include <linux/swap.h>
#include <linux/writeback.h>
#include <linux/task_io_accounting_ops.h>
#include <linux/fault-inject.h>
#include <linux/list_sort.h>
#include <linux/delay.h>
#include <linux/ratelimit.h>
#include <linux/pm_runtime.h>
#include <linux/blk-cgroup.h>
#include <linux/debugfs.h>
#include <linux/bpf.h>
#include <linux/psi.h>
#include <linux/blk-crypto.h>

#define CREATE_TRACE_POINTS
#include <trace/events/block.h>

#include "blk.h"
#include "blk-mq.h"
#include "blk-mq-sched.h"
#include "blk-rq-qos.h"

#ifdef CONFIG_DEBUG_FS
struct dentry *blk_debugfs_root;
#endif

EXPORT_TRACEPOINT_SYMBOL_GPL(block_bio_remap);
EXPORT_TRACEPOINT_SYMBOL_GPL(block_rq_remap);
EXPORT_TRACEPOINT_SYMBOL_GPL(block_bio_complete);
EXPORT_TRACEPOINT_SYMBOL_GPL(block_split);
EXPORT_TRACEPOINT_SYMBOL_GPL(block_unplug);

DEFINE_IDA(blk_queue_ida);

/*
 * For the allocated request tables
 */
struct kmem_cache *request_cachep;

/*
 * For queue allocation
 */
struct kmem_cache *blk_requestq_cachep;

/*
 * Controlling structure to kblockd
 */
static struct workqueue_struct *kblockd_workqueue;

/**
 * blk_queue_flag_set - atomically set a queue flag
 * @flag: flag to be set
 * @q: request queue
 */
void blk_queue_flag_set(unsigned int flag, struct request_queue *q)
{
	unsigned long flags;

	spin_lock_irqsave(q->queue_lock, flags);
	queue_flag_set(flag, q);
	spin_unlock_irqrestore(q->queue_lock, flags);
}
EXPORT_SYMBOL(blk_queue_flag_set);

/**
 * blk_queue_flag_clear - atomically clear a queue flag
 * @flag: flag to be cleared
 * @q: request queue
 */
void blk_queue_flag_clear(unsigned int flag, struct request_queue *q)
{
	unsigned long flags;

	spin_lock_irqsave(q->queue_lock, flags);
	queue_flag_clear(flag, q);
	spin_unlock_irqrestore(q->queue_lock, flags);
}
EXPORT_SYMBOL(blk_queue_flag_clear);

/**
 * blk_queue_flag_test_and_set - atomically test and set a queue flag
 * @flag: flag to be set
 * @q: request queue
 *
 * Returns the previous value of @flag - 0 if the flag was not set and 1 if
 * the flag was already set.
 */
bool blk_queue_flag_test_and_set(unsigned int flag, struct request_queue *q)
{
	unsigned long flags;
	bool res;

	spin_lock_irqsave(q->queue_lock, flags);
	res = queue_flag_test_and_set(flag, q);
	spin_unlock_irqrestore(q->queue_lock, flags);

	return res;
}
EXPORT_SYMBOL_GPL(blk_queue_flag_test_and_set);

/**
 * blk_queue_flag_test_and_clear - atomically test and clear a queue flag
 * @flag: flag to be cleared
 * @q: request queue
 *
 * Returns the previous value of @flag - 0 if the flag was not set and 1 if
 * the flag was set.
 */
bool blk_queue_flag_test_and_clear(unsigned int flag, struct request_queue *q)
{
	unsigned long flags;
	bool res;

	spin_lock_irqsave(q->queue_lock, flags);
	res = queue_flag_test_and_clear(flag, q);
	spin_unlock_irqrestore(q->queue_lock, flags);

	return res;
}
EXPORT_SYMBOL_GPL(blk_queue_flag_test_and_clear);

static void blk_clear_congested(struct request_list *rl, int sync)
{
#ifdef CONFIG_CGROUP_WRITEBACK
	clear_wb_congested(rl->blkg->wb_congested, sync);
#else
	/*
	 * If !CGROUP_WRITEBACK, all blkg's map to bdi->wb and we shouldn't
	 * flip its congestion state for events on other blkcgs.
	 */
	if (rl == &rl->q->root_rl)
		clear_wb_congested(rl->q->backing_dev_info->wb.congested, sync);
#endif
}

static void blk_set_congested(struct request_list *rl, int sync)
{
#ifdef CONFIG_CGROUP_WRITEBACK
	set_wb_congested(rl->blkg->wb_congested, sync);
#else
	/* see blk_clear_congested() */
	if (rl == &rl->q->root_rl)
		set_wb_congested(rl->q->backing_dev_info->wb.congested, sync);
#endif
}

void blk_queue_congestion_threshold(struct request_queue *q)
{
	int nr;

	nr = q->nr_requests - (q->nr_requests / 8) + 1;
	if (nr > q->nr_requests)
		nr = q->nr_requests;
	q->nr_congestion_on = nr;

	nr = q->nr_requests - (q->nr_requests / 8) - (q->nr_requests / 16) - 1;
	if (nr < 1)
		nr = 1;
	q->nr_congestion_off = nr;
}

void blk_rq_init(struct request_queue *q, struct request *rq)
{
	memset(rq, 0, sizeof(*rq));

	INIT_LIST_HEAD(&rq->queuelist);
	INIT_LIST_HEAD(&rq->timeout_list);
	rq->cpu = -1;
	rq->q = q;
	rq->__sector = (sector_t) -1;
	INIT_HLIST_NODE(&rq->hash);
	RB_CLEAR_NODE(&rq->rb_node);
	rq->tag = -1;
	rq->internal_tag = -1;
	rq->start_time_ns = ktime_get_ns();
	rq->part = NULL;
	refcount_set(&rq->ref, 1);
}
EXPORT_SYMBOL(blk_rq_init);

static const struct {
	int		errno;
	const char	*name;
} blk_errors[] = {
	[BLK_STS_OK]		= { 0,		"" },
	[BLK_STS_NOTSUPP]	= { -EOPNOTSUPP, "operation not supported" },
	[BLK_STS_TIMEOUT]	= { -ETIMEDOUT,	"timeout" },
	[BLK_STS_NOSPC]		= { -ENOSPC,	"critical space allocation" },
	[BLK_STS_TRANSPORT]	= { -ENOLINK,	"recoverable transport" },
	[BLK_STS_TARGET]	= { -EREMOTEIO,	"critical target" },
	[BLK_STS_NEXUS]		= { -EBADE,	"critical nexus" },
	[BLK_STS_MEDIUM]	= { -ENODATA,	"critical medium" },
	[BLK_STS_PROTECTION]	= { -EILSEQ,	"protection" },
	[BLK_STS_RESOURCE]	= { -ENOMEM,	"kernel resource" },
	[BLK_STS_DEV_RESOURCE]	= { -EBUSY,	"device resource" },
	[BLK_STS_AGAIN]		= { -EAGAIN,	"nonblocking retry" },

	/* device mapper special case, should not leak out: */
	[BLK_STS_DM_REQUEUE]	= { -EREMCHG, "dm internal retry" },

	/* everything else not covered above: */
	[BLK_STS_IOERR]		= { -EIO,	"I/O" },
};

blk_status_t errno_to_blk_status(int errno)
{
	int i;

	for (i = 0; i < ARRAY_SIZE(blk_errors); i++) {
		if (blk_errors[i].errno == errno)
			return (__force blk_status_t)i;
	}

	return BLK_STS_IOERR;
}
EXPORT_SYMBOL_GPL(errno_to_blk_status);

int blk_status_to_errno(blk_status_t status)
{
	int idx = (__force int)status;

	if (WARN_ON_ONCE(idx >= ARRAY_SIZE(blk_errors)))
		return -EIO;
	return blk_errors[idx].errno;
}
EXPORT_SYMBOL_GPL(blk_status_to_errno);

static void print_req_error(struct request *req, blk_status_t status)
{
	int idx = (__force int)status;

	if (WARN_ON_ONCE(idx >= ARRAY_SIZE(blk_errors)))
		return;

	printk_ratelimited(KERN_ERR "%s: %s error, dev %s, sector %llu\n",
			   __func__, blk_errors[idx].name, req->rq_disk ?
			   req->rq_disk->disk_name : "?",
			   (unsigned long long)blk_rq_pos(req));
}

static void req_bio_endio(struct request *rq, struct bio *bio,
			  unsigned int nbytes, blk_status_t error)
{
	if (error)
		bio->bi_status = error;

	if (unlikely(rq->rq_flags & RQF_QUIET))
		bio_set_flag(bio, BIO_QUIET);

	bio_advance(bio, nbytes);

	/* don't actually finish bio if it's part of flush sequence */
	if (bio->bi_iter.bi_size == 0 && !(rq->rq_flags & RQF_FLUSH_SEQ))
		bio_endio(bio);
}

void blk_dump_rq_flags(struct request *rq, char *msg)
{
	printk(KERN_INFO "%s: dev %s: flags=%llx\n", msg,
		rq->rq_disk ? rq->rq_disk->disk_name : "?",
		(unsigned long long) rq->cmd_flags);

	printk(KERN_INFO "  sector %llu, nr/cnr %u/%u\n",
	       (unsigned long long)blk_rq_pos(rq),
	       blk_rq_sectors(rq), blk_rq_cur_sectors(rq));
	printk(KERN_INFO "  bio %p, biotail %p, len %u\n",
	       rq->bio, rq->biotail, blk_rq_bytes(rq));
}
EXPORT_SYMBOL(blk_dump_rq_flags);

static void blk_delay_work(struct work_struct *work)
{
	struct request_queue *q;

	q = container_of(work, struct request_queue, delay_work.work);
	spin_lock_irq(q->queue_lock);
	__blk_run_queue(q);
	spin_unlock_irq(q->queue_lock);
}

/**
 * blk_delay_queue - restart queueing after defined interval
 * @q:		The &struct request_queue in question
 * @msecs:	Delay in msecs
 *
 * Description:
 *   Sometimes queueing needs to be postponed for a little while, to allow
 *   resources to come back. This function will make sure that queueing is
 *   restarted around the specified time.
 */
void blk_delay_queue(struct request_queue *q, unsigned long msecs)
{
	lockdep_assert_held(q->queue_lock);
	WARN_ON_ONCE(q->mq_ops);

	if (likely(!blk_queue_dead(q)))
		queue_delayed_work(kblockd_workqueue, &q->delay_work,
				   msecs_to_jiffies(msecs));
}
EXPORT_SYMBOL(blk_delay_queue);

/**
 * blk_start_queue_async - asynchronously restart a previously stopped queue
 * @q:    The &struct request_queue in question
 *
 * Description:
 *   blk_start_queue_async() will clear the stop flag on the queue, and
 *   ensure that the request_fn for the queue is run from an async
 *   context.
 **/
void blk_start_queue_async(struct request_queue *q)
{
	lockdep_assert_held(q->queue_lock);
	WARN_ON_ONCE(q->mq_ops);

	queue_flag_clear(QUEUE_FLAG_STOPPED, q);
	blk_run_queue_async(q);
}
EXPORT_SYMBOL(blk_start_queue_async);

/**
 * blk_start_queue - restart a previously stopped queue
 * @q:    The &struct request_queue in question
 *
 * Description:
 *   blk_start_queue() will clear the stop flag on the queue, and call
 *   the request_fn for the queue if it was in a stopped state when
 *   entered. Also see blk_stop_queue().
 **/
void blk_start_queue(struct request_queue *q)
{
	lockdep_assert_held(q->queue_lock);
	WARN_ON_ONCE(q->mq_ops);

	queue_flag_clear(QUEUE_FLAG_STOPPED, q);
	__blk_run_queue(q);
}
EXPORT_SYMBOL(blk_start_queue);

/**
 * blk_stop_queue - stop a queue
 * @q:    The &struct request_queue in question
 *
 * Description:
 *   The Linux block layer assumes that a block driver will consume all
 *   entries on the request queue when the request_fn strategy is called.
 *   Often this will not happen, because of hardware limitations (queue
 *   depth settings). If a device driver gets a 'queue full' response,
 *   or if it simply chooses not to queue more I/O at one point, it can
 *   call this function to prevent the request_fn from being called until
 *   the driver has signalled it's ready to go again. This happens by calling
 *   blk_start_queue() to restart queue operations.
 **/
void blk_stop_queue(struct request_queue *q)
{
	lockdep_assert_held(q->queue_lock);
	WARN_ON_ONCE(q->mq_ops);

	cancel_delayed_work(&q->delay_work);
	queue_flag_set(QUEUE_FLAG_STOPPED, q);
}
EXPORT_SYMBOL(blk_stop_queue);

/**
 * blk_sync_queue - cancel any pending callbacks on a queue
 * @q: the queue
 *
 * Description:
 *     The block layer may perform asynchronous callback activity
 *     on a queue, such as calling the unplug function after a timeout.
 *     A block device may call blk_sync_queue to ensure that any
 *     such activity is cancelled, thus allowing it to release resources
 *     that the callbacks might use. The caller must already have made sure
 *     that its ->make_request_fn will not re-add plugging prior to calling
 *     this function.
 *
 *     This function does not cancel any asynchronous activity arising
 *     out of elevator or throttling code. That would require elevator_exit()
 *     and blkcg_exit_queue() to be called with queue lock initialized.
 *
 */
void blk_sync_queue(struct request_queue *q)
{
	del_timer_sync(&q->timeout);
	cancel_work_sync(&q->timeout_work);

	if (q->mq_ops) {
		struct blk_mq_hw_ctx *hctx;
		int i;

		queue_for_each_hw_ctx(q, hctx, i)
			cancel_delayed_work_sync(&hctx->run_work);
	} else {
		cancel_delayed_work_sync(&q->delay_work);
	}
}
EXPORT_SYMBOL(blk_sync_queue);

/**
 * blk_set_pm_only - increment pm_only counter
 * @q: request queue pointer
 */
void blk_set_pm_only(struct request_queue *q)
{
	atomic_inc(&q->pm_only);
}
EXPORT_SYMBOL_GPL(blk_set_pm_only);

void blk_clear_pm_only(struct request_queue *q)
{
	int pm_only;

	pm_only = atomic_dec_return(&q->pm_only);
	WARN_ON_ONCE(pm_only < 0);
	if (pm_only == 0)
		wake_up_all(&q->mq_freeze_wq);
}
EXPORT_SYMBOL_GPL(blk_clear_pm_only);

/**
 * __blk_run_queue_uncond - run a queue whether or not it has been stopped
 * @q:	The queue to run
 *
 * Description:
 *    Invoke request handling on a queue if there are any pending requests.
 *    May be used to restart request handling after a request has completed.
 *    This variant runs the queue whether or not the queue has been
 *    stopped. Must be called with the queue lock held and interrupts
 *    disabled. See also @blk_run_queue.
 */
inline void __blk_run_queue_uncond(struct request_queue *q)
{
	lockdep_assert_held(q->queue_lock);
	WARN_ON_ONCE(q->mq_ops);

	if (unlikely(blk_queue_dead(q)))
		return;

	/*
	 * Some request_fn implementations, e.g. scsi_request_fn(), unlock
	 * the queue lock internally. As a result multiple threads may be
	 * running such a request function concurrently. Keep track of the
	 * number of active request_fn invocations such that blk_drain_queue()
	 * can wait until all these request_fn calls have finished.
	 */
	q->request_fn_active++;
	q->request_fn(q);
	q->request_fn_active--;
}
EXPORT_SYMBOL_GPL(__blk_run_queue_uncond);

/**
 * __blk_run_queue - run a single device queue
 * @q:	The queue to run
 *
 * Description:
 *    See @blk_run_queue.
 */
void __blk_run_queue(struct request_queue *q)
{
	lockdep_assert_held(q->queue_lock);
	WARN_ON_ONCE(q->mq_ops);

	if (unlikely(blk_queue_stopped(q)))
		return;

	__blk_run_queue_uncond(q);
}
EXPORT_SYMBOL(__blk_run_queue);

/**
 * blk_run_queue_async - run a single device queue in workqueue context
 * @q:	The queue to run
 *
 * Description:
 *    Tells kblockd to perform the equivalent of @blk_run_queue on behalf
 *    of us.
 *
 * Note:
 *    Since it is not allowed to run q->delay_work after blk_cleanup_queue()
 *    has canceled q->delay_work, callers must hold the queue lock to avoid
 *    race conditions between blk_cleanup_queue() and blk_run_queue_async().
 */
void blk_run_queue_async(struct request_queue *q)
{
	lockdep_assert_held(q->queue_lock);
	WARN_ON_ONCE(q->mq_ops);

	if (likely(!blk_queue_stopped(q) && !blk_queue_dead(q)))
		mod_delayed_work(kblockd_workqueue, &q->delay_work, 0);
}
EXPORT_SYMBOL(blk_run_queue_async);

/**
 * blk_run_queue - run a single device queue
 * @q: The queue to run
 *
 * Description:
 *    Invoke request handling on this queue, if it has pending work to do.
 *    May be used to restart queueing when a request has completed.
 */
void blk_run_queue(struct request_queue *q)
{
	unsigned long flags;

	WARN_ON_ONCE(q->mq_ops);

	spin_lock_irqsave(q->queue_lock, flags);
	__blk_run_queue(q);
	spin_unlock_irqrestore(q->queue_lock, flags);
}
EXPORT_SYMBOL(blk_run_queue);

void blk_put_queue(struct request_queue *q)
{
	kobject_put(&q->kobj);
}
EXPORT_SYMBOL(blk_put_queue);

/**
 * __blk_drain_queue - drain requests from request_queue
 * @q: queue to drain
 * @drain_all: whether to drain all requests or only the ones w/ ELVPRIV
 *
 * Drain requests from @q.  If @drain_all is set, all requests are drained.
 * If not, only ELVPRIV requests are drained.  The caller is responsible
 * for ensuring that no new requests which need to be drained are queued.
 */
static void __blk_drain_queue(struct request_queue *q, bool drain_all)
	__releases(q->queue_lock)
	__acquires(q->queue_lock)
{
	int i;

	lockdep_assert_held(q->queue_lock);
	WARN_ON_ONCE(q->mq_ops);

	while (true) {
		bool drain = false;

		/*
		 * The caller might be trying to drain @q before its
		 * elevator is initialized.
		 */
		if (q->elevator)
			elv_drain_elevator(q);

		blkcg_drain_queue(q);

		/*
		 * This function might be called on a queue which failed
		 * driver init after queue creation or is not yet fully
		 * active yet.  Some drivers (e.g. fd and loop) get unhappy
		 * in such cases.  Kick queue iff dispatch queue has
		 * something on it and @q has request_fn set.
		 */
		if (!list_empty(&q->queue_head) && q->request_fn)
			__blk_run_queue(q);

		drain |= q->nr_rqs_elvpriv;
		drain |= q->request_fn_active;

		/*
		 * Unfortunately, requests are queued at and tracked from
		 * multiple places and there's no single counter which can
		 * be drained.  Check all the queues and counters.
		 */
		if (drain_all) {
			struct blk_flush_queue *fq = blk_get_flush_queue(q, NULL);
			drain |= !list_empty(&q->queue_head);
			for (i = 0; i < 2; i++) {
				drain |= q->nr_rqs[i];
				drain |= q->in_flight[i];
				if (fq)
				    drain |= !list_empty(&fq->flush_queue[i]);
			}
		}

		if (!drain)
			break;

		spin_unlock_irq(q->queue_lock);

		msleep(10);

		spin_lock_irq(q->queue_lock);
	}

	/*
	 * With queue marked dead, any woken up waiter will fail the
	 * allocation path, so the wakeup chaining is lost and we're
	 * left with hung waiters. We need to wake up those waiters.
	 */
	if (q->request_fn) {
		struct request_list *rl;

		blk_queue_for_each_rl(rl, q)
			for (i = 0; i < ARRAY_SIZE(rl->wait); i++)
				wake_up_all(&rl->wait[i]);
	}
}

void blk_drain_queue(struct request_queue *q)
{
	spin_lock_irq(q->queue_lock);
	__blk_drain_queue(q, true);
	spin_unlock_irq(q->queue_lock);
}

/**
 * blk_queue_bypass_start - enter queue bypass mode
 * @q: queue of interest
 *
 * In bypass mode, only the dispatch FIFO queue of @q is used.  This
 * function makes @q enter bypass mode and drains all requests which were
 * throttled or issued before.  On return, it's guaranteed that no request
 * is being throttled or has ELVPRIV set and blk_queue_bypass() %true
 * inside queue or RCU read lock.
 */
void blk_queue_bypass_start(struct request_queue *q)
{
	WARN_ON_ONCE(q->mq_ops);

	spin_lock_irq(q->queue_lock);
	q->bypass_depth++;
	queue_flag_set(QUEUE_FLAG_BYPASS, q);
	spin_unlock_irq(q->queue_lock);

	/*
	 * Queues start drained.  Skip actual draining till init is
	 * complete.  This avoids lenghty delays during queue init which
	 * can happen many times during boot.
	 */
	if (blk_queue_init_done(q)) {
		spin_lock_irq(q->queue_lock);
		__blk_drain_queue(q, false);
		spin_unlock_irq(q->queue_lock);

		/* ensure blk_queue_bypass() is %true inside RCU read lock */
		synchronize_rcu();
	}
}
EXPORT_SYMBOL_GPL(blk_queue_bypass_start);

/**
 * blk_queue_bypass_end - leave queue bypass mode
 * @q: queue of interest
 *
 * Leave bypass mode and restore the normal queueing behavior.
 *
 * Note: although blk_queue_bypass_start() is only called for blk-sq queues,
 * this function is called for both blk-sq and blk-mq queues.
 */
void blk_queue_bypass_end(struct request_queue *q)
{
	spin_lock_irq(q->queue_lock);
	if (!--q->bypass_depth)
		queue_flag_clear(QUEUE_FLAG_BYPASS, q);
	WARN_ON_ONCE(q->bypass_depth < 0);
	spin_unlock_irq(q->queue_lock);
}
EXPORT_SYMBOL_GPL(blk_queue_bypass_end);

void blk_set_queue_dying(struct request_queue *q)
{
	blk_queue_flag_set(QUEUE_FLAG_DYING, q);

	/*
	 * When queue DYING flag is set, we need to block new req
	 * entering queue, so we call blk_freeze_queue_start() to
	 * prevent I/O from crossing blk_queue_enter().
	 */
	blk_freeze_queue_start(q);

	if (q->mq_ops)
		blk_mq_wake_waiters(q);
	else {
		struct request_list *rl;

		spin_lock_irq(q->queue_lock);
		blk_queue_for_each_rl(rl, q) {
			if (rl->rq_pool) {
				wake_up_all(&rl->wait[BLK_RW_SYNC]);
				wake_up_all(&rl->wait[BLK_RW_ASYNC]);
			}
		}
		spin_unlock_irq(q->queue_lock);
	}

	/* Make blk_queue_enter() reexamine the DYING flag. */
	wake_up_all(&q->mq_freeze_wq);
}
EXPORT_SYMBOL_GPL(blk_set_queue_dying);

/* Unconfigure the I/O scheduler and dissociate from the cgroup controller. */
void blk_exit_queue(struct request_queue *q)
{
	/*
	 * Since the I/O scheduler exit code may access cgroup information,
	 * perform I/O scheduler exit before disassociating from the block
	 * cgroup controller.
	 */
	if (q->elevator) {
		ioc_clear_queue(q);
		elevator_exit(q, q->elevator);
		q->elevator = NULL;
	}

	/*
	 * Remove all references to @q from the block cgroup controller before
	 * restoring @q->queue_lock to avoid that restoring this pointer causes
	 * e.g. blkcg_print_blkgs() to crash.
	 */
	blkcg_exit_queue(q);

	/*
	 * Since the cgroup code may dereference the @q->backing_dev_info
	 * pointer, only decrease its reference count after having removed the
	 * association with the block cgroup controller.
	 */
	bdi_put(q->backing_dev_info);
}

/**
 * blk_cleanup_queue - shutdown a request queue
 * @q: request queue to shutdown
 *
 * Mark @q DYING, drain all pending requests, mark @q DEAD, destroy and
 * put it.  All future requests will be failed immediately with -ENODEV.
 */
void blk_cleanup_queue(struct request_queue *q)
{
	spinlock_t *lock = q->queue_lock;

	/* mark @q DYING, no new request or merges will be allowed afterwards */
	mutex_lock(&q->sysfs_lock);
	blk_set_queue_dying(q);
	spin_lock_irq(lock);

	/*
	 * A dying queue is permanently in bypass mode till released.  Note
	 * that, unlike blk_queue_bypass_start(), we aren't performing
	 * synchronize_rcu() after entering bypass mode to avoid the delay
	 * as some drivers create and destroy a lot of queues while
	 * probing.  This is still safe because blk_release_queue() will be
	 * called only after the queue refcnt drops to zero and nothing,
	 * RCU or not, would be traversing the queue by then.
	 */
	q->bypass_depth++;
	queue_flag_set(QUEUE_FLAG_BYPASS, q);

	queue_flag_set(QUEUE_FLAG_NOMERGES, q);
	queue_flag_set(QUEUE_FLAG_NOXMERGES, q);
	queue_flag_set(QUEUE_FLAG_DYING, q);
	spin_unlock_irq(lock);
	mutex_unlock(&q->sysfs_lock);

	/*
	 * Drain all requests queued before DYING marking. Set DEAD flag to
	 * prevent that q->request_fn() gets invoked after draining finished.
	 */
	blk_freeze_queue(q);

	rq_qos_exit(q);

	spin_lock_irq(lock);
	queue_flag_set(QUEUE_FLAG_DEAD, q);
	spin_unlock_irq(lock);

	/*
	 * make sure all in-progress dispatch are completed because
	 * blk_freeze_queue() can only complete all requests, and
	 * dispatch may still be in-progress since we dispatch requests
	 * from more than one contexts.
	 *
	 * We rely on driver to deal with the race in case that queue
	 * initialization isn't done.
	 */
	if (q->mq_ops && blk_queue_init_done(q))
		blk_mq_quiesce_queue(q);

	/* for synchronous bio-based driver finish in-flight integrity i/o */
	blk_flush_integrity();

	/* @q won't process any more request, flush async actions */
	del_timer_sync(&q->backing_dev_info->laptop_mode_wb_timer);
	blk_sync_queue(q);

	/*
	 * I/O scheduler exit is only safe after the sysfs scheduler attribute
	 * has been removed.
	 */
	WARN_ON_ONCE(q->kobj.state_in_sysfs);

	blk_exit_queue(q);

	if (q->mq_ops)
		blk_mq_exit_queue(q);

	percpu_ref_exit(&q->q_usage_counter);

	spin_lock_irq(lock);
	if (q->queue_lock != &q->__queue_lock)
		q->queue_lock = &q->__queue_lock;
	spin_unlock_irq(lock);

	/* @q is and will stay empty, shutdown and put */
	blk_put_queue(q);
}
EXPORT_SYMBOL(blk_cleanup_queue);

/* Allocate memory local to the request queue */
static void *alloc_request_simple(gfp_t gfp_mask, void *data)
{
	struct request_queue *q = data;

	return kmem_cache_alloc_node(request_cachep, gfp_mask, q->node);
}

static void free_request_simple(void *element, void *data)
{
	kmem_cache_free(request_cachep, element);
}

static void *alloc_request_size(gfp_t gfp_mask, void *data)
{
	struct request_queue *q = data;
	struct request *rq;

	rq = kmalloc_node(sizeof(struct request) + q->cmd_size, gfp_mask,
			q->node);
	if (rq && q->init_rq_fn && q->init_rq_fn(q, rq, gfp_mask) < 0) {
		kfree(rq);
		rq = NULL;
	}
	return rq;
}

static void free_request_size(void *element, void *data)
{
	struct request_queue *q = data;

	if (q->exit_rq_fn)
		q->exit_rq_fn(q, element);
	kfree(element);
}

int blk_init_rl(struct request_list *rl, struct request_queue *q,
		gfp_t gfp_mask)
{
	if (unlikely(rl->rq_pool) || q->mq_ops)
		return 0;

	rl->q = q;
	rl->count[BLK_RW_SYNC] = rl->count[BLK_RW_ASYNC] = 0;
	rl->starved[BLK_RW_SYNC] = rl->starved[BLK_RW_ASYNC] = 0;
	init_waitqueue_head(&rl->wait[BLK_RW_SYNC]);
	init_waitqueue_head(&rl->wait[BLK_RW_ASYNC]);

	if (q->cmd_size) {
		rl->rq_pool = mempool_create_node(BLKDEV_MIN_RQ,
				alloc_request_size, free_request_size,
				q, gfp_mask, q->node);
	} else {
		rl->rq_pool = mempool_create_node(BLKDEV_MIN_RQ,
				alloc_request_simple, free_request_simple,
				q, gfp_mask, q->node);
	}
	if (!rl->rq_pool)
		return -ENOMEM;

	if (rl != &q->root_rl)
		WARN_ON_ONCE(!blk_get_queue(q));

	return 0;
}

void blk_exit_rl(struct request_queue *q, struct request_list *rl)
{
	if (rl->rq_pool) {
		mempool_destroy(rl->rq_pool);
		if (rl != &q->root_rl)
			blk_put_queue(q);
	}
}

struct request_queue *blk_alloc_queue(gfp_t gfp_mask)
{
	return blk_alloc_queue_node(gfp_mask, NUMA_NO_NODE, NULL);
}
EXPORT_SYMBOL(blk_alloc_queue);

/**
 * blk_queue_enter() - try to increase q->q_usage_counter
 * @q: request queue pointer
 * @flags: BLK_MQ_REQ_NOWAIT and/or BLK_MQ_REQ_PREEMPT
 */
int blk_queue_enter(struct request_queue *q, blk_mq_req_flags_t flags)
{
	const bool pm = flags & BLK_MQ_REQ_PREEMPT;

	while (true) {
		bool success = false;

		rcu_read_lock();
		if (percpu_ref_tryget_live(&q->q_usage_counter)) {
			/*
			 * The code that increments the pm_only counter is
			 * responsible for ensuring that that counter is
			 * globally visible before the queue is unfrozen.
			 */
			if (pm || !blk_queue_pm_only(q)) {
				success = true;
			} else {
				percpu_ref_put(&q->q_usage_counter);
			}
		}
		rcu_read_unlock();

		if (success)
			return 0;

		if (flags & BLK_MQ_REQ_NOWAIT)
			return -EBUSY;

		/*
		 * read pair of barrier in blk_freeze_queue_start(),
		 * we need to order reading __PERCPU_REF_DEAD flag of
		 * .q_usage_counter and reading .mq_freeze_depth or
		 * queue dying flag, otherwise the following wait may
		 * never return if the two reads are reordered.
		 */
		smp_rmb();

		wait_event(q->mq_freeze_wq,
			   (atomic_read(&q->mq_freeze_depth) == 0 &&
			    (pm || !blk_queue_pm_only(q))) ||
			   blk_queue_dying(q));
		if (blk_queue_dying(q))
			return -ENODEV;
	}
}

void blk_queue_exit(struct request_queue *q)
{
	percpu_ref_put(&q->q_usage_counter);
}

static void blk_queue_usage_counter_release(struct percpu_ref *ref)
{
	struct request_queue *q =
		container_of(ref, struct request_queue, q_usage_counter);

	wake_up_all(&q->mq_freeze_wq);
}

static void blk_rq_timed_out_timer(struct timer_list *t)
{
	struct request_queue *q = from_timer(q, t, timeout);

	kblockd_schedule_work(&q->timeout_work);
}

static void blk_timeout_work_dummy(struct work_struct *work)
{
}

/**
 * blk_alloc_queue_node - allocate a request queue
 * @gfp_mask: memory allocation flags
 * @node_id: NUMA node to allocate memory from
 * @lock: For legacy queues, pointer to a spinlock that will be used to e.g.
 *        serialize calls to the legacy .request_fn() callback. Ignored for
 *	  blk-mq request queues.
 *
 * Note: pass the queue lock as the third argument to this function instead of
 * setting the queue lock pointer explicitly to avoid triggering a sporadic
 * crash in the blkcg code. This function namely calls blkcg_init_queue() and
 * the queue lock pointer must be set before blkcg_init_queue() is called.
 */
struct request_queue *blk_alloc_queue_node(gfp_t gfp_mask, int node_id,
					   spinlock_t *lock)
{
	struct request_queue *q;
	int ret;

	q = kmem_cache_alloc_node(blk_requestq_cachep,
				gfp_mask | __GFP_ZERO, node_id);
	if (!q)
		return NULL;

	INIT_LIST_HEAD(&q->queue_head);
	q->last_merge = NULL;
	q->end_sector = 0;
	q->boundary_rq = NULL;

	q->id = ida_simple_get(&blk_queue_ida, 0, 0, gfp_mask);
	if (q->id < 0)
		goto fail_q;

	ret = bioset_init(&q->bio_split, BIO_POOL_SIZE, 0, BIOSET_NEED_BVECS);
	if (ret)
		goto fail_id;

	q->backing_dev_info = bdi_alloc_node(gfp_mask, node_id);
	if (!q->backing_dev_info)
		goto fail_split;

	q->stats = blk_alloc_queue_stats();
	if (!q->stats)
		goto fail_stats;

	q->backing_dev_info->ra_pages =
			(VM_MAX_READAHEAD * 1024) / PAGE_SIZE;
	q->backing_dev_info->io_pages =
			(VM_MAX_READAHEAD * 1024) / PAGE_SIZE;
	q->backing_dev_info->capabilities = BDI_CAP_CGROUP_WRITEBACK;
	q->backing_dev_info->name = "block";
	q->node = node_id;

	timer_setup(&q->backing_dev_info->laptop_mode_wb_timer,
		    laptop_mode_timer_fn, 0);
	timer_setup(&q->timeout, blk_rq_timed_out_timer, 0);
	INIT_WORK(&q->timeout_work, blk_timeout_work_dummy);
	INIT_LIST_HEAD(&q->timeout_list);
	INIT_LIST_HEAD(&q->icq_list);
#ifdef CONFIG_BLK_CGROUP
	INIT_LIST_HEAD(&q->blkg_list);
#endif
	INIT_DELAYED_WORK(&q->delay_work, blk_delay_work);

	kobject_init(&q->kobj, &blk_queue_ktype);

#ifdef CONFIG_BLK_DEV_IO_TRACE
	mutex_init(&q->blk_trace_mutex);
#endif
	mutex_init(&q->sysfs_lock);
	spin_lock_init(&q->__queue_lock);

	if (!q->mq_ops)
		q->queue_lock = lock ? : &q->__queue_lock;

	/*
	 * A queue starts its life with bypass turned on to avoid
	 * unnecessary bypass on/off overhead and nasty surprises during
	 * init.  The initial bypass will be finished when the queue is
	 * registered by blk_register_queue().
	 */
	q->bypass_depth = 1;
	queue_flag_set_unlocked(QUEUE_FLAG_BYPASS, q);

	init_waitqueue_head(&q->mq_freeze_wq);

	/*
	 * Init percpu_ref in atomic mode so that it's faster to shutdown.
	 * See blk_register_queue() for details.
	 */
	if (percpu_ref_init(&q->q_usage_counter,
				blk_queue_usage_counter_release,
				PERCPU_REF_INIT_ATOMIC, GFP_KERNEL))
		goto fail_bdi;

	if (blkcg_init_queue(q))
		goto fail_ref;

	return q;

fail_ref:
	percpu_ref_exit(&q->q_usage_counter);
fail_bdi:
	blk_free_queue_stats(q->stats);
fail_stats:
	bdi_put(q->backing_dev_info);
fail_split:
	bioset_exit(&q->bio_split);
fail_id:
	ida_simple_remove(&blk_queue_ida, q->id);
fail_q:
	kmem_cache_free(blk_requestq_cachep, q);
	return NULL;
}
EXPORT_SYMBOL(blk_alloc_queue_node);

/**
 * blk_init_queue  - prepare a request queue for use with a block device
 * @rfn:  The function to be called to process requests that have been
 *        placed on the queue.
 * @lock: Request queue spin lock
 *
 * Description:
 *    If a block device wishes to use the standard request handling procedures,
 *    which sorts requests and coalesces adjacent requests, then it must
 *    call blk_init_queue().  The function @rfn will be called when there
 *    are requests on the queue that need to be processed.  If the device
 *    supports plugging, then @rfn may not be called immediately when requests
 *    are available on the queue, but may be called at some time later instead.
 *    Plugged queues are generally unplugged when a buffer belonging to one
 *    of the requests on the queue is needed, or due to memory pressure.
 *
 *    @rfn is not required, or even expected, to remove all requests off the
 *    queue, but only as many as it can handle at a time.  If it does leave
 *    requests on the queue, it is responsible for arranging that the requests
 *    get dealt with eventually.
 *
 *    The queue spin lock must be held while manipulating the requests on the
 *    request queue; this lock will be taken also from interrupt context, so irq
 *    disabling is needed for it.
 *
 *    Function returns a pointer to the initialized request queue, or %NULL if
 *    it didn't succeed.
 *
 * Note:
 *    blk_init_queue() must be paired with a blk_cleanup_queue() call
 *    when the block device is deactivated (such as at module unload).
 **/

struct request_queue *blk_init_queue(request_fn_proc *rfn, spinlock_t *lock)
{
	return blk_init_queue_node(rfn, lock, NUMA_NO_NODE);
}
EXPORT_SYMBOL(blk_init_queue);

struct request_queue *
blk_init_queue_node(request_fn_proc *rfn, spinlock_t *lock, int node_id)
{
	struct request_queue *q;

	q = blk_alloc_queue_node(GFP_KERNEL, node_id, lock);
	if (!q)
		return NULL;

	q->request_fn = rfn;
	if (blk_init_allocated_queue(q) < 0) {
		blk_cleanup_queue(q);
		return NULL;
	}

	return q;
}
EXPORT_SYMBOL(blk_init_queue_node);

static blk_qc_t blk_queue_bio(struct request_queue *q, struct bio *bio);


int blk_init_allocated_queue(struct request_queue *q)
{
	WARN_ON_ONCE(q->mq_ops);

	q->fq = blk_alloc_flush_queue(q, NUMA_NO_NODE, q->cmd_size, GFP_KERNEL);
	if (!q->fq)
		return -ENOMEM;

	if (q->init_rq_fn && q->init_rq_fn(q, q->fq->flush_rq, GFP_KERNEL))
		goto out_free_flush_queue;

	if (blk_init_rl(&q->root_rl, q, GFP_KERNEL))
		goto out_exit_flush_rq;

	INIT_WORK(&q->timeout_work, blk_timeout_work);
	q->queue_flags		|= QUEUE_FLAG_DEFAULT;

	/*
	 * This also sets hw/phys segments, boundary and size
	 */
	blk_queue_make_request(q, blk_queue_bio);

	q->sg_reserved_size = INT_MAX;

	if (elevator_init(q))
		goto out_exit_flush_rq;
	return 0;

out_exit_flush_rq:
	if (q->exit_rq_fn)
		q->exit_rq_fn(q, q->fq->flush_rq);
out_free_flush_queue:
	blk_free_flush_queue(q->fq);
	q->fq = NULL;
	return -ENOMEM;
}
EXPORT_SYMBOL(blk_init_allocated_queue);

bool blk_get_queue(struct request_queue *q)
{
	if (likely(!blk_queue_dying(q))) {
		__blk_get_queue(q);
		return true;
	}

	return false;
}
EXPORT_SYMBOL(blk_get_queue);

static inline void blk_free_request(struct request_list *rl, struct request *rq)
{
	if (rq->rq_flags & RQF_ELVPRIV) {
		elv_put_request(rl->q, rq);
		if (rq->elv.icq)
			put_io_context(rq->elv.icq->ioc);
	}

	mempool_free(rq, rl->rq_pool);
}

/*
 * ioc_batching returns true if the ioc is a valid batching request and
 * should be given priority access to a request.
 */
static inline int ioc_batching(struct request_queue *q, struct io_context *ioc)
{
	if (!ioc)
		return 0;

	/*
	 * Make sure the process is able to allocate at least 1 request
	 * even if the batch times out, otherwise we could theoretically
	 * lose wakeups.
	 */
	return ioc->nr_batch_requests == q->nr_batching ||
		(ioc->nr_batch_requests > 0
		&& time_before(jiffies, ioc->last_waited + BLK_BATCH_TIME));
}

/*
 * ioc_set_batching sets ioc to be a new "batcher" if it is not one. This
 * will cause the process to be a "batcher" on all queues in the system. This
 * is the behaviour we want though - once it gets a wakeup it should be given
 * a nice run.
 */
static void ioc_set_batching(struct request_queue *q, struct io_context *ioc)
{
	if (!ioc || ioc_batching(q, ioc))
		return;

	ioc->nr_batch_requests = q->nr_batching;
	ioc->last_waited = jiffies;
}

static void __freed_request(struct request_list *rl, int sync)
{
	struct request_queue *q = rl->q;

	if (rl->count[sync] < queue_congestion_off_threshold(q))
		blk_clear_congested(rl, sync);

	if (rl->count[sync] + 1 <= q->nr_requests) {
		if (waitqueue_active(&rl->wait[sync]))
			wake_up(&rl->wait[sync]);

		blk_clear_rl_full(rl, sync);
	}
}

/*
 * A request has just been released.  Account for it, update the full and
 * congestion status, wake up any waiters.   Called under q->queue_lock.
 */
static void freed_request(struct request_list *rl, bool sync,
		req_flags_t rq_flags)
{
	struct request_queue *q = rl->q;

	q->nr_rqs[sync]--;
	rl->count[sync]--;
	if (rq_flags & RQF_ELVPRIV)
		q->nr_rqs_elvpriv--;

	__freed_request(rl, sync);

	if (unlikely(rl->starved[sync ^ 1]))
		__freed_request(rl, sync ^ 1);
}

int blk_update_nr_requests(struct request_queue *q, unsigned int nr)
{
	struct request_list *rl;
	int on_thresh, off_thresh;

	WARN_ON_ONCE(q->mq_ops);

	spin_lock_irq(q->queue_lock);
	q->nr_requests = nr;
	blk_queue_congestion_threshold(q);
	on_thresh = queue_congestion_on_threshold(q);
	off_thresh = queue_congestion_off_threshold(q);

	blk_queue_for_each_rl(rl, q) {
		if (rl->count[BLK_RW_SYNC] >= on_thresh)
			blk_set_congested(rl, BLK_RW_SYNC);
		else if (rl->count[BLK_RW_SYNC] < off_thresh)
			blk_clear_congested(rl, BLK_RW_SYNC);

		if (rl->count[BLK_RW_ASYNC] >= on_thresh)
			blk_set_congested(rl, BLK_RW_ASYNC);
		else if (rl->count[BLK_RW_ASYNC] < off_thresh)
			blk_clear_congested(rl, BLK_RW_ASYNC);

		if (rl->count[BLK_RW_SYNC] >= q->nr_requests) {
			blk_set_rl_full(rl, BLK_RW_SYNC);
		} else {
			blk_clear_rl_full(rl, BLK_RW_SYNC);
			wake_up(&rl->wait[BLK_RW_SYNC]);
		}

		if (rl->count[BLK_RW_ASYNC] >= q->nr_requests) {
			blk_set_rl_full(rl, BLK_RW_ASYNC);
		} else {
			blk_clear_rl_full(rl, BLK_RW_ASYNC);
			wake_up(&rl->wait[BLK_RW_ASYNC]);
		}
	}

	spin_unlock_irq(q->queue_lock);
	return 0;
}

/**
 * __get_request - get a free request
 * @rl: request list to allocate from
 * @op: operation and flags
 * @bio: bio to allocate request for (can be %NULL)
 * @flags: BLQ_MQ_REQ_* flags
 * @gfp_mask: allocator flags
 *
 * Get a free request from @q.  This function may fail under memory
 * pressure or if @q is dead.
 *
 * Must be called with @q->queue_lock held and,
 * Returns ERR_PTR on failure, with @q->queue_lock held.
 * Returns request pointer on success, with @q->queue_lock *not held*.
 */
static struct request *__get_request(struct request_list *rl, unsigned int op,
		struct bio *bio, blk_mq_req_flags_t flags, gfp_t gfp_mask)
{
	struct request_queue *q = rl->q;
	struct request *rq;
	struct elevator_type *et = q->elevator->type;
	struct io_context *ioc = rq_ioc(bio);
	struct io_cq *icq = NULL;
	const bool is_sync = op_is_sync(op);
	int may_queue;
	req_flags_t rq_flags = RQF_ALLOCED;

	lockdep_assert_held(q->queue_lock);

	if (unlikely(blk_queue_dying(q)))
		return ERR_PTR(-ENODEV);

	may_queue = elv_may_queue(q, op);
	if (may_queue == ELV_MQUEUE_NO)
		goto rq_starved;

	if (rl->count[is_sync]+1 >= queue_congestion_on_threshold(q)) {
		if (rl->count[is_sync]+1 >= q->nr_requests) {
			/*
			 * The queue will fill after this allocation, so set
			 * it as full, and mark this process as "batching".
			 * This process will be allowed to complete a batch of
			 * requests, others will be blocked.
			 */
			if (!blk_rl_full(rl, is_sync)) {
				ioc_set_batching(q, ioc);
				blk_set_rl_full(rl, is_sync);
			} else {
				if (may_queue != ELV_MQUEUE_MUST
						&& !ioc_batching(q, ioc)) {
					/*
					 * The queue is full and the allocating
					 * process is not a "batcher", and not
					 * exempted by the IO scheduler
					 */
					return ERR_PTR(-ENOMEM);
				}
			}
		}
		blk_set_congested(rl, is_sync);
	}

	/*
	 * Only allow batching queuers to allocate up to 50% over the defined
	 * limit of requests, otherwise we could have thousands of requests
	 * allocated with any setting of ->nr_requests
	 */
	if (rl->count[is_sync] >= (3 * q->nr_requests / 2))
		return ERR_PTR(-ENOMEM);

	q->nr_rqs[is_sync]++;
	rl->count[is_sync]++;
	rl->starved[is_sync] = 0;

	/*
	 * Decide whether the new request will be managed by elevator.  If
	 * so, mark @rq_flags and increment elvpriv.  Non-zero elvpriv will
	 * prevent the current elevator from being destroyed until the new
	 * request is freed.  This guarantees icq's won't be destroyed and
	 * makes creating new ones safe.
	 *
	 * Flush requests do not use the elevator so skip initialization.
	 * This allows a request to share the flush and elevator data.
	 *
	 * Also, lookup icq while holding queue_lock.  If it doesn't exist,
	 * it will be created after releasing queue_lock.
	 */
	if (!op_is_flush(op) && !blk_queue_bypass(q)) {
		rq_flags |= RQF_ELVPRIV;
		q->nr_rqs_elvpriv++;
		if (et->icq_cache && ioc)
			icq = ioc_lookup_icq(ioc, q);
	}

	if (blk_queue_io_stat(q))
		rq_flags |= RQF_IO_STAT;
	spin_unlock_irq(q->queue_lock);

	/* allocate and init request */
	rq = mempool_alloc(rl->rq_pool, gfp_mask);
	if (!rq)
		goto fail_alloc;

	blk_rq_init(q, rq);
	blk_rq_set_rl(rq, rl);
	rq->cmd_flags = op;
	rq->rq_flags = rq_flags;
	if (flags & BLK_MQ_REQ_PREEMPT)
		rq->rq_flags |= RQF_PREEMPT;

	/* init elvpriv */
	if (rq_flags & RQF_ELVPRIV) {
		if (unlikely(et->icq_cache && !icq)) {
			if (ioc)
				icq = ioc_create_icq(ioc, q, gfp_mask);
			if (!icq)
				goto fail_elvpriv;
		}

		rq->elv.icq = icq;
		if (unlikely(elv_set_request(q, rq, bio, gfp_mask)))
			goto fail_elvpriv;

		/* @rq->elv.icq holds io_context until @rq is freed */
		if (icq)
			get_io_context(icq->ioc);
	}
out:
	/*
	 * ioc may be NULL here, and ioc_batching will be false. That's
	 * OK, if the queue is under the request limit then requests need
	 * not count toward the nr_batch_requests limit. There will always
	 * be some limit enforced by BLK_BATCH_TIME.
	 */
	if (ioc_batching(q, ioc))
		ioc->nr_batch_requests--;

	trace_block_getrq(q, bio, op);
	return rq;

fail_elvpriv:
	/*
	 * elvpriv init failed.  ioc, icq and elvpriv aren't mempool backed
	 * and may fail indefinitely under memory pressure and thus
	 * shouldn't stall IO.  Treat this request as !elvpriv.  This will
	 * disturb iosched and blkcg but weird is bettern than dead.
	 */
	printk_ratelimited(KERN_WARNING "%s: dev %s: request aux data allocation failed, iosched may be disturbed\n",
			   __func__, dev_name(q->backing_dev_info->dev));

	rq->rq_flags &= ~RQF_ELVPRIV;
	rq->elv.icq = NULL;

	spin_lock_irq(q->queue_lock);
	q->nr_rqs_elvpriv--;
	spin_unlock_irq(q->queue_lock);
	goto out;

fail_alloc:
	/*
	 * Allocation failed presumably due to memory. Undo anything we
	 * might have messed up.
	 *
	 * Allocating task should really be put onto the front of the wait
	 * queue, but this is pretty rare.
	 */
	spin_lock_irq(q->queue_lock);
	freed_request(rl, is_sync, rq_flags);

	/*
	 * in the very unlikely event that allocation failed and no
	 * requests for this direction was pending, mark us starved so that
	 * freeing of a request in the other direction will notice
	 * us. another possible fix would be to split the rq mempool into
	 * READ and WRITE
	 */
rq_starved:
	if (unlikely(rl->count[is_sync] == 0))
		rl->starved[is_sync] = 1;
	return ERR_PTR(-ENOMEM);
}

/**
 * get_request - get a free request
 * @q: request_queue to allocate request from
 * @op: operation and flags
 * @bio: bio to allocate request for (can be %NULL)
 * @flags: BLK_MQ_REQ_* flags.
 * @gfp: allocator flags
 *
 * Get a free request from @q.  If %BLK_MQ_REQ_NOWAIT is set in @flags,
 * this function keeps retrying under memory pressure and fails iff @q is dead.
 *
 * Must be called with @q->queue_lock held and,
 * Returns ERR_PTR on failure, with @q->queue_lock held.
 * Returns request pointer on success, with @q->queue_lock *not held*.
 */
static struct request *get_request(struct request_queue *q, unsigned int op,
		struct bio *bio, blk_mq_req_flags_t flags, gfp_t gfp)
{
	const bool is_sync = op_is_sync(op);
	DEFINE_WAIT(wait);
	struct request_list *rl;
	struct request *rq;

	lockdep_assert_held(q->queue_lock);
	WARN_ON_ONCE(q->mq_ops);

	rl = blk_get_rl(q, bio);	/* transferred to @rq on success */
retry:
	rq = __get_request(rl, op, bio, flags, gfp);
	if (!IS_ERR(rq))
		return rq;

	if (op & REQ_NOWAIT) {
		blk_put_rl(rl);
		return ERR_PTR(-EAGAIN);
	}

	if ((flags & BLK_MQ_REQ_NOWAIT) || unlikely(blk_queue_dying(q))) {
		blk_put_rl(rl);
		return rq;
	}

	/* wait on @rl and retry */
	prepare_to_wait_exclusive(&rl->wait[is_sync], &wait,
				  TASK_UNINTERRUPTIBLE);

	trace_block_sleeprq(q, bio, op);

	spin_unlock_irq(q->queue_lock);
	io_schedule();

	/*
	 * After sleeping, we become a "batching" process and will be able
	 * to allocate at least one request, and up to a big batch of them
	 * for a small period time.  See ioc_batching, ioc_set_batching
	 */
	ioc_set_batching(q, current->io_context);

	spin_lock_irq(q->queue_lock);
	finish_wait(&rl->wait[is_sync], &wait);

	goto retry;
}

/* flags: BLK_MQ_REQ_PREEMPT and/or BLK_MQ_REQ_NOWAIT. */
static struct request *blk_old_get_request(struct request_queue *q,
				unsigned int op, blk_mq_req_flags_t flags)
{
	struct request *rq;
	gfp_t gfp_mask = flags & BLK_MQ_REQ_NOWAIT ? GFP_ATOMIC : GFP_NOIO;
	int ret = 0;

	WARN_ON_ONCE(q->mq_ops);

	/* create ioc upfront */
	create_io_context(gfp_mask, q->node);

	ret = blk_queue_enter(q, flags);
	if (ret)
		return ERR_PTR(ret);
	spin_lock_irq(q->queue_lock);
	rq = get_request(q, op, NULL, flags, gfp_mask);
	if (IS_ERR(rq)) {
		spin_unlock_irq(q->queue_lock);
		blk_queue_exit(q);
		return rq;
	}

	/* q->queue_lock is unlocked at this point */
	rq->__data_len = 0;
	rq->__sector = (sector_t) -1;
	rq->bio = rq->biotail = NULL;
	return rq;
}

/**
 * blk_get_request - allocate a request
 * @q: request queue to allocate a request for
 * @op: operation (REQ_OP_*) and REQ_* flags, e.g. REQ_SYNC.
 * @flags: BLK_MQ_REQ_* flags, e.g. BLK_MQ_REQ_NOWAIT.
 */
struct request *blk_get_request(struct request_queue *q, unsigned int op,
				blk_mq_req_flags_t flags)
{
	struct request *req;

	WARN_ON_ONCE(op & REQ_NOWAIT);
	WARN_ON_ONCE(flags & ~(BLK_MQ_REQ_NOWAIT | BLK_MQ_REQ_PREEMPT));

	if (q->mq_ops) {
		req = blk_mq_alloc_request(q, op, flags);
		if (!IS_ERR(req) && q->mq_ops->initialize_rq_fn)
			q->mq_ops->initialize_rq_fn(req);
	} else {
		req = blk_old_get_request(q, op, flags);
		if (!IS_ERR(req) && q->initialize_rq_fn)
			q->initialize_rq_fn(req);
	}

	return req;
}
EXPORT_SYMBOL(blk_get_request);

/**
 * blk_requeue_request - put a request back on queue
 * @q:		request queue where request should be inserted
 * @rq:		request to be inserted
 *
 * Description:
 *    Drivers often keep queueing requests until the hardware cannot accept
 *    more, when that condition happens we need to put the request back
 *    on the queue. Must be called with queue lock held.
 */
void blk_requeue_request(struct request_queue *q, struct request *rq)
{
	lockdep_assert_held(q->queue_lock);
	WARN_ON_ONCE(q->mq_ops);

	blk_delete_timer(rq);
	blk_clear_rq_complete(rq);
	trace_block_rq_requeue(q, rq);
	rq_qos_requeue(q, rq);

	if (rq->rq_flags & RQF_QUEUED)
		blk_queue_end_tag(q, rq);

	BUG_ON(blk_queued_rq(rq));

	elv_requeue_request(q, rq);
}
EXPORT_SYMBOL(blk_requeue_request);

static void add_acct_request(struct request_queue *q, struct request *rq,
			     int where)
{
	blk_account_io_start(rq, true);
	__elv_add_request(q, rq, where);
}

static void part_round_stats_single(struct request_queue *q, int cpu,
				    struct hd_struct *part, unsigned long now,
				    unsigned int inflight)
{
	if (inflight) {
		__part_stat_add(cpu, part, time_in_queue,
				inflight * (now - part->stamp));
		__part_stat_add(cpu, part, io_ticks, (now - part->stamp));
	}
	part->stamp = now;
}

/**
 * part_round_stats() - Round off the performance stats on a struct disk_stats.
 * @q: target block queue
 * @cpu: cpu number for stats access
 * @part: target partition
 *
 * The average IO queue length and utilisation statistics are maintained
 * by observing the current state of the queue length and the amount of
 * time it has been in this state for.
 *
 * Normally, that accounting is done on IO completion, but that can result
 * in more than a second's worth of IO being accounted for within any one
 * second, leading to >100% utilisation.  To deal with that, we call this
 * function to do a round-off before returning the results when reading
 * /proc/diskstats.  This accounts immediately for all queue usage up to
 * the current jiffies and restarts the counters again.
 */
void part_round_stats(struct request_queue *q, int cpu, struct hd_struct *part)
{
	struct hd_struct *part2 = NULL;
	unsigned long now = jiffies;
	unsigned int inflight[2];
	int stats = 0;

	if (part->stamp != now)
		stats |= 1;

	if (part->partno) {
		part2 = &part_to_disk(part)->part0;
		if (part2->stamp != now)
			stats |= 2;
	}

	if (!stats)
		return;

	part_in_flight(q, part, inflight);

	if (stats & 2)
		part_round_stats_single(q, cpu, part2, now, inflight[1]);
	if (stats & 1)
		part_round_stats_single(q, cpu, part, now, inflight[0]);
}
EXPORT_SYMBOL_GPL(part_round_stats);

#ifdef CONFIG_PM
static void blk_pm_put_request(struct request *rq)
{
	if (rq->q->dev && !(rq->rq_flags & RQF_PM) &&
	    (rq->rq_flags & RQF_PM_ADDED)) {
		rq->rq_flags &= ~RQF_PM_ADDED;
		if (!--rq->q->nr_pending)
			pm_runtime_mark_last_busy(rq->q->dev);
	}
}
#else
static inline void blk_pm_put_request(struct request *rq) {}
#endif

void __blk_put_request(struct request_queue *q, struct request *req)
{
	req_flags_t rq_flags = req->rq_flags;

	if (unlikely(!q))
		return;

	if (q->mq_ops) {
		blk_mq_free_request(req);
		return;
	}

	lockdep_assert_held(q->queue_lock);

	blk_req_zone_write_unlock(req);
	blk_pm_put_request(req);

	elv_completed_request(q, req);

	/* this is a bio leak */
	WARN_ON(req->bio != NULL);

	rq_qos_done(q, req);

	/*
	 * Request may not have originated from ll_rw_blk. if not,
	 * it didn't come out of our reserved rq pools
	 */
	if (rq_flags & RQF_ALLOCED) {
		struct request_list *rl = blk_rq_rl(req);
		bool sync = op_is_sync(req->cmd_flags);

		BUG_ON(!list_empty(&req->queuelist));
		BUG_ON(ELV_ON_HASH(req));

		blk_free_request(rl, req);
		freed_request(rl, sync, rq_flags);
		blk_put_rl(rl);
		blk_queue_exit(q);
	}
}
EXPORT_SYMBOL_GPL(__blk_put_request);

void blk_put_request(struct request *req)
{
	struct request_queue *q = req->q;

	if (q->mq_ops)
		blk_mq_free_request(req);
	else {
		unsigned long flags;

		spin_lock_irqsave(q->queue_lock, flags);
		__blk_put_request(q, req);
		spin_unlock_irqrestore(q->queue_lock, flags);
	}
}
EXPORT_SYMBOL(blk_put_request);

bool bio_attempt_back_merge(struct request_queue *q, struct request *req,
			    struct bio *bio)
{
	const int ff = bio->bi_opf & REQ_FAILFAST_MASK;

	if (!ll_back_merge_fn(q, req, bio))
		return false;

	trace_block_bio_backmerge(q, req, bio);

	if ((req->cmd_flags & REQ_FAILFAST_MASK) != ff)
		blk_rq_set_mixed_merge(req);

	req->biotail->bi_next = bio;
	req->biotail = bio;
	req->__data_len += bio->bi_iter.bi_size;
	req->ioprio = ioprio_best(req->ioprio, bio_prio(bio));

	blk_account_io_start(req, false);
	return true;
}

bool bio_attempt_front_merge(struct request_queue *q, struct request *req,
			     struct bio *bio)
{
	const int ff = bio->bi_opf & REQ_FAILFAST_MASK;

	if (!ll_front_merge_fn(q, req, bio))
		return false;

	trace_block_bio_frontmerge(q, req, bio);

	if ((req->cmd_flags & REQ_FAILFAST_MASK) != ff)
		blk_rq_set_mixed_merge(req);

	bio->bi_next = req->bio;
	req->bio = bio;

	req->__sector = bio->bi_iter.bi_sector;
	req->__data_len += bio->bi_iter.bi_size;
	req->ioprio = ioprio_best(req->ioprio, bio_prio(bio));

	blk_account_io_start(req, false);
	return true;
}

bool bio_attempt_discard_merge(struct request_queue *q, struct request *req,
		struct bio *bio)
{
	unsigned short segments = blk_rq_nr_discard_segments(req);

	if (segments >= queue_max_discard_segments(q))
		goto no_merge;
	if (blk_rq_sectors(req) + bio_sectors(bio) >
	    blk_rq_get_max_sectors(req, blk_rq_pos(req)))
		goto no_merge;

	req->biotail->bi_next = bio;
	req->biotail = bio;
	req->__data_len += bio->bi_iter.bi_size;
	req->ioprio = ioprio_best(req->ioprio, bio_prio(bio));
	req->nr_phys_segments = segments + 1;

	blk_account_io_start(req, false);
	return true;
no_merge:
	req_set_nomerge(q, req);
	return false;
}

/**
 * blk_attempt_plug_merge - try to merge with %current's plugged list
 * @q: request_queue new bio is being queued at
 * @bio: new bio being queued
 * @request_count: out parameter for number of traversed plugged requests
 * @same_queue_rq: pointer to &struct request that gets filled in when
 * another request associated with @q is found on the plug list
 * (optional, may be %NULL)
 *
 * Determine whether @bio being queued on @q can be merged with a request
 * on %current's plugged list.  Returns %true if merge was successful,
 * otherwise %false.
 *
 * Plugging coalesces IOs from the same issuer for the same purpose without
 * going through @q->queue_lock.  As such it's more of an issuing mechanism
 * than scheduling, and the request, while may have elvpriv data, is not
 * added on the elevator at this point.  In addition, we don't have
 * reliable access to the elevator outside queue lock.  Only check basic
 * merging parameters without querying the elevator.
 *
 * Caller must ensure !blk_queue_nomerges(q) beforehand.
 */
bool blk_attempt_plug_merge(struct request_queue *q, struct bio *bio,
			    unsigned int *request_count,
			    struct request **same_queue_rq)
{
	struct blk_plug *plug;
	struct request *rq;
	struct list_head *plug_list;

	plug = current->plug;
	if (!plug)
		return false;
	*request_count = 0;

	if (q->mq_ops)
		plug_list = &plug->mq_list;
	else
		plug_list = &plug->list;

	list_for_each_entry_reverse(rq, plug_list, queuelist) {
		bool merged = false;

		if (rq->q == q) {
			(*request_count)++;
			/*
			 * Only blk-mq multiple hardware queues case checks the
			 * rq in the same queue, there should be only one such
			 * rq in a queue
			 **/
			if (same_queue_rq)
				*same_queue_rq = rq;
		}

		if (rq->q != q || !blk_rq_merge_ok(rq, bio))
			continue;

		switch (blk_try_merge(rq, bio)) {
		case ELEVATOR_BACK_MERGE:
			merged = bio_attempt_back_merge(q, rq, bio);
			break;
		case ELEVATOR_FRONT_MERGE:
			merged = bio_attempt_front_merge(q, rq, bio);
			break;
		case ELEVATOR_DISCARD_MERGE:
			merged = bio_attempt_discard_merge(q, rq, bio);
			break;
		default:
			break;
		}

		if (merged)
			return true;
	}

	return false;
}

unsigned int blk_plug_queued_count(struct request_queue *q)
{
	struct blk_plug *plug;
	struct request *rq;
	struct list_head *plug_list;
	unsigned int ret = 0;

	plug = current->plug;
	if (!plug)
		goto out;

	if (q->mq_ops)
		plug_list = &plug->mq_list;
	else
		plug_list = &plug->list;

	list_for_each_entry(rq, plug_list, queuelist) {
		if (rq->q == q)
			ret++;
	}
out:
	return ret;
}

void blk_init_request_from_bio(struct request *req, struct bio *bio)
{
	struct io_context *ioc = rq_ioc(bio);

	if (bio->bi_opf & REQ_RAHEAD)
		req->cmd_flags |= REQ_FAILFAST_MASK;

	req->__sector = bio->bi_iter.bi_sector;
	if (ioprio_valid(bio_prio(bio)))
		req->ioprio = bio_prio(bio);
	else if (ioc)
		req->ioprio = ioc->ioprio;
	else
		req->ioprio = IOPRIO_PRIO_VALUE(IOPRIO_CLASS_NONE, 0);
	req->write_hint = bio->bi_write_hint;
	blk_rq_bio_prep(req->q, req, bio);
}
EXPORT_SYMBOL_GPL(blk_init_request_from_bio);

static blk_qc_t blk_queue_bio(struct request_queue *q, struct bio *bio)
{
	struct blk_plug *plug;
	int where = ELEVATOR_INSERT_SORT;
	struct request *req, *free;
	unsigned int request_count = 0;

	/*
	 * low level driver can indicate that it wants pages above a
	 * certain limit bounced to low memory (ie for highmem, or even
	 * ISA dma in theory)
	 */
	blk_queue_bounce(q, &bio);

	blk_queue_split(q, &bio);

	if (!bio_integrity_prep(bio))
		return BLK_QC_T_NONE;

	if (op_is_flush(bio->bi_opf)) {
		spin_lock_irq(q->queue_lock);
		where = ELEVATOR_INSERT_FLUSH;
		goto get_rq;
	}

	/*
	 * Check if we can merge with the plugged list before grabbing
	 * any locks.
	 */
	if (!blk_queue_nomerges(q)) {
		if (blk_attempt_plug_merge(q, bio, &request_count, NULL))
			return BLK_QC_T_NONE;
	} else
		request_count = blk_plug_queued_count(q);

	spin_lock_irq(q->queue_lock);

	switch (elv_merge(q, &req, bio)) {
	case ELEVATOR_BACK_MERGE:
		if (!bio_attempt_back_merge(q, req, bio))
			break;
		elv_bio_merged(q, req, bio);
		free = attempt_back_merge(q, req);
		if (free)
			__blk_put_request(q, free);
		else
			elv_merged_request(q, req, ELEVATOR_BACK_MERGE);
		goto out_unlock;
	case ELEVATOR_FRONT_MERGE:
		if (!bio_attempt_front_merge(q, req, bio))
			break;
		elv_bio_merged(q, req, bio);
		free = attempt_front_merge(q, req);
		if (free)
			__blk_put_request(q, free);
		else
			elv_merged_request(q, req, ELEVATOR_FRONT_MERGE);
		goto out_unlock;
	default:
		break;
	}

get_rq:
	rq_qos_throttle(q, bio, q->queue_lock);

	/*
	 * Grab a free request. This is might sleep but can not fail.
	 * Returns with the queue unlocked.
	 */
	blk_queue_enter_live(q);
	req = get_request(q, bio->bi_opf, bio, 0, GFP_NOIO);
	if (IS_ERR(req)) {
		blk_queue_exit(q);
		rq_qos_cleanup(q, bio);
		if (PTR_ERR(req) == -ENOMEM)
			bio->bi_status = BLK_STS_RESOURCE;
		else
			bio->bi_status = BLK_STS_IOERR;
		bio_endio(bio);
		goto out_unlock;
	}

	rq_qos_track(q, req, bio);

	/*
	 * After dropping the lock and possibly sleeping here, our request
	 * may now be mergeable after it had proven unmergeable (above).
	 * We don't worry about that case for efficiency. It won't happen
	 * often, and the elevators are able to handle it.
	 */
	blk_init_request_from_bio(req, bio);

	if (test_bit(QUEUE_FLAG_SAME_COMP, &q->queue_flags))
		req->cpu = raw_smp_processor_id();

	plug = current->plug;
	if (plug) {
		/*
		 * If this is the first request added after a plug, fire
		 * of a plug trace.
		 *
		 * @request_count may become stale because of schedule
		 * out, so check plug list again.
		 */
		if (!request_count || list_empty(&plug->list))
			trace_block_plug(q);
		else {
			struct request *last = list_entry_rq(plug->list.prev);
			if (request_count >= BLK_MAX_REQUEST_COUNT ||
			    blk_rq_bytes(last) >= BLK_PLUG_FLUSH_SIZE) {
				blk_flush_plug_list(plug, false);
				trace_block_plug(q);
			}
		}
		list_add_tail(&req->queuelist, &plug->list);
		blk_account_io_start(req, true);
	} else {
		spin_lock_irq(q->queue_lock);
		add_acct_request(q, req, where);
		__blk_run_queue(q);
out_unlock:
		spin_unlock_irq(q->queue_lock);
	}

	return BLK_QC_T_NONE;
}

static void handle_bad_sector(struct bio *bio, sector_t maxsector)
{
	return;
/*
	char b[BDEVNAME_SIZE];

<<<<<<< HEAD
	printk(KERN_INFO "attempt to access beyond end of device\n");
	printk(KERN_INFO "%s: rw=%d, want=%Lu, limit=%Lu\n",
			bio_devname(bio, b), bio->bi_opf,
			(unsigned long long)bio_end_sector(bio),
			(long long)maxsector);
*/
=======
	pr_info_ratelimited("attempt to access beyond end of device\n"
			    "%s: rw=%d, want=%Lu, limit=%Lu\n",
			    bio_devname(bio, b), bio->bi_opf,
			    (unsigned long long)bio_end_sector(bio),
			    (long long)maxsector);
>>>>>>> 9cd6ae99
}

#ifdef CONFIG_FAIL_MAKE_REQUEST

static DECLARE_FAULT_ATTR(fail_make_request);

static int __init setup_fail_make_request(char *str)
{
	return setup_fault_attr(&fail_make_request, str);
}
__setup("fail_make_request=", setup_fail_make_request);

static bool should_fail_request(struct hd_struct *part, unsigned int bytes)
{
	return part->make_it_fail && should_fail(&fail_make_request, bytes);
}

static int __init fail_make_request_debugfs(void)
{
	struct dentry *dir = fault_create_debugfs_attr("fail_make_request",
						NULL, &fail_make_request);

	return PTR_ERR_OR_ZERO(dir);
}

late_initcall(fail_make_request_debugfs);

#else /* CONFIG_FAIL_MAKE_REQUEST */

static inline bool should_fail_request(struct hd_struct *part,
					unsigned int bytes)
{
	return false;
}

#endif /* CONFIG_FAIL_MAKE_REQUEST */

static inline bool bio_check_ro(struct bio *bio, struct hd_struct *part)
{
	const int op = bio_op(bio);

	if (part->policy && op_is_write(op)) {
		char b[BDEVNAME_SIZE];

		if (op_is_flush(bio->bi_opf) && !bio_sectors(bio))
			return false;
		pr_warn("Trying to write to read-only block-device %s (partno %d)\n",
			bio_devname(bio, b), part->partno);
		/* Older lvm-tools actually trigger this */
		return false;
	}

	return false;
}

static noinline int should_fail_bio(struct bio *bio)
{
	if (should_fail_request(&bio->bi_disk->part0, bio->bi_iter.bi_size))
		return -EIO;
	return 0;
}
ALLOW_ERROR_INJECTION(should_fail_bio, ERRNO);

/*
 * Check whether this bio extends beyond the end of the device or partition.
 * This may well happen - the kernel calls bread() without checking the size of
 * the device, e.g., when mounting a file system.
 */
static inline int bio_check_eod(struct bio *bio, sector_t maxsector)
{
	unsigned int nr_sectors = bio_sectors(bio);

	if (nr_sectors && maxsector &&
	    (nr_sectors > maxsector ||
	     bio->bi_iter.bi_sector > maxsector - nr_sectors)) {
		handle_bad_sector(bio, maxsector);
		return -EIO;
	}
	return 0;
}

/*
 * Remap block n of partition p to block n+start(p) of the disk.
 */
static inline int blk_partition_remap(struct bio *bio)
{
	struct hd_struct *p;
	int ret = -EIO;

	rcu_read_lock();
	p = __disk_get_part(bio->bi_disk, bio->bi_partno);
	if (unlikely(!p))
		goto out;
	if (unlikely(should_fail_request(p, bio->bi_iter.bi_size)))
		goto out;
	if (unlikely(bio_check_ro(bio, p)))
		goto out;

	/*
	 * Zone reset does not include bi_size so bio_sectors() is always 0.
	 * Include a test for the reset op code and perform the remap if needed.
	 */
	if (bio_sectors(bio) || bio_op(bio) == REQ_OP_ZONE_RESET) {
		if (bio_check_eod(bio, part_nr_sects_read(p)))
			goto out;
		bio->bi_iter.bi_sector += p->start_sect;
		trace_block_bio_remap(bio->bi_disk->queue, bio, part_devt(p),
				      bio->bi_iter.bi_sector - p->start_sect);
	}
	bio->bi_partno = 0;
	ret = 0;
out:
	rcu_read_unlock();
	return ret;
}

static noinline_for_stack bool
generic_make_request_checks(struct bio *bio)
{
	struct request_queue *q;
	int nr_sectors = bio_sectors(bio);
	blk_status_t status = BLK_STS_IOERR;
	char b[BDEVNAME_SIZE];

	might_sleep();

	q = bio->bi_disk->queue;
	if (unlikely(!q)) {
		printk(KERN_ERR
		       "generic_make_request: Trying to access "
			"nonexistent block-device %s (%Lu)\n",
			bio_devname(bio, b), (long long)bio->bi_iter.bi_sector);
		goto end_io;
	}

	/*
	 * For a REQ_NOWAIT based request, return -EOPNOTSUPP
	 * if queue is not a request based queue.
	 */
	if ((bio->bi_opf & REQ_NOWAIT) && !queue_is_rq_based(q))
		goto not_supported;

	if (should_fail_bio(bio))
		goto end_io;

	if (bio->bi_partno) {
		if (unlikely(blk_partition_remap(bio)))
			goto end_io;
	} else {
		if (unlikely(bio_check_ro(bio, &bio->bi_disk->part0)))
			goto end_io;
		if (unlikely(bio_check_eod(bio, get_capacity(bio->bi_disk))))
			goto end_io;
	}

	/*
	 * Filter flush bio's early so that make_request based
	 * drivers without flush support don't have to worry
	 * about them.
	 */
	if (op_is_flush(bio->bi_opf) &&
	    !test_bit(QUEUE_FLAG_WC, &q->queue_flags)) {
		bio->bi_opf &= ~(REQ_PREFLUSH | REQ_FUA);
		if (!nr_sectors) {
			status = BLK_STS_OK;
			goto end_io;
		}
	}

	switch (bio_op(bio)) {
	case REQ_OP_DISCARD:
		if (!blk_queue_discard(q))
			goto not_supported;
		break;
	case REQ_OP_SECURE_ERASE:
		if (!blk_queue_secure_erase(q))
			goto not_supported;
		break;
	case REQ_OP_WRITE_SAME:
		if (!q->limits.max_write_same_sectors)
			goto not_supported;
		break;
	case REQ_OP_ZONE_REPORT:
	case REQ_OP_ZONE_RESET:
		if (!blk_queue_is_zoned(q))
			goto not_supported;
		break;
	case REQ_OP_WRITE_ZEROES:
		if (!q->limits.max_write_zeroes_sectors)
			goto not_supported;
		break;
	default:
		break;
	}

	/*
	 * Various block parts want %current->io_context and lazy ioc
	 * allocation ends up trading a lot of pain for a small amount of
	 * memory.  Just allocate it upfront.  This may fail and block
	 * layer knows how to live with it.
	 */
	create_io_context(GFP_ATOMIC, q->node);

	if (!blkcg_bio_issue_check(q, bio))
		return false;

	if (!bio_flagged(bio, BIO_TRACE_COMPLETION)) {
		trace_block_bio_queue(q, bio);
		/* Now that enqueuing has been traced, we need to trace
		 * completion as well.
		 */
		bio_set_flag(bio, BIO_TRACE_COMPLETION);
	}
	return true;

not_supported:
	status = BLK_STS_NOTSUPP;
end_io:
	bio->bi_status = status;
	bio_endio(bio);
	return false;
}

/**
 * generic_make_request - hand a buffer to its device driver for I/O
 * @bio:  The bio describing the location in memory and on the device.
 *
 * generic_make_request() is used to make I/O requests of block
 * devices. It is passed a &struct bio, which describes the I/O that needs
 * to be done.
 *
 * generic_make_request() does not return any status.  The
 * success/failure status of the request, along with notification of
 * completion, is delivered asynchronously through the bio->bi_end_io
 * function described (one day) else where.
 *
 * The caller of generic_make_request must make sure that bi_io_vec
 * are set to describe the memory buffer, and that bi_dev and bi_sector are
 * set to describe the device address, and the
 * bi_end_io and optionally bi_private are set to describe how
 * completion notification should be signaled.
 *
 * generic_make_request and the drivers it calls may use bi_next if this
 * bio happens to be merged with someone else, and may resubmit the bio to
 * a lower device by calling into generic_make_request recursively, which
 * means the bio should NOT be touched after the call to ->make_request_fn.
 */
blk_qc_t generic_make_request(struct bio *bio)
{
	/*
	 * bio_list_on_stack[0] contains bios submitted by the current
	 * make_request_fn.
	 * bio_list_on_stack[1] contains bios that were submitted before
	 * the current make_request_fn, but that haven't been processed
	 * yet.
	 */
	struct bio_list bio_list_on_stack[2];
	blk_mq_req_flags_t flags = 0;
	struct request_queue *q = bio->bi_disk->queue;
	blk_qc_t ret = BLK_QC_T_NONE;

	if (bio->bi_opf & REQ_NOWAIT)
		flags = BLK_MQ_REQ_NOWAIT;
	if (bio_flagged(bio, BIO_QUEUE_ENTERED))
		blk_queue_enter_live(q);
	else if (blk_queue_enter(q, flags) < 0) {
		if (!blk_queue_dying(q) && (bio->bi_opf & REQ_NOWAIT))
			bio_wouldblock_error(bio);
		else
			bio_io_error(bio);
		return ret;
	}

	if (!generic_make_request_checks(bio))
		goto out;

	/*
	 * We only want one ->make_request_fn to be active at a time, else
	 * stack usage with stacked devices could be a problem.  So use
	 * current->bio_list to keep a list of requests submited by a
	 * make_request_fn function.  current->bio_list is also used as a
	 * flag to say if generic_make_request is currently active in this
	 * task or not.  If it is NULL, then no make_request is active.  If
	 * it is non-NULL, then a make_request is active, and new requests
	 * should be added at the tail
	 */
	if (current->bio_list) {
		bio_list_add(&current->bio_list[0], bio);
		goto out;
	}

	/* following loop may be a bit non-obvious, and so deserves some
	 * explanation.
	 * Before entering the loop, bio->bi_next is NULL (as all callers
	 * ensure that) so we have a list with a single bio.
	 * We pretend that we have just taken it off a longer list, so
	 * we assign bio_list to a pointer to the bio_list_on_stack,
	 * thus initialising the bio_list of new bios to be
	 * added.  ->make_request() may indeed add some more bios
	 * through a recursive call to generic_make_request.  If it
	 * did, we find a non-NULL value in bio_list and re-enter the loop
	 * from the top.  In this case we really did just take the bio
	 * of the top of the list (no pretending) and so remove it from
	 * bio_list, and call into ->make_request() again.
	 */
	BUG_ON(bio->bi_next);
	bio_list_init(&bio_list_on_stack[0]);
	current->bio_list = bio_list_on_stack;
	do {
		bool enter_succeeded = true;

		if (unlikely(q != bio->bi_disk->queue)) {
			if (q)
				blk_queue_exit(q);
			q = bio->bi_disk->queue;
			flags = 0;
			if (bio->bi_opf & REQ_NOWAIT)
				flags = BLK_MQ_REQ_NOWAIT;
			if (blk_queue_enter(q, flags) < 0)
				enter_succeeded = false;
		}

		if (enter_succeeded) {
			struct bio_list lower, same;

			/* Create a fresh bio_list for all subordinate requests */
			bio_list_on_stack[1] = bio_list_on_stack[0];
			bio_list_init(&bio_list_on_stack[0]);

			if (!blk_crypto_submit_bio(&bio))
				ret = q->make_request_fn(q, bio);

			/* sort new bios into those for a lower level
			 * and those for the same level
			 */
			bio_list_init(&lower);
			bio_list_init(&same);
			while ((bio = bio_list_pop(&bio_list_on_stack[0])) != NULL)
				if (q == bio->bi_disk->queue)
					bio_list_add(&same, bio);
				else
					bio_list_add(&lower, bio);
			/* now assemble so we handle the lowest level first */
			bio_list_merge(&bio_list_on_stack[0], &lower);
			bio_list_merge(&bio_list_on_stack[0], &same);
			bio_list_merge(&bio_list_on_stack[0], &bio_list_on_stack[1]);
		} else {
			if (unlikely(!blk_queue_dying(q) &&
					(bio->bi_opf & REQ_NOWAIT)))
				bio_wouldblock_error(bio);
			else
				bio_io_error(bio);
			q = NULL;
		}
		bio = bio_list_pop(&bio_list_on_stack[0]);
	} while (bio);
	current->bio_list = NULL; /* deactivate */

out:
	if (q)
		blk_queue_exit(q);
	return ret;
}
EXPORT_SYMBOL(generic_make_request);

/**
 * direct_make_request - hand a buffer directly to its device driver for I/O
 * @bio:  The bio describing the location in memory and on the device.
 *
 * This function behaves like generic_make_request(), but does not protect
 * against recursion.  Must only be used if the called driver is known
 * to not call generic_make_request (or direct_make_request) again from
 * its make_request function.  (Calling direct_make_request again from
 * a workqueue is perfectly fine as that doesn't recurse).
 */
blk_qc_t direct_make_request(struct bio *bio)
{
	struct request_queue *q = bio->bi_disk->queue;
	bool nowait = bio->bi_opf & REQ_NOWAIT;
	blk_qc_t ret = BLK_QC_T_NONE;

	if (!generic_make_request_checks(bio))
		return BLK_QC_T_NONE;

	if (unlikely(blk_queue_enter(q, nowait ? BLK_MQ_REQ_NOWAIT : 0))) {
		if (nowait && !blk_queue_dying(q))
			bio->bi_status = BLK_STS_AGAIN;
		else
			bio->bi_status = BLK_STS_IOERR;
		bio_endio(bio);
		return BLK_QC_T_NONE;
	}

	if (!blk_crypto_submit_bio(&bio))
		ret = q->make_request_fn(q, bio);
	blk_queue_exit(q);
	return ret;
}
EXPORT_SYMBOL_GPL(direct_make_request);

/**
 * submit_bio - submit a bio to the block device layer for I/O
 * @bio: The &struct bio which describes the I/O
 *
 * submit_bio() is very similar in purpose to generic_make_request(), and
 * uses that function to do most of the work. Both are fairly rough
 * interfaces; @bio must be presetup and ready for I/O.
 *
 */
blk_qc_t submit_bio(struct bio *bio)
{
	bool workingset_read = false;
	unsigned long pflags;
	blk_qc_t ret;

	/*
	 * If it's a regular read/write or a barrier with data attached,
	 * go through the normal accounting stuff before submission.
	 */
	if (bio_has_data(bio)) {
		unsigned int count;

		if (unlikely(bio_op(bio) == REQ_OP_WRITE_SAME))
			count = queue_logical_block_size(bio->bi_disk->queue) >> 9;
		else
			count = bio_sectors(bio);

		if (op_is_write(bio_op(bio))) {
			count_vm_events(PGPGOUT, count);
		} else {
			if (bio_flagged(bio, BIO_WORKINGSET))
				workingset_read = true;
			task_io_account_read(bio->bi_iter.bi_size);
			count_vm_events(PGPGIN, count);
		}

		if (unlikely(block_dump)) {
			char b[BDEVNAME_SIZE];
			printk(KERN_DEBUG "%s(%d): %s block %Lu on %s (%u sectors)\n",
			current->comm, task_pid_nr(current),
				op_is_write(bio_op(bio)) ? "WRITE" : "READ",
				(unsigned long long)bio->bi_iter.bi_sector,
				bio_devname(bio, b), count);
		}
	}

	/*
	 * If we're reading data that is part of the userspace
	 * workingset, count submission time as memory stall. When the
	 * device is congested, or the submitting cgroup IO-throttled,
	 * submission can be a significant part of overall IO time.
	 */
	if (workingset_read)
		psi_memstall_enter(&pflags);

	ret = generic_make_request(bio);

	if (workingset_read)
		psi_memstall_leave(&pflags);

	return ret;
}
EXPORT_SYMBOL(submit_bio);

bool blk_poll(struct request_queue *q, blk_qc_t cookie)
{
	if (!q->poll_fn || !blk_qc_t_valid(cookie))
		return false;

	if (current->plug)
		blk_flush_plug_list(current->plug, false);
	return q->poll_fn(q, cookie);
}
EXPORT_SYMBOL_GPL(blk_poll);

/**
 * blk_cloned_rq_check_limits - Helper function to check a cloned request
 *                              for new the queue limits
 * @q:  the queue
 * @rq: the request being checked
 *
 * Description:
 *    @rq may have been made based on weaker limitations of upper-level queues
 *    in request stacking drivers, and it may violate the limitation of @q.
 *    Since the block layer and the underlying device driver trust @rq
 *    after it is inserted to @q, it should be checked against @q before
 *    the insertion using this generic function.
 *
 *    Request stacking drivers like request-based dm may change the queue
 *    limits when retrying requests on other queues. Those requests need
 *    to be checked against the new queue limits again during dispatch.
 */
static int blk_cloned_rq_check_limits(struct request_queue *q,
				      struct request *rq)
{
	if (blk_rq_sectors(rq) > blk_queue_get_max_sectors(q, req_op(rq))) {
		printk(KERN_ERR "%s: over max size limit.\n", __func__);
		return -EIO;
	}

	/*
	 * queue's settings related to segment counting like q->bounce_pfn
	 * may differ from that of other stacking queues.
	 * Recalculate it to check the request correctly on this queue's
	 * limitation.
	 */
	blk_recalc_rq_segments(rq);
	if (rq->nr_phys_segments > queue_max_segments(q)) {
		printk(KERN_ERR "%s: over max segments limit.\n", __func__);
		return -EIO;
	}

	return 0;
}

/**
 * blk_insert_cloned_request - Helper for stacking drivers to submit a request
 * @q:  the queue to submit the request
 * @rq: the request being queued
 */
blk_status_t blk_insert_cloned_request(struct request_queue *q, struct request *rq)
{
	unsigned long flags;
	int where = ELEVATOR_INSERT_BACK;

	if (blk_cloned_rq_check_limits(q, rq))
		return BLK_STS_IOERR;

	if (rq->rq_disk &&
	    should_fail_request(&rq->rq_disk->part0, blk_rq_bytes(rq)))
		return BLK_STS_IOERR;

	if (q->mq_ops) {
		if (blk_queue_io_stat(q))
			blk_account_io_start(rq, true);
		/*
		 * Since we have a scheduler attached on the top device,
		 * bypass a potential scheduler on the bottom device for
		 * insert.
		 */
		return blk_mq_request_issue_directly(rq);
	}

	spin_lock_irqsave(q->queue_lock, flags);
	if (unlikely(blk_queue_dying(q))) {
		spin_unlock_irqrestore(q->queue_lock, flags);
		return BLK_STS_IOERR;
	}

	/*
	 * Submitting request must be dequeued before calling this function
	 * because it will be linked to another request_queue
	 */
	BUG_ON(blk_queued_rq(rq));

	if (op_is_flush(rq->cmd_flags))
		where = ELEVATOR_INSERT_FLUSH;

	add_acct_request(q, rq, where);
	if (where == ELEVATOR_INSERT_FLUSH)
		__blk_run_queue(q);
	spin_unlock_irqrestore(q->queue_lock, flags);

	return BLK_STS_OK;
}
EXPORT_SYMBOL_GPL(blk_insert_cloned_request);

/**
 * blk_rq_err_bytes - determine number of bytes till the next failure boundary
 * @rq: request to examine
 *
 * Description:
 *     A request could be merge of IOs which require different failure
 *     handling.  This function determines the number of bytes which
 *     can be failed from the beginning of the request without
 *     crossing into area which need to be retried further.
 *
 * Return:
 *     The number of bytes to fail.
 */
unsigned int blk_rq_err_bytes(const struct request *rq)
{
	unsigned int ff = rq->cmd_flags & REQ_FAILFAST_MASK;
	unsigned int bytes = 0;
	struct bio *bio;

	if (!(rq->rq_flags & RQF_MIXED_MERGE))
		return blk_rq_bytes(rq);

	/*
	 * Currently the only 'mixing' which can happen is between
	 * different fastfail types.  We can safely fail portions
	 * which have all the failfast bits that the first one has -
	 * the ones which are at least as eager to fail as the first
	 * one.
	 */
	for (bio = rq->bio; bio; bio = bio->bi_next) {
		if ((bio->bi_opf & ff) != ff)
			break;
		bytes += bio->bi_iter.bi_size;
	}

	/* this could lead to infinite loop */
	BUG_ON(blk_rq_bytes(rq) && !bytes);
	return bytes;
}
EXPORT_SYMBOL_GPL(blk_rq_err_bytes);

void blk_account_io_completion(struct request *req, unsigned int bytes)
{
	if (blk_do_io_stat(req)) {
		const int sgrp = op_stat_group(req_op(req));
		struct hd_struct *part;
		int cpu;

		cpu = part_stat_lock();
		part = req->part;
		part_stat_add(cpu, part, sectors[sgrp], bytes >> 9);
		part_stat_unlock();
	}
}

void blk_account_io_done(struct request *req, u64 now)
{
	/*
	 * Account IO completion.  flush_rq isn't accounted as a
	 * normal IO on queueing nor completion.  Accounting the
	 * containing request is enough.
	 */
	if (blk_do_io_stat(req) && !(req->rq_flags & RQF_FLUSH_SEQ)) {
		const int sgrp = op_stat_group(req_op(req));
		struct hd_struct *part;
		int cpu;

		cpu = part_stat_lock();
		part = req->part;

		part_stat_inc(cpu, part, ios[sgrp]);
		part_stat_add(cpu, part, nsecs[sgrp], now - req->start_time_ns);
		part_round_stats(req->q, cpu, part);
		part_dec_in_flight(req->q, part, rq_data_dir(req));

		hd_struct_put(part);
		part_stat_unlock();
	}
}

#ifdef CONFIG_PM
/*
 * Don't process normal requests when queue is suspended
 * or in the process of suspending/resuming
 */
static bool blk_pm_allow_request(struct request *rq)
{
	switch (rq->q->rpm_status) {
	case RPM_RESUMING:
	case RPM_SUSPENDING:
		return rq->rq_flags & RQF_PM;
	case RPM_SUSPENDED:
		return false;
	default:
		return true;
	}
}
#else
static bool blk_pm_allow_request(struct request *rq)
{
	return true;
}
#endif

void blk_account_io_start(struct request *rq, bool new_io)
{
	struct hd_struct *part;
	int rw = rq_data_dir(rq);
	int cpu;

	if (!blk_do_io_stat(rq))
		return;

	cpu = part_stat_lock();

	if (!new_io) {
		part = rq->part;
		part_stat_inc(cpu, part, merges[rw]);
	} else {
		part = disk_map_sector_rcu(rq->rq_disk, blk_rq_pos(rq));
		if (!hd_struct_try_get(part)) {
			/*
			 * The partition is already being removed,
			 * the request will be accounted on the disk only
			 *
			 * We take a reference on disk->part0 although that
			 * partition will never be deleted, so we can treat
			 * it as any other partition.
			 */
			part = &rq->rq_disk->part0;
			hd_struct_get(part);
		}
		part_round_stats(rq->q, cpu, part);
		part_inc_in_flight(rq->q, part, rw);
		rq->part = part;
	}

	part_stat_unlock();
}

static struct request *elv_next_request(struct request_queue *q)
{
	struct request *rq;
	struct blk_flush_queue *fq = blk_get_flush_queue(q, NULL);

	WARN_ON_ONCE(q->mq_ops);

	while (1) {
		list_for_each_entry(rq, &q->queue_head, queuelist) {
			if (blk_pm_allow_request(rq))
				return rq;

			if (rq->rq_flags & RQF_SOFTBARRIER)
				break;
		}

		/*
		 * Flush request is running and flush request isn't queueable
		 * in the drive, we can hold the queue till flush request is
		 * finished. Even we don't do this, driver can't dispatch next
		 * requests and will requeue them. And this can improve
		 * throughput too. For example, we have request flush1, write1,
		 * flush 2. flush1 is dispatched, then queue is hold, write1
		 * isn't inserted to queue. After flush1 is finished, flush2
		 * will be dispatched. Since disk cache is already clean,
		 * flush2 will be finished very soon, so looks like flush2 is
		 * folded to flush1.
		 * Since the queue is hold, a flag is set to indicate the queue
		 * should be restarted later. Please see flush_end_io() for
		 * details.
		 */
		if (fq->flush_pending_idx != fq->flush_running_idx &&
				!queue_flush_queueable(q)) {
			fq->flush_queue_delayed = 1;
			return NULL;
		}
		if (unlikely(blk_queue_bypass(q)) ||
		    !q->elevator->type->ops.sq.elevator_dispatch_fn(q, 0))
			return NULL;
	}
}

/**
 * blk_peek_request - peek at the top of a request queue
 * @q: request queue to peek at
 *
 * Description:
 *     Return the request at the top of @q.  The returned request
 *     should be started using blk_start_request() before LLD starts
 *     processing it.
 *
 * Return:
 *     Pointer to the request at the top of @q if available.  Null
 *     otherwise.
 */
struct request *blk_peek_request(struct request_queue *q)
{
	struct request *rq;
	int ret;

	lockdep_assert_held(q->queue_lock);
	WARN_ON_ONCE(q->mq_ops);

	while ((rq = elv_next_request(q)) != NULL) {
		if (!(rq->rq_flags & RQF_STARTED)) {
			/*
			 * This is the first time the device driver
			 * sees this request (possibly after
			 * requeueing).  Notify IO scheduler.
			 */
			if (rq->rq_flags & RQF_SORTED)
				elv_activate_rq(q, rq);

			/*
			 * just mark as started even if we don't start
			 * it, a request that has been delayed should
			 * not be passed by new incoming requests
			 */
			rq->rq_flags |= RQF_STARTED;
			trace_block_rq_issue(q, rq);
		}

		if (!q->boundary_rq || q->boundary_rq == rq) {
			q->end_sector = rq_end_sector(rq);
			q->boundary_rq = NULL;
		}

		if (rq->rq_flags & RQF_DONTPREP)
			break;

		if (q->dma_drain_size && blk_rq_bytes(rq)) {
			/*
			 * make sure space for the drain appears we
			 * know we can do this because max_hw_segments
			 * has been adjusted to be one fewer than the
			 * device can handle
			 */
			rq->nr_phys_segments++;
		}

		if (!q->prep_rq_fn)
			break;

		ret = q->prep_rq_fn(q, rq);
		if (ret == BLKPREP_OK) {
			break;
		} else if (ret == BLKPREP_DEFER) {
			/*
			 * the request may have been (partially) prepped.
			 * we need to keep this request in the front to
			 * avoid resource deadlock.  RQF_STARTED will
			 * prevent other fs requests from passing this one.
			 */
			if (q->dma_drain_size && blk_rq_bytes(rq) &&
			    !(rq->rq_flags & RQF_DONTPREP)) {
				/*
				 * remove the space for the drain we added
				 * so that we don't add it again
				 */
				--rq->nr_phys_segments;
			}

			rq = NULL;
			break;
		} else if (ret == BLKPREP_KILL || ret == BLKPREP_INVALID) {
			rq->rq_flags |= RQF_QUIET;
			/*
			 * Mark this request as started so we don't trigger
			 * any debug logic in the end I/O path.
			 */
			blk_start_request(rq);
			__blk_end_request_all(rq, ret == BLKPREP_INVALID ?
					BLK_STS_TARGET : BLK_STS_IOERR);
		} else {
			printk(KERN_ERR "%s: bad return=%d\n", __func__, ret);
			break;
		}
	}

	return rq;
}
EXPORT_SYMBOL(blk_peek_request);

static void blk_dequeue_request(struct request *rq)
{
	struct request_queue *q = rq->q;

	BUG_ON(list_empty(&rq->queuelist));
	BUG_ON(ELV_ON_HASH(rq));

	list_del_init(&rq->queuelist);

	/*
	 * the time frame between a request being removed from the lists
	 * and to it is freed is accounted as io that is in progress at
	 * the driver side.
	 */
	if (blk_account_rq(rq))
		q->in_flight[rq_is_sync(rq)]++;
}

/**
 * blk_start_request - start request processing on the driver
 * @req: request to dequeue
 *
 * Description:
 *     Dequeue @req and start timeout timer on it.  This hands off the
 *     request to the driver.
 */
void blk_start_request(struct request *req)
{
	lockdep_assert_held(req->q->queue_lock);
	WARN_ON_ONCE(req->q->mq_ops);

	blk_dequeue_request(req);

	if (test_bit(QUEUE_FLAG_STATS, &req->q->queue_flags)) {
		req->io_start_time_ns = ktime_get_ns();
#ifdef CONFIG_BLK_DEV_THROTTLING_LOW
		req->throtl_size = blk_rq_sectors(req);
#endif
		req->rq_flags |= RQF_STATS;
		rq_qos_issue(req->q, req);
	}

	BUG_ON(blk_rq_is_complete(req));
	blk_add_timer(req);
}
EXPORT_SYMBOL(blk_start_request);

/**
 * blk_fetch_request - fetch a request from a request queue
 * @q: request queue to fetch a request from
 *
 * Description:
 *     Return the request at the top of @q.  The request is started on
 *     return and LLD can start processing it immediately.
 *
 * Return:
 *     Pointer to the request at the top of @q if available.  Null
 *     otherwise.
 */
struct request *blk_fetch_request(struct request_queue *q)
{
	struct request *rq;

	lockdep_assert_held(q->queue_lock);
	WARN_ON_ONCE(q->mq_ops);

	rq = blk_peek_request(q);
	if (rq)
		blk_start_request(rq);
	return rq;
}
EXPORT_SYMBOL(blk_fetch_request);

/*
 * Steal bios from a request and add them to a bio list.
 * The request must not have been partially completed before.
 */
void blk_steal_bios(struct bio_list *list, struct request *rq)
{
	if (rq->bio) {
		if (list->tail)
			list->tail->bi_next = rq->bio;
		else
			list->head = rq->bio;
		list->tail = rq->biotail;

		rq->bio = NULL;
		rq->biotail = NULL;
	}

	rq->__data_len = 0;
}
EXPORT_SYMBOL_GPL(blk_steal_bios);

/**
 * blk_update_request - Special helper function for request stacking drivers
 * @req:      the request being processed
 * @error:    block status code
 * @nr_bytes: number of bytes to complete @req
 *
 * Description:
 *     Ends I/O on a number of bytes attached to @req, but doesn't complete
 *     the request structure even if @req doesn't have leftover.
 *     If @req has leftover, sets it up for the next range of segments.
 *
 *     This special helper function is only for request stacking drivers
 *     (e.g. request-based dm) so that they can handle partial completion.
 *     Actual device drivers should use blk_end_request instead.
 *
 *     Passing the result of blk_rq_bytes() as @nr_bytes guarantees
 *     %false return from this function.
 *
 * Note:
 *	The RQF_SPECIAL_PAYLOAD flag is ignored on purpose in both
 *	blk_rq_bytes() and in blk_update_request().
 *
 * Return:
 *     %false - this request doesn't have any more data
 *     %true  - this request has more data
 **/
bool blk_update_request(struct request *req, blk_status_t error,
		unsigned int nr_bytes)
{
	int total_bytes;

	trace_block_rq_complete(req, blk_status_to_errno(error), nr_bytes);

	if (!req->bio)
		return false;

	if (unlikely(error && !blk_rq_is_passthrough(req) &&
		     !(req->rq_flags & RQF_QUIET)))
		print_req_error(req, error);

	blk_account_io_completion(req, nr_bytes);

	total_bytes = 0;
	while (req->bio) {
		struct bio *bio = req->bio;
		unsigned bio_bytes = min(bio->bi_iter.bi_size, nr_bytes);

		if (bio_bytes == bio->bi_iter.bi_size)
			req->bio = bio->bi_next;

		/* Completion has already been traced */
		bio_clear_flag(bio, BIO_TRACE_COMPLETION);
		req_bio_endio(req, bio, bio_bytes, error);

		total_bytes += bio_bytes;
		nr_bytes -= bio_bytes;

		if (!nr_bytes)
			break;
	}

	/*
	 * completely done
	 */
	if (!req->bio) {
		/*
		 * Reset counters so that the request stacking driver
		 * can find how many bytes remain in the request
		 * later.
		 */
		req->__data_len = 0;
		return false;
	}

	req->__data_len -= total_bytes;

	/* update sector only for requests with clear definition of sector */
	if (!blk_rq_is_passthrough(req))
		req->__sector += total_bytes >> 9;

	/* mixed attributes always follow the first bio */
	if (req->rq_flags & RQF_MIXED_MERGE) {
		req->cmd_flags &= ~REQ_FAILFAST_MASK;
		req->cmd_flags |= req->bio->bi_opf & REQ_FAILFAST_MASK;
	}

	if (!(req->rq_flags & RQF_SPECIAL_PAYLOAD)) {
		/*
		 * If total number of sectors is less than the first segment
		 * size, something has gone terribly wrong.
		 */
		if (blk_rq_bytes(req) < blk_rq_cur_bytes(req)) {
			blk_dump_rq_flags(req, "request botched");
			req->__data_len = blk_rq_cur_bytes(req);
		}

		/* recalculate the number of segments */
		blk_recalc_rq_segments(req);
	}

	return true;
}
EXPORT_SYMBOL_GPL(blk_update_request);

static bool blk_update_bidi_request(struct request *rq, blk_status_t error,
				    unsigned int nr_bytes,
				    unsigned int bidi_bytes)
{
	if (blk_update_request(rq, error, nr_bytes))
		return true;

	/* Bidi request must be completed as a whole */
	if (unlikely(blk_bidi_rq(rq)) &&
	    blk_update_request(rq->next_rq, error, bidi_bytes))
		return true;

	if (blk_queue_add_random(rq->q))
		add_disk_randomness(rq->rq_disk);

	return false;
}

/**
 * blk_unprep_request - unprepare a request
 * @req:	the request
 *
 * This function makes a request ready for complete resubmission (or
 * completion).  It happens only after all error handling is complete,
 * so represents the appropriate moment to deallocate any resources
 * that were allocated to the request in the prep_rq_fn.  The queue
 * lock is held when calling this.
 */
void blk_unprep_request(struct request *req)
{
	struct request_queue *q = req->q;

	req->rq_flags &= ~RQF_DONTPREP;
	if (q->unprep_rq_fn)
		q->unprep_rq_fn(q, req);
}
EXPORT_SYMBOL_GPL(blk_unprep_request);

void blk_finish_request(struct request *req, blk_status_t error)
{
	struct request_queue *q = req->q;
	u64 now = ktime_get_ns();

	lockdep_assert_held(req->q->queue_lock);
	WARN_ON_ONCE(q->mq_ops);

	if (req->rq_flags & RQF_STATS)
		blk_stat_add(req, now);

	if (req->rq_flags & RQF_QUEUED)
		blk_queue_end_tag(q, req);

	BUG_ON(blk_queued_rq(req));

	if (unlikely(laptop_mode) && !blk_rq_is_passthrough(req))
		laptop_io_completion(req->q->backing_dev_info);

	blk_delete_timer(req);

	if (req->rq_flags & RQF_DONTPREP)
		blk_unprep_request(req);

	blk_account_io_done(req, now);

	if (req->end_io) {
		rq_qos_done(q, req);
		req->end_io(req, error);
	} else {
		if (blk_bidi_rq(req))
			__blk_put_request(req->next_rq->q, req->next_rq);

		__blk_put_request(q, req);
	}
}
EXPORT_SYMBOL(blk_finish_request);

/**
 * blk_end_bidi_request - Complete a bidi request
 * @rq:         the request to complete
 * @error:      block status code
 * @nr_bytes:   number of bytes to complete @rq
 * @bidi_bytes: number of bytes to complete @rq->next_rq
 *
 * Description:
 *     Ends I/O on a number of bytes attached to @rq and @rq->next_rq.
 *     Drivers that supports bidi can safely call this member for any
 *     type of request, bidi or uni.  In the later case @bidi_bytes is
 *     just ignored.
 *
 * Return:
 *     %false - we are done with this request
 *     %true  - still buffers pending for this request
 **/
static bool blk_end_bidi_request(struct request *rq, blk_status_t error,
				 unsigned int nr_bytes, unsigned int bidi_bytes)
{
	struct request_queue *q = rq->q;
	unsigned long flags;

	WARN_ON_ONCE(q->mq_ops);

	if (blk_update_bidi_request(rq, error, nr_bytes, bidi_bytes))
		return true;

	spin_lock_irqsave(q->queue_lock, flags);
	blk_finish_request(rq, error);
	spin_unlock_irqrestore(q->queue_lock, flags);

	return false;
}

/**
 * __blk_end_bidi_request - Complete a bidi request with queue lock held
 * @rq:         the request to complete
 * @error:      block status code
 * @nr_bytes:   number of bytes to complete @rq
 * @bidi_bytes: number of bytes to complete @rq->next_rq
 *
 * Description:
 *     Identical to blk_end_bidi_request() except that queue lock is
 *     assumed to be locked on entry and remains so on return.
 *
 * Return:
 *     %false - we are done with this request
 *     %true  - still buffers pending for this request
 **/
static bool __blk_end_bidi_request(struct request *rq, blk_status_t error,
				   unsigned int nr_bytes, unsigned int bidi_bytes)
{
	lockdep_assert_held(rq->q->queue_lock);
	WARN_ON_ONCE(rq->q->mq_ops);

	if (blk_update_bidi_request(rq, error, nr_bytes, bidi_bytes))
		return true;

	blk_finish_request(rq, error);

	return false;
}

/**
 * blk_end_request - Helper function for drivers to complete the request.
 * @rq:       the request being processed
 * @error:    block status code
 * @nr_bytes: number of bytes to complete
 *
 * Description:
 *     Ends I/O on a number of bytes attached to @rq.
 *     If @rq has leftover, sets it up for the next range of segments.
 *
 * Return:
 *     %false - we are done with this request
 *     %true  - still buffers pending for this request
 **/
bool blk_end_request(struct request *rq, blk_status_t error,
		unsigned int nr_bytes)
{
	WARN_ON_ONCE(rq->q->mq_ops);
	return blk_end_bidi_request(rq, error, nr_bytes, 0);
}
EXPORT_SYMBOL(blk_end_request);

/**
 * blk_end_request_all - Helper function for drives to finish the request.
 * @rq: the request to finish
 * @error: block status code
 *
 * Description:
 *     Completely finish @rq.
 */
void blk_end_request_all(struct request *rq, blk_status_t error)
{
	bool pending;
	unsigned int bidi_bytes = 0;

	if (unlikely(blk_bidi_rq(rq)))
		bidi_bytes = blk_rq_bytes(rq->next_rq);

	pending = blk_end_bidi_request(rq, error, blk_rq_bytes(rq), bidi_bytes);
	BUG_ON(pending);
}
EXPORT_SYMBOL(blk_end_request_all);

/**
 * __blk_end_request - Helper function for drivers to complete the request.
 * @rq:       the request being processed
 * @error:    block status code
 * @nr_bytes: number of bytes to complete
 *
 * Description:
 *     Must be called with queue lock held unlike blk_end_request().
 *
 * Return:
 *     %false - we are done with this request
 *     %true  - still buffers pending for this request
 **/
bool __blk_end_request(struct request *rq, blk_status_t error,
		unsigned int nr_bytes)
{
	lockdep_assert_held(rq->q->queue_lock);
	WARN_ON_ONCE(rq->q->mq_ops);

	return __blk_end_bidi_request(rq, error, nr_bytes, 0);
}
EXPORT_SYMBOL(__blk_end_request);

/**
 * __blk_end_request_all - Helper function for drives to finish the request.
 * @rq: the request to finish
 * @error:    block status code
 *
 * Description:
 *     Completely finish @rq.  Must be called with queue lock held.
 */
void __blk_end_request_all(struct request *rq, blk_status_t error)
{
	bool pending;
	unsigned int bidi_bytes = 0;

	lockdep_assert_held(rq->q->queue_lock);
	WARN_ON_ONCE(rq->q->mq_ops);

	if (unlikely(blk_bidi_rq(rq)))
		bidi_bytes = blk_rq_bytes(rq->next_rq);

	pending = __blk_end_bidi_request(rq, error, blk_rq_bytes(rq), bidi_bytes);
	BUG_ON(pending);
}
EXPORT_SYMBOL(__blk_end_request_all);

/**
 * __blk_end_request_cur - Helper function to finish the current request chunk.
 * @rq: the request to finish the current chunk for
 * @error:    block status code
 *
 * Description:
 *     Complete the current consecutively mapped chunk from @rq.  Must
 *     be called with queue lock held.
 *
 * Return:
 *     %false - we are done with this request
 *     %true  - still buffers pending for this request
 */
bool __blk_end_request_cur(struct request *rq, blk_status_t error)
{
	return __blk_end_request(rq, error, blk_rq_cur_bytes(rq));
}
EXPORT_SYMBOL(__blk_end_request_cur);

void blk_rq_bio_prep(struct request_queue *q, struct request *rq,
		     struct bio *bio)
{
	if (bio_has_data(bio))
		rq->nr_phys_segments = bio_phys_segments(q, bio);
	else if (bio_op(bio) == REQ_OP_DISCARD)
		rq->nr_phys_segments = 1;

	rq->__data_len = bio->bi_iter.bi_size;
	rq->bio = rq->biotail = bio;

	if (bio->bi_disk)
		rq->rq_disk = bio->bi_disk;
}

#if ARCH_IMPLEMENTS_FLUSH_DCACHE_PAGE
/**
 * rq_flush_dcache_pages - Helper function to flush all pages in a request
 * @rq: the request to be flushed
 *
 * Description:
 *     Flush all pages in @rq.
 */
void rq_flush_dcache_pages(struct request *rq)
{
	struct req_iterator iter;
	struct bio_vec bvec;

	rq_for_each_segment(bvec, rq, iter)
		flush_dcache_page(bvec.bv_page);
}
EXPORT_SYMBOL_GPL(rq_flush_dcache_pages);
#endif

/**
 * blk_lld_busy - Check if underlying low-level drivers of a device are busy
 * @q : the queue of the device being checked
 *
 * Description:
 *    Check if underlying low-level drivers of a device are busy.
 *    If the drivers want to export their busy state, they must set own
 *    exporting function using blk_queue_lld_busy() first.
 *
 *    Basically, this function is used only by request stacking drivers
 *    to stop dispatching requests to underlying devices when underlying
 *    devices are busy.  This behavior helps more I/O merging on the queue
 *    of the request stacking driver and prevents I/O throughput regression
 *    on burst I/O load.
 *
 * Return:
 *    0 - Not busy (The request stacking driver should dispatch request)
 *    1 - Busy (The request stacking driver should stop dispatching request)
 */
int blk_lld_busy(struct request_queue *q)
{
	if (q->lld_busy_fn)
		return q->lld_busy_fn(q);

	return 0;
}
EXPORT_SYMBOL_GPL(blk_lld_busy);

/**
 * blk_rq_unprep_clone - Helper function to free all bios in a cloned request
 * @rq: the clone request to be cleaned up
 *
 * Description:
 *     Free all bios in @rq for a cloned request.
 */
void blk_rq_unprep_clone(struct request *rq)
{
	struct bio *bio;

	while ((bio = rq->bio) != NULL) {
		rq->bio = bio->bi_next;

		bio_put(bio);
	}
}
EXPORT_SYMBOL_GPL(blk_rq_unprep_clone);

/*
 * Copy attributes of the original request to the clone request.
 * The actual data parts (e.g. ->cmd, ->sense) are not copied.
 */
static void __blk_rq_prep_clone(struct request *dst, struct request *src)
{
	dst->cpu = src->cpu;
	dst->__sector = blk_rq_pos(src);
	dst->__data_len = blk_rq_bytes(src);
	if (src->rq_flags & RQF_SPECIAL_PAYLOAD) {
		dst->rq_flags |= RQF_SPECIAL_PAYLOAD;
		dst->special_vec = src->special_vec;
	}
	dst->nr_phys_segments = src->nr_phys_segments;
	dst->ioprio = src->ioprio;
	dst->extra_len = src->extra_len;
}

/**
 * blk_rq_prep_clone - Helper function to setup clone request
 * @rq: the request to be setup
 * @rq_src: original request to be cloned
 * @bs: bio_set that bios for clone are allocated from
 * @gfp_mask: memory allocation mask for bio
 * @bio_ctr: setup function to be called for each clone bio.
 *           Returns %0 for success, non %0 for failure.
 * @data: private data to be passed to @bio_ctr
 *
 * Description:
 *     Clones bios in @rq_src to @rq, and copies attributes of @rq_src to @rq.
 *     The actual data parts of @rq_src (e.g. ->cmd, ->sense)
 *     are not copied, and copying such parts is the caller's responsibility.
 *     Also, pages which the original bios are pointing to are not copied
 *     and the cloned bios just point same pages.
 *     So cloned bios must be completed before original bios, which means
 *     the caller must complete @rq before @rq_src.
 */
int blk_rq_prep_clone(struct request *rq, struct request *rq_src,
		      struct bio_set *bs, gfp_t gfp_mask,
		      int (*bio_ctr)(struct bio *, struct bio *, void *),
		      void *data)
{
	struct bio *bio, *bio_src;

	if (!bs)
		bs = &fs_bio_set;

	__rq_for_each_bio(bio_src, rq_src) {
		bio = bio_clone_fast(bio_src, gfp_mask, bs);
		if (!bio)
			goto free_and_out;

		if (bio_ctr && bio_ctr(bio, bio_src, data))
			goto free_and_out;

		if (rq->bio) {
			rq->biotail->bi_next = bio;
			rq->biotail = bio;
		} else
			rq->bio = rq->biotail = bio;
	}

	__blk_rq_prep_clone(rq, rq_src);

	return 0;

free_and_out:
	if (bio)
		bio_put(bio);
	blk_rq_unprep_clone(rq);

	return -ENOMEM;
}
EXPORT_SYMBOL_GPL(blk_rq_prep_clone);

int kblockd_schedule_work(struct work_struct *work)
{
	return queue_work(kblockd_workqueue, work);
}
EXPORT_SYMBOL(kblockd_schedule_work);

int kblockd_schedule_work_on(int cpu, struct work_struct *work)
{
	return queue_work_on(cpu, kblockd_workqueue, work);
}
EXPORT_SYMBOL(kblockd_schedule_work_on);

int kblockd_mod_delayed_work_on(int cpu, struct delayed_work *dwork,
				unsigned long delay)
{
	return mod_delayed_work_on(cpu, kblockd_workqueue, dwork, delay);
}
EXPORT_SYMBOL(kblockd_mod_delayed_work_on);

/**
 * blk_start_plug - initialize blk_plug and track it inside the task_struct
 * @plug:	The &struct blk_plug that needs to be initialized
 *
 * Description:
 *   Tracking blk_plug inside the task_struct will help with auto-flushing the
 *   pending I/O should the task end up blocking between blk_start_plug() and
 *   blk_finish_plug(). This is important from a performance perspective, but
 *   also ensures that we don't deadlock. For instance, if the task is blocking
 *   for a memory allocation, memory reclaim could end up wanting to free a
 *   page belonging to that request that is currently residing in our private
 *   plug. By flushing the pending I/O when the process goes to sleep, we avoid
 *   this kind of deadlock.
 */
void blk_start_plug(struct blk_plug *plug)
{
	struct task_struct *tsk = current;

	/*
	 * If this is a nested plug, don't actually assign it.
	 */
	if (tsk->plug)
		return;

	INIT_LIST_HEAD(&plug->list);
	INIT_LIST_HEAD(&plug->mq_list);
	INIT_LIST_HEAD(&plug->cb_list);
	/*
	 * Store ordering should not be needed here, since a potential
	 * preempt will imply a full memory barrier
	 */
	tsk->plug = plug;
}
EXPORT_SYMBOL(blk_start_plug);

static int plug_rq_cmp(void *priv, struct list_head *a, struct list_head *b)
{
	struct request *rqa = container_of(a, struct request, queuelist);
	struct request *rqb = container_of(b, struct request, queuelist);

	return !(rqa->q < rqb->q ||
		(rqa->q == rqb->q && blk_rq_pos(rqa) < blk_rq_pos(rqb)));
}

/*
 * If 'from_schedule' is true, then postpone the dispatch of requests
 * until a safe kblockd context. We due this to avoid accidental big
 * additional stack usage in driver dispatch, in places where the originally
 * plugger did not intend it.
 */
static void queue_unplugged(struct request_queue *q, unsigned int depth,
			    bool from_schedule)
	__releases(q->queue_lock)
{
	lockdep_assert_held(q->queue_lock);

	trace_block_unplug(q, depth, !from_schedule);

	if (from_schedule)
		blk_run_queue_async(q);
	else
		__blk_run_queue(q);
	spin_unlock_irq(q->queue_lock);
}

static void flush_plug_callbacks(struct blk_plug *plug, bool from_schedule)
{
	LIST_HEAD(callbacks);

	while (!list_empty(&plug->cb_list)) {
		list_splice_init(&plug->cb_list, &callbacks);

		while (!list_empty(&callbacks)) {
			struct blk_plug_cb *cb = list_first_entry(&callbacks,
							  struct blk_plug_cb,
							  list);
			list_del(&cb->list);
			cb->callback(cb, from_schedule);
		}
	}
}

struct blk_plug_cb *blk_check_plugged(blk_plug_cb_fn unplug, void *data,
				      int size)
{
	struct blk_plug *plug = current->plug;
	struct blk_plug_cb *cb;

	if (!plug)
		return NULL;

	list_for_each_entry(cb, &plug->cb_list, list)
		if (cb->callback == unplug && cb->data == data)
			return cb;

	/* Not currently on the callback list */
	BUG_ON(size < sizeof(*cb));
	cb = kzalloc(size, GFP_ATOMIC);
	if (cb) {
		cb->data = data;
		cb->callback = unplug;
		list_add(&cb->list, &plug->cb_list);
	}
	return cb;
}
EXPORT_SYMBOL(blk_check_plugged);

void blk_flush_plug_list(struct blk_plug *plug, bool from_schedule)
{
	struct request_queue *q;
	struct request *rq;
	LIST_HEAD(list);
	unsigned int depth;

	flush_plug_callbacks(plug, from_schedule);

	if (!list_empty(&plug->mq_list))
		blk_mq_flush_plug_list(plug, from_schedule);

	if (list_empty(&plug->list))
		return;

	list_splice_init(&plug->list, &list);

	list_sort(NULL, &list, plug_rq_cmp);

	q = NULL;
	depth = 0;

	while (!list_empty(&list)) {
		rq = list_entry_rq(list.next);
		list_del_init(&rq->queuelist);
		BUG_ON(!rq->q);
		if (rq->q != q) {
			/*
			 * This drops the queue lock
			 */
			if (q)
				queue_unplugged(q, depth, from_schedule);
			q = rq->q;
			depth = 0;
			spin_lock_irq(q->queue_lock);
		}

		/*
		 * Short-circuit if @q is dead
		 */
		if (unlikely(blk_queue_dying(q))) {
			__blk_end_request_all(rq, BLK_STS_IOERR);
			continue;
		}

		/*
		 * rq is already accounted, so use raw insert
		 */
		if (op_is_flush(rq->cmd_flags))
			__elv_add_request(q, rq, ELEVATOR_INSERT_FLUSH);
		else
			__elv_add_request(q, rq, ELEVATOR_INSERT_SORT_MERGE);

		depth++;
	}

	/*
	 * This drops the queue lock
	 */
	if (q)
		queue_unplugged(q, depth, from_schedule);
}

void blk_finish_plug(struct blk_plug *plug)
{
	if (plug != current->plug)
		return;
	blk_flush_plug_list(plug, false);

	current->plug = NULL;
}
EXPORT_SYMBOL(blk_finish_plug);

#ifdef CONFIG_PM
/**
 * blk_pm_runtime_init - Block layer runtime PM initialization routine
 * @q: the queue of the device
 * @dev: the device the queue belongs to
 *
 * Description:
 *    Initialize runtime-PM-related fields for @q and start auto suspend for
 *    @dev. Drivers that want to take advantage of request-based runtime PM
 *    should call this function after @dev has been initialized, and its
 *    request queue @q has been allocated, and runtime PM for it can not happen
 *    yet(either due to disabled/forbidden or its usage_count > 0). In most
 *    cases, driver should call this function before any I/O has taken place.
 *
 *    This function takes care of setting up using auto suspend for the device,
 *    the autosuspend delay is set to -1 to make runtime suspend impossible
 *    until an updated value is either set by user or by driver. Drivers do
 *    not need to touch other autosuspend settings.
 *
 *    The block layer runtime PM is request based, so only works for drivers
 *    that use request as their IO unit instead of those directly use bio's.
 */
void blk_pm_runtime_init(struct request_queue *q, struct device *dev)
{
	/* Don't enable runtime PM for blk-mq until it is ready */
	if (q->mq_ops) {
		pm_runtime_disable(dev);
		return;
	}

	q->dev = dev;
	q->rpm_status = RPM_ACTIVE;
	pm_runtime_set_autosuspend_delay(q->dev, -1);
	pm_runtime_use_autosuspend(q->dev);
}
EXPORT_SYMBOL(blk_pm_runtime_init);

/**
 * blk_pre_runtime_suspend - Pre runtime suspend check
 * @q: the queue of the device
 *
 * Description:
 *    This function will check if runtime suspend is allowed for the device
 *    by examining if there are any requests pending in the queue. If there
 *    are requests pending, the device can not be runtime suspended; otherwise,
 *    the queue's status will be updated to SUSPENDING and the driver can
 *    proceed to suspend the device.
 *
 *    For the not allowed case, we mark last busy for the device so that
 *    runtime PM core will try to autosuspend it some time later.
 *
 *    This function should be called near the start of the device's
 *    runtime_suspend callback.
 *
 * Return:
 *    0		- OK to runtime suspend the device
 *    -EBUSY	- Device should not be runtime suspended
 */
int blk_pre_runtime_suspend(struct request_queue *q)
{
	int ret = 0;

	if (!q->dev)
		return ret;

	spin_lock_irq(q->queue_lock);
	if (q->nr_pending) {
		ret = -EBUSY;
		pm_runtime_mark_last_busy(q->dev);
	} else {
		q->rpm_status = RPM_SUSPENDING;
	}
	spin_unlock_irq(q->queue_lock);
	return ret;
}
EXPORT_SYMBOL(blk_pre_runtime_suspend);

/**
 * blk_post_runtime_suspend - Post runtime suspend processing
 * @q: the queue of the device
 * @err: return value of the device's runtime_suspend function
 *
 * Description:
 *    Update the queue's runtime status according to the return value of the
 *    device's runtime suspend function and mark last busy for the device so
 *    that PM core will try to auto suspend the device at a later time.
 *
 *    This function should be called near the end of the device's
 *    runtime_suspend callback.
 */
void blk_post_runtime_suspend(struct request_queue *q, int err)
{
	if (!q->dev)
		return;

	spin_lock_irq(q->queue_lock);
	if (!err) {
		q->rpm_status = RPM_SUSPENDED;
	} else {
		q->rpm_status = RPM_ACTIVE;
		pm_runtime_mark_last_busy(q->dev);
	}
	spin_unlock_irq(q->queue_lock);
}
EXPORT_SYMBOL(blk_post_runtime_suspend);

/**
 * blk_pre_runtime_resume - Pre runtime resume processing
 * @q: the queue of the device
 *
 * Description:
 *    Update the queue's runtime status to RESUMING in preparation for the
 *    runtime resume of the device.
 *
 *    This function should be called near the start of the device's
 *    runtime_resume callback.
 */
void blk_pre_runtime_resume(struct request_queue *q)
{
	if (!q->dev)
		return;

	spin_lock_irq(q->queue_lock);
	q->rpm_status = RPM_RESUMING;
	spin_unlock_irq(q->queue_lock);
}
EXPORT_SYMBOL(blk_pre_runtime_resume);

/**
 * blk_post_runtime_resume - Post runtime resume processing
 * @q: the queue of the device
 * @err: return value of the device's runtime_resume function
 *
 * Description:
 *    Update the queue's runtime status according to the return value of the
 *    device's runtime_resume function. If it is successfully resumed, process
 *    the requests that are queued into the device's queue when it is resuming
 *    and then mark last busy and initiate autosuspend for it.
 *
 *    This function should be called near the end of the device's
 *    runtime_resume callback.
 */
void blk_post_runtime_resume(struct request_queue *q, int err)
{
	if (!q->dev)
		return;

	spin_lock_irq(q->queue_lock);
	if (!err) {
		q->rpm_status = RPM_ACTIVE;
		__blk_run_queue(q);
		pm_runtime_mark_last_busy(q->dev);
		pm_request_autosuspend(q->dev);
	} else {
		q->rpm_status = RPM_SUSPENDED;
	}
	spin_unlock_irq(q->queue_lock);
}
EXPORT_SYMBOL(blk_post_runtime_resume);

/**
 * blk_set_runtime_active - Force runtime status of the queue to be active
 * @q: the queue of the device
 *
 * If the device is left runtime suspended during system suspend the resume
 * hook typically resumes the device and corrects runtime status
 * accordingly. However, that does not affect the queue runtime PM status
 * which is still "suspended". This prevents processing requests from the
 * queue.
 *
 * This function can be used in driver's resume hook to correct queue
 * runtime PM status and re-enable peeking requests from the queue. It
 * should be called before first request is added to the queue.
 */
void blk_set_runtime_active(struct request_queue *q)
{
	spin_lock_irq(q->queue_lock);
	q->rpm_status = RPM_ACTIVE;
	pm_runtime_mark_last_busy(q->dev);
	pm_request_autosuspend(q->dev);
	spin_unlock_irq(q->queue_lock);
}
EXPORT_SYMBOL(blk_set_runtime_active);
#endif

int __init blk_dev_init(void)
{
	BUILD_BUG_ON(REQ_OP_LAST >= (1 << REQ_OP_BITS));
	BUILD_BUG_ON(REQ_OP_BITS + REQ_FLAG_BITS > 8 *
			FIELD_SIZEOF(struct request, cmd_flags));
	BUILD_BUG_ON(REQ_OP_BITS + REQ_FLAG_BITS > 8 *
			FIELD_SIZEOF(struct bio, bi_opf));

	/* used for unplugging and affects IO latency/throughput - HIGHPRI */
	kblockd_workqueue = alloc_workqueue("kblockd",
					    WQ_MEM_RECLAIM | WQ_HIGHPRI, 0);
	if (!kblockd_workqueue)
		panic("Failed to create kblockd\n");

	request_cachep = kmem_cache_create("blkdev_requests",
			sizeof(struct request), 0, SLAB_PANIC, NULL);

	blk_requestq_cachep = kmem_cache_create("request_queue",
			sizeof(struct request_queue), 0, SLAB_PANIC, NULL);

#ifdef CONFIG_DEBUG_FS
	blk_debugfs_root = debugfs_create_dir("block", NULL);
#endif

	if (bio_crypt_ctx_init() < 0)
		panic("Failed to allocate mem for bio crypt ctxs\n");

	if (blk_crypto_fallback_init() < 0)
		panic("Failed to init blk-crypto-fallback\n");

	return 0;
}<|MERGE_RESOLUTION|>--- conflicted
+++ resolved
@@ -2135,20 +2135,12 @@
 /*
 	char b[BDEVNAME_SIZE];
 
-<<<<<<< HEAD
-	printk(KERN_INFO "attempt to access beyond end of device\n");
-	printk(KERN_INFO "%s: rw=%d, want=%Lu, limit=%Lu\n",
-			bio_devname(bio, b), bio->bi_opf,
-			(unsigned long long)bio_end_sector(bio),
-			(long long)maxsector);
-*/
-=======
 	pr_info_ratelimited("attempt to access beyond end of device\n"
 			    "%s: rw=%d, want=%Lu, limit=%Lu\n",
 			    bio_devname(bio, b), bio->bi_opf,
 			    (unsigned long long)bio_end_sector(bio),
 			    (long long)maxsector);
->>>>>>> 9cd6ae99
+*/
 }
 
 #ifdef CONFIG_FAIL_MAKE_REQUEST

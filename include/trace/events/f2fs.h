/* SPDX-License-Identifier: GPL-2.0 */
#undef TRACE_SYSTEM
#define TRACE_SYSTEM f2fs

#if !defined(_TRACE_F2FS_H) || defined(TRACE_HEADER_MULTI_READ)
#define _TRACE_F2FS_H

#include <linux/tracepoint.h>
#include <uapi/linux/f2fs.h>

#define show_dev(dev)		MAJOR(dev), MINOR(dev)
#define show_dev_ino(entry)	show_dev(entry->dev), (unsigned long)entry->ino

TRACE_DEFINE_ENUM(NODE);
TRACE_DEFINE_ENUM(DATA);
TRACE_DEFINE_ENUM(META);
TRACE_DEFINE_ENUM(META_FLUSH);
TRACE_DEFINE_ENUM(INMEM);
TRACE_DEFINE_ENUM(INMEM_DROP);
TRACE_DEFINE_ENUM(INMEM_INVALIDATE);
TRACE_DEFINE_ENUM(INMEM_REVOKE);
TRACE_DEFINE_ENUM(IPU);
TRACE_DEFINE_ENUM(OPU);
TRACE_DEFINE_ENUM(HOT);
TRACE_DEFINE_ENUM(WARM);
TRACE_DEFINE_ENUM(COLD);
TRACE_DEFINE_ENUM(CURSEG_HOT_DATA);
TRACE_DEFINE_ENUM(CURSEG_WARM_DATA);
TRACE_DEFINE_ENUM(CURSEG_COLD_DATA);
TRACE_DEFINE_ENUM(CURSEG_HOT_NODE);
TRACE_DEFINE_ENUM(CURSEG_WARM_NODE);
TRACE_DEFINE_ENUM(CURSEG_COLD_NODE);
TRACE_DEFINE_ENUM(NO_CHECK_TYPE);
TRACE_DEFINE_ENUM(GC_GREEDY);
TRACE_DEFINE_ENUM(GC_CB);
TRACE_DEFINE_ENUM(FG_GC);
TRACE_DEFINE_ENUM(BG_GC);
TRACE_DEFINE_ENUM(LFS);
TRACE_DEFINE_ENUM(SSR);
TRACE_DEFINE_ENUM(__REQ_RAHEAD);
TRACE_DEFINE_ENUM(__REQ_SYNC);
TRACE_DEFINE_ENUM(__REQ_IDLE);
TRACE_DEFINE_ENUM(__REQ_PREFLUSH);
TRACE_DEFINE_ENUM(__REQ_FUA);
TRACE_DEFINE_ENUM(__REQ_PRIO);
TRACE_DEFINE_ENUM(__REQ_META);
TRACE_DEFINE_ENUM(CP_UMOUNT);
TRACE_DEFINE_ENUM(CP_FASTBOOT);
TRACE_DEFINE_ENUM(CP_SYNC);
TRACE_DEFINE_ENUM(CP_RECOVERY);
TRACE_DEFINE_ENUM(CP_DISCARD);
TRACE_DEFINE_ENUM(CP_TRIMMED);
TRACE_DEFINE_ENUM(CP_PAUSE);
TRACE_DEFINE_ENUM(CP_RESIZE);

#define show_block_type(type)						\
	__print_symbolic(type,						\
		{ NODE,		"NODE" },				\
		{ DATA,		"DATA" },				\
		{ META,		"META" },				\
		{ META_FLUSH,	"META_FLUSH" },				\
		{ INMEM,	"INMEM" },				\
		{ INMEM_DROP,	"INMEM_DROP" },				\
		{ INMEM_INVALIDATE,	"INMEM_INVALIDATE" },		\
		{ INMEM_REVOKE,	"INMEM_REVOKE" },			\
		{ IPU,		"IN-PLACE" },				\
		{ OPU,		"OUT-OF-PLACE" })

#define show_block_temp(temp)						\
	__print_symbolic(temp,						\
		{ HOT,		"HOT" },				\
		{ WARM,		"WARM" },				\
		{ COLD,		"COLD" })

#define F2FS_OP_FLAGS (REQ_RAHEAD | REQ_SYNC | REQ_META | REQ_PRIO |	\
			REQ_PREFLUSH | REQ_FUA)
#define F2FS_BIO_FLAG_MASK(t)	(t & F2FS_OP_FLAGS)

#define show_bio_type(op,op_flags)	show_bio_op(op),		\
						show_bio_op_flags(op_flags)

#define show_bio_op(op)							\
	__print_symbolic(op,						\
		{ REQ_OP_READ,			"READ" },		\
		{ REQ_OP_WRITE,			"WRITE" },		\
		{ REQ_OP_FLUSH,			"FLUSH" },		\
		{ REQ_OP_DISCARD,		"DISCARD" },		\
		{ REQ_OP_ZONE_REPORT,		"ZONE_REPORT" },	\
		{ REQ_OP_SECURE_ERASE,		"SECURE_ERASE" },	\
		{ REQ_OP_ZONE_RESET,		"ZONE_RESET" },		\
		{ REQ_OP_WRITE_SAME,		"WRITE_SAME" },		\
		{ REQ_OP_WRITE_ZEROES,		"WRITE_ZEROES" })

#define show_bio_op_flags(flags)					\
	__print_flags(F2FS_BIO_FLAG_MASK(flags), "|",			\
		{ REQ_RAHEAD,		"R" },				\
		{ REQ_SYNC,		"S" },				\
		{ REQ_META,		"M" },				\
		{ REQ_PRIO,		"P" },				\
		{ REQ_PREFLUSH,		"PF" },				\
		{ REQ_FUA,		"FUA" })

#define show_data_type(type)						\
	__print_symbolic(type,						\
		{ CURSEG_HOT_DATA, 	"Hot DATA" },			\
		{ CURSEG_WARM_DATA, 	"Warm DATA" },			\
		{ CURSEG_COLD_DATA, 	"Cold DATA" },			\
		{ CURSEG_HOT_NODE, 	"Hot NODE" },			\
		{ CURSEG_WARM_NODE, 	"Warm NODE" },			\
		{ CURSEG_COLD_NODE, 	"Cold NODE" },			\
		{ NO_CHECK_TYPE, 	"No TYPE" })

#define show_file_type(type)						\
	__print_symbolic(type,						\
		{ 0,		"FILE" },				\
		{ 1,		"DIR" })

#define show_gc_type(type)						\
	__print_symbolic(type,						\
		{ FG_GC,	"Foreground GC" },			\
		{ BG_GC,	"Background GC" })

#define show_alloc_mode(type)						\
	__print_symbolic(type,						\
		{ LFS,		"LFS-mode" },				\
		{ SSR,		"SSR-mode" },				\
		{ AT_SSR,	"AT_SSR-mode" })

#define show_victim_policy(type)					\
	__print_symbolic(type,						\
		{ GC_GREEDY,	"Greedy" },				\
		{ GC_CB,	"Cost-Benefit" },			\
		{ GC_AT,	"Age-threshold" })

#define show_cpreason(type)						\
	__print_flags(type, "|",					\
		{ CP_UMOUNT,	"Umount" },				\
		{ CP_FASTBOOT,	"Fastboot" },				\
		{ CP_SYNC,	"Sync" },				\
		{ CP_RECOVERY,	"Recovery" },				\
		{ CP_DISCARD,	"Discard" },				\
		{ CP_PAUSE,	"Pause" },				\
		{ CP_TRIMMED,	"Trimmed" },				\
		{ CP_RESIZE,	"Resize" })

#define show_fsync_cpreason(type)					\
	__print_symbolic(type,						\
		{ CP_NO_NEEDED,		"no needed" },			\
		{ CP_NON_REGULAR,	"non regular" },		\
		{ CP_COMPRESSED,	"compressed" },			\
		{ CP_HARDLINK,		"hardlink" },			\
		{ CP_SB_NEED_CP,	"sb needs cp" },		\
		{ CP_WRONG_PINO,	"wrong pino" },			\
		{ CP_NO_SPC_ROLL,	"no space roll forward" },	\
		{ CP_NODE_NEED_CP,	"node needs cp" },		\
		{ CP_FASTBOOT_MODE,	"fastboot mode" },		\
		{ CP_SPEC_LOG_NUM,	"log type is 2" },		\
		{ CP_RECOVER_DIR,	"dir needs recovery" })

#define show_shutdown_mode(type)					\
	__print_symbolic(type,						\
		{ F2FS_GOING_DOWN_FULLSYNC,	"full sync" },		\
		{ F2FS_GOING_DOWN_METASYNC,	"meta sync" },		\
		{ F2FS_GOING_DOWN_NOSYNC,	"no sync" },		\
		{ F2FS_GOING_DOWN_METAFLUSH,	"meta flush" },		\
		{ F2FS_GOING_DOWN_NEED_FSCK,	"need fsck" })

#define show_compress_algorithm(type)					\
	__print_symbolic(type,						\
		{ COMPRESS_LZO,		"LZO" },			\
		{ COMPRESS_LZ4,		"LZ4" },			\
		{ COMPRESS_ZSTD,	"ZSTD" })

struct f2fs_sb_info;
struct f2fs_io_info;
struct extent_info;
struct victim_sel_policy;
struct f2fs_map_blocks;

DECLARE_EVENT_CLASS(f2fs__inode,

	TP_PROTO(struct inode *inode),

	TP_ARGS(inode),

	TP_STRUCT__entry(
		__field(dev_t,	dev)
		__field(ino_t,	ino)
		__field(ino_t,	pino)
		__field(umode_t, mode)
		__field(loff_t,	size)
		__field(unsigned int, nlink)
		__field(blkcnt_t, blocks)
		__field(__u8,	advise)
	),

	TP_fast_assign(
		__entry->dev	= inode->i_sb->s_dev;
		__entry->ino	= inode->i_ino;
		__entry->pino	= F2FS_I(inode)->i_pino;
		__entry->mode	= inode->i_mode;
		__entry->nlink	= inode->i_nlink;
		__entry->size	= inode->i_size;
		__entry->blocks	= inode->i_blocks;
		__entry->advise	= F2FS_I(inode)->i_advise;
	),

	TP_printk("dev = (%d,%d), ino = %lu, pino = %lu, i_mode = 0x%hx, "
		"i_size = %lld, i_nlink = %u, i_blocks = %llu, i_advise = 0x%x",
		show_dev_ino(__entry),
		(unsigned long)__entry->pino,
		__entry->mode,
		__entry->size,
		(unsigned int)__entry->nlink,
		(unsigned long long)__entry->blocks,
		(unsigned char)__entry->advise)
);

DECLARE_EVENT_CLASS(f2fs__inode_exit,

	TP_PROTO(struct inode *inode, int ret),

	TP_ARGS(inode, ret),

	TP_STRUCT__entry(
		__field(dev_t,	dev)
		__field(ino_t,	ino)
		__field(int,	ret)
	),

	TP_fast_assign(
		__entry->dev	= inode->i_sb->s_dev;
		__entry->ino	= inode->i_ino;
		__entry->ret	= ret;
	),

	TP_printk("dev = (%d,%d), ino = %lu, ret = %d",
		show_dev_ino(__entry),
		__entry->ret)
);

DEFINE_EVENT(f2fs__inode, f2fs_sync_file_enter,

	TP_PROTO(struct inode *inode),

	TP_ARGS(inode)
);

TRACE_EVENT(f2fs_sync_file_exit,

	TP_PROTO(struct inode *inode, int cp_reason, int datasync, int ret),

	TP_ARGS(inode, cp_reason, datasync, ret),

	TP_STRUCT__entry(
		__field(dev_t,	dev)
		__field(ino_t,	ino)
		__field(int,	cp_reason)
		__field(int,	datasync)
		__field(int,	ret)
	),

	TP_fast_assign(
		__entry->dev		= inode->i_sb->s_dev;
		__entry->ino		= inode->i_ino;
		__entry->cp_reason	= cp_reason;
		__entry->datasync	= datasync;
		__entry->ret		= ret;
	),

	TP_printk("dev = (%d,%d), ino = %lu, cp_reason: %s, "
		"datasync = %d, ret = %d",
		show_dev_ino(__entry),
		show_fsync_cpreason(__entry->cp_reason),
		__entry->datasync,
		__entry->ret)
);

TRACE_EVENT(f2fs_sync_fs,

	TP_PROTO(struct super_block *sb, int wait),

	TP_ARGS(sb, wait),

	TP_STRUCT__entry(
		__field(dev_t,	dev)
		__field(int,	dirty)
		__field(int,	wait)
	),

	TP_fast_assign(
		__entry->dev	= sb->s_dev;
		__entry->dirty	= is_sbi_flag_set(F2FS_SB(sb), SBI_IS_DIRTY);
		__entry->wait	= wait;
	),

	TP_printk("dev = (%d,%d), superblock is %s, wait = %d",
		show_dev(__entry->dev),
		__entry->dirty ? "dirty" : "not dirty",
		__entry->wait)
);

DEFINE_EVENT(f2fs__inode, f2fs_iget,

	TP_PROTO(struct inode *inode),

	TP_ARGS(inode)
);

DEFINE_EVENT(f2fs__inode_exit, f2fs_iget_exit,

	TP_PROTO(struct inode *inode, int ret),

	TP_ARGS(inode, ret)
);

DEFINE_EVENT(f2fs__inode, f2fs_evict_inode,

	TP_PROTO(struct inode *inode),

	TP_ARGS(inode)
);

DEFINE_EVENT(f2fs__inode_exit, f2fs_new_inode,

	TP_PROTO(struct inode *inode, int ret),

	TP_ARGS(inode, ret)
);

TRACE_EVENT(f2fs_unlink_enter,

	TP_PROTO(struct inode *dir, struct dentry *dentry),

	TP_ARGS(dir, dentry),

	TP_STRUCT__entry(
		__field(dev_t,	dev)
		__field(ino_t,	ino)
		__field(loff_t,	size)
		__field(blkcnt_t, blocks)
		__string(name, dentry->d_name.name)
	),

	TP_fast_assign(
		__entry->dev	= dir->i_sb->s_dev;
		__entry->ino	= dir->i_ino;
		__entry->size	= dir->i_size;
		__entry->blocks	= dir->i_blocks;
		__assign_str(name, dentry->d_name.name);
	),

	TP_printk("dev = (%d,%d), dir ino = %lu, i_size = %lld, "
		"i_blocks = %llu, name = %s",
		show_dev_ino(__entry),
		__entry->size,
		(unsigned long long)__entry->blocks,
		__get_str(name))
);

DEFINE_EVENT(f2fs__inode_exit, f2fs_unlink_exit,

	TP_PROTO(struct inode *inode, int ret),

	TP_ARGS(inode, ret)
);

DEFINE_EVENT(f2fs__inode_exit, f2fs_drop_inode,

	TP_PROTO(struct inode *inode, int ret),

	TP_ARGS(inode, ret)
);

DEFINE_EVENT(f2fs__inode, f2fs_truncate,

	TP_PROTO(struct inode *inode),

	TP_ARGS(inode)
);

TRACE_EVENT(f2fs_truncate_data_blocks_range,

	TP_PROTO(struct inode *inode, nid_t nid, unsigned int ofs, int free),

	TP_ARGS(inode, nid,  ofs, free),

	TP_STRUCT__entry(
		__field(dev_t,	dev)
		__field(ino_t,	ino)
		__field(nid_t,	nid)
		__field(unsigned int,	ofs)
		__field(int,	free)
	),

	TP_fast_assign(
		__entry->dev	= inode->i_sb->s_dev;
		__entry->ino	= inode->i_ino;
		__entry->nid	= nid;
		__entry->ofs	= ofs;
		__entry->free	= free;
	),

	TP_printk("dev = (%d,%d), ino = %lu, nid = %u, offset = %u, freed = %d",
		show_dev_ino(__entry),
		(unsigned int)__entry->nid,
		__entry->ofs,
		__entry->free)
);

DECLARE_EVENT_CLASS(f2fs__truncate_op,

	TP_PROTO(struct inode *inode, u64 from),

	TP_ARGS(inode, from),

	TP_STRUCT__entry(
		__field(dev_t,	dev)
		__field(ino_t,	ino)
		__field(loff_t,	size)
		__field(blkcnt_t, blocks)
		__field(u64,	from)
	),

	TP_fast_assign(
		__entry->dev	= inode->i_sb->s_dev;
		__entry->ino	= inode->i_ino;
		__entry->size	= inode->i_size;
		__entry->blocks	= inode->i_blocks;
		__entry->from	= from;
	),

	TP_printk("dev = (%d,%d), ino = %lu, i_size = %lld, i_blocks = %llu, "
		"start file offset = %llu",
		show_dev_ino(__entry),
		__entry->size,
		(unsigned long long)__entry->blocks,
		(unsigned long long)__entry->from)
);

DEFINE_EVENT(f2fs__truncate_op, f2fs_truncate_blocks_enter,

	TP_PROTO(struct inode *inode, u64 from),

	TP_ARGS(inode, from)
);

DEFINE_EVENT(f2fs__inode_exit, f2fs_truncate_blocks_exit,

	TP_PROTO(struct inode *inode, int ret),

	TP_ARGS(inode, ret)
);

DEFINE_EVENT(f2fs__truncate_op, f2fs_truncate_inode_blocks_enter,

	TP_PROTO(struct inode *inode, u64 from),

	TP_ARGS(inode, from)
);

DEFINE_EVENT(f2fs__inode_exit, f2fs_truncate_inode_blocks_exit,

	TP_PROTO(struct inode *inode, int ret),

	TP_ARGS(inode, ret)
);

DECLARE_EVENT_CLASS(f2fs__truncate_node,

	TP_PROTO(struct inode *inode, nid_t nid, block_t blk_addr),

	TP_ARGS(inode, nid, blk_addr),

	TP_STRUCT__entry(
		__field(dev_t,	dev)
		__field(ino_t,	ino)
		__field(nid_t,	nid)
		__field(block_t,	blk_addr)
	),

	TP_fast_assign(
		__entry->dev		= inode->i_sb->s_dev;
		__entry->ino		= inode->i_ino;
		__entry->nid		= nid;
		__entry->blk_addr	= blk_addr;
	),

	TP_printk("dev = (%d,%d), ino = %lu, nid = %u, block_address = 0x%llx",
		show_dev_ino(__entry),
		(unsigned int)__entry->nid,
		(unsigned long long)__entry->blk_addr)
);

DEFINE_EVENT(f2fs__truncate_node, f2fs_truncate_nodes_enter,

	TP_PROTO(struct inode *inode, nid_t nid, block_t blk_addr),

	TP_ARGS(inode, nid, blk_addr)
);

DEFINE_EVENT(f2fs__inode_exit, f2fs_truncate_nodes_exit,

	TP_PROTO(struct inode *inode, int ret),

	TP_ARGS(inode, ret)
);

DEFINE_EVENT(f2fs__truncate_node, f2fs_truncate_node,

	TP_PROTO(struct inode *inode, nid_t nid, block_t blk_addr),

	TP_ARGS(inode, nid, blk_addr)
);

TRACE_EVENT(f2fs_truncate_partial_nodes,

	TP_PROTO(struct inode *inode, nid_t *nid, int depth, int err),

	TP_ARGS(inode, nid, depth, err),

	TP_STRUCT__entry(
		__field(dev_t,	dev)
		__field(ino_t,	ino)
		__field(nid_t,	nid[3])
		__field(int,	depth)
		__field(int,	err)
	),

	TP_fast_assign(
		__entry->dev	= inode->i_sb->s_dev;
		__entry->ino	= inode->i_ino;
		__entry->nid[0]	= nid[0];
		__entry->nid[1]	= nid[1];
		__entry->nid[2]	= nid[2];
		__entry->depth	= depth;
		__entry->err	= err;
	),

	TP_printk("dev = (%d,%d), ino = %lu, "
		"nid[0] = %u, nid[1] = %u, nid[2] = %u, depth = %d, err = %d",
		show_dev_ino(__entry),
		(unsigned int)__entry->nid[0],
		(unsigned int)__entry->nid[1],
		(unsigned int)__entry->nid[2],
		__entry->depth,
		__entry->err)
);

TRACE_EVENT(f2fs_file_write_iter,

	TP_PROTO(struct inode *inode, loff_t offset, size_t length,
		 ssize_t ret),

	TP_ARGS(inode, offset, length, ret),

	TP_STRUCT__entry(
		__field(dev_t,	dev)
		__field(ino_t,	ino)
		__field(loff_t, offset)
		__field(size_t, length)
		__field(ssize_t, ret)
	),

	TP_fast_assign(
		__entry->dev	= inode->i_sb->s_dev;
		__entry->ino	= inode->i_ino;
		__entry->offset	= offset;
		__entry->length	= length;
		__entry->ret	= ret;
	),

	TP_printk("dev = (%d,%d), ino = %lu, "
		"offset = %lld, length = %zu, written(err) = %zd",
		show_dev_ino(__entry),
		__entry->offset,
		__entry->length,
		__entry->ret)
);

TRACE_EVENT(f2fs_map_blocks,
	TP_PROTO(struct inode *inode, struct f2fs_map_blocks *map, int ret),

	TP_ARGS(inode, map, ret),

	TP_STRUCT__entry(
		__field(dev_t,	dev)
		__field(ino_t,	ino)
		__field(block_t,	m_lblk)
		__field(block_t,	m_pblk)
		__field(unsigned int,	m_len)
		__field(unsigned int,	m_flags)
		__field(int,	m_seg_type)
		__field(bool,	m_may_create)
		__field(int,	ret)
	),

	TP_fast_assign(
		__entry->dev		= inode->i_sb->s_dev;
		__entry->ino		= inode->i_ino;
		__entry->m_lblk		= map->m_lblk;
		__entry->m_pblk		= map->m_pblk;
		__entry->m_len		= map->m_len;
		__entry->m_flags	= map->m_flags;
		__entry->m_seg_type	= map->m_seg_type;
		__entry->m_may_create	= map->m_may_create;
		__entry->ret		= ret;
	),

	TP_printk("dev = (%d,%d), ino = %lu, file offset = %llu, "
		"start blkaddr = 0x%llx, len = 0x%llx, flags = %u,"
		"seg_type = %d, may_create = %d, err = %d",
		show_dev_ino(__entry),
		(unsigned long long)__entry->m_lblk,
		(unsigned long long)__entry->m_pblk,
		(unsigned long long)__entry->m_len,
		__entry->m_flags,
		__entry->m_seg_type,
		__entry->m_may_create,
		__entry->ret)
);

TRACE_EVENT(f2fs_background_gc,

	TP_PROTO(struct super_block *sb, unsigned int wait_ms,
			unsigned int prefree, unsigned int free),

	TP_ARGS(sb, wait_ms, prefree, free),

	TP_STRUCT__entry(
		__field(dev_t,	dev)
		__field(unsigned int,	wait_ms)
		__field(unsigned int,	prefree)
		__field(unsigned int,	free)
	),

	TP_fast_assign(
		__entry->dev		= sb->s_dev;
		__entry->wait_ms	= wait_ms;
		__entry->prefree	= prefree;
		__entry->free		= free;
	),

	TP_printk("dev = (%d,%d), wait_ms = %u, prefree = %u, free = %u",
		show_dev(__entry->dev),
		__entry->wait_ms,
		__entry->prefree,
		__entry->free)
);

TRACE_EVENT(f2fs_gc_begin,

	TP_PROTO(struct super_block *sb, bool sync, bool background,
			long long dirty_nodes, long long dirty_dents,
			long long dirty_imeta, unsigned int free_sec,
			unsigned int free_seg, int reserved_seg,
			unsigned int prefree_seg),

	TP_ARGS(sb, sync, background, dirty_nodes, dirty_dents, dirty_imeta,
		free_sec, free_seg, reserved_seg, prefree_seg),

	TP_STRUCT__entry(
		__field(dev_t,		dev)
		__field(bool,		sync)
		__field(bool,		background)
		__field(long long,	dirty_nodes)
		__field(long long,	dirty_dents)
		__field(long long,	dirty_imeta)
		__field(unsigned int,	free_sec)
		__field(unsigned int,	free_seg)
		__field(int,		reserved_seg)
		__field(unsigned int,	prefree_seg)
	),

	TP_fast_assign(
		__entry->dev		= sb->s_dev;
		__entry->sync		= sync;
		__entry->background	= background;
		__entry->dirty_nodes	= dirty_nodes;
		__entry->dirty_dents	= dirty_dents;
		__entry->dirty_imeta	= dirty_imeta;
		__entry->free_sec	= free_sec;
		__entry->free_seg	= free_seg;
		__entry->reserved_seg	= reserved_seg;
		__entry->prefree_seg	= prefree_seg;
	),

	TP_printk("dev = (%d,%d), sync = %d, background = %d, nodes = %lld, "
		"dents = %lld, imeta = %lld, free_sec:%u, free_seg:%u, "
		"rsv_seg:%d, prefree_seg:%u",
		show_dev(__entry->dev),
		__entry->sync,
		__entry->background,
		__entry->dirty_nodes,
		__entry->dirty_dents,
		__entry->dirty_imeta,
		__entry->free_sec,
		__entry->free_seg,
		__entry->reserved_seg,
		__entry->prefree_seg)
);

TRACE_EVENT(f2fs_gc_end,

	TP_PROTO(struct super_block *sb, int ret, int seg_freed,
			int sec_freed, long long dirty_nodes,
			long long dirty_dents, long long dirty_imeta,
			unsigned int free_sec, unsigned int free_seg,
			int reserved_seg, unsigned int prefree_seg),

	TP_ARGS(sb, ret, seg_freed, sec_freed, dirty_nodes, dirty_dents,
		dirty_imeta, free_sec, free_seg, reserved_seg, prefree_seg),

	TP_STRUCT__entry(
		__field(dev_t,		dev)
		__field(int,		ret)
		__field(int,		seg_freed)
		__field(int,		sec_freed)
		__field(long long,	dirty_nodes)
		__field(long long,	dirty_dents)
		__field(long long,	dirty_imeta)
		__field(unsigned int,	free_sec)
		__field(unsigned int,	free_seg)
		__field(int,		reserved_seg)
		__field(unsigned int,	prefree_seg)
	),

	TP_fast_assign(
		__entry->dev		= sb->s_dev;
		__entry->ret		= ret;
		__entry->seg_freed	= seg_freed;
		__entry->sec_freed	= sec_freed;
		__entry->dirty_nodes	= dirty_nodes;
		__entry->dirty_dents	= dirty_dents;
		__entry->dirty_imeta	= dirty_imeta;
		__entry->free_sec	= free_sec;
		__entry->free_seg	= free_seg;
		__entry->reserved_seg	= reserved_seg;
		__entry->prefree_seg	= prefree_seg;
	),

	TP_printk("dev = (%d,%d), ret = %d, seg_freed = %d, sec_freed = %d, "
		"nodes = %lld, dents = %lld, imeta = %lld, free_sec:%u, "
		"free_seg:%u, rsv_seg:%d, prefree_seg:%u",
		show_dev(__entry->dev),
		__entry->ret,
		__entry->seg_freed,
		__entry->sec_freed,
		__entry->dirty_nodes,
		__entry->dirty_dents,
		__entry->dirty_imeta,
		__entry->free_sec,
		__entry->free_seg,
		__entry->reserved_seg,
		__entry->prefree_seg)
);

TRACE_EVENT(f2fs_get_victim,

	TP_PROTO(struct super_block *sb, int type, int gc_type,
			struct victim_sel_policy *p, unsigned int pre_victim,
			unsigned int prefree, unsigned int free),

	TP_ARGS(sb, type, gc_type, p, pre_victim, prefree, free),

	TP_STRUCT__entry(
		__field(dev_t,	dev)
		__field(int,	type)
		__field(int,	gc_type)
		__field(int,	alloc_mode)
		__field(int,	gc_mode)
		__field(unsigned int,	victim)
		__field(unsigned int,	cost)
		__field(unsigned int,	ofs_unit)
		__field(unsigned int,	pre_victim)
		__field(unsigned int,	prefree)
		__field(unsigned int,	free)
	),

	TP_fast_assign(
		__entry->dev		= sb->s_dev;
		__entry->type		= type;
		__entry->gc_type	= gc_type;
		__entry->alloc_mode	= p->alloc_mode;
		__entry->gc_mode	= p->gc_mode;
		__entry->victim		= p->min_segno;
		__entry->cost		= p->min_cost;
		__entry->ofs_unit	= p->ofs_unit;
		__entry->pre_victim	= pre_victim;
		__entry->prefree	= prefree;
		__entry->free		= free;
	),

	TP_printk("dev = (%d,%d), type = %s, policy = (%s, %s, %s), "
		"victim = %u, cost = %u, ofs_unit = %u, "
		"pre_victim_secno = %d, prefree = %u, free = %u",
		show_dev(__entry->dev),
		show_data_type(__entry->type),
		show_gc_type(__entry->gc_type),
		show_alloc_mode(__entry->alloc_mode),
		show_victim_policy(__entry->gc_mode),
		__entry->victim,
		__entry->cost,
		__entry->ofs_unit,
		(int)__entry->pre_victim,
		__entry->prefree,
		__entry->free)
);

TRACE_EVENT(f2fs_lookup_start,

	TP_PROTO(struct inode *dir, struct dentry *dentry, unsigned int flags),

	TP_ARGS(dir, dentry, flags),

	TP_STRUCT__entry(
		__field(dev_t,	dev)
		__field(ino_t,	ino)
		__string(name, dentry->d_name.name)
		__field(unsigned int, flags)
	),

	TP_fast_assign(
		__entry->dev	= dir->i_sb->s_dev;
		__entry->ino	= dir->i_ino;
		__assign_str(name, dentry->d_name.name);
		__entry->flags	= flags;
	),

	TP_printk("dev = (%d,%d), pino = %lu, name:%s, flags:%u",
		show_dev_ino(__entry),
		__get_str(name),
		__entry->flags)
);

TRACE_EVENT(f2fs_lookup_end,

	TP_PROTO(struct inode *dir, struct dentry *dentry, nid_t ino,
		int err),

	TP_ARGS(dir, dentry, ino, err),

	TP_STRUCT__entry(
		__field(dev_t,	dev)
		__field(ino_t,	ino)
		__string(name, dentry->d_name.name)
		__field(nid_t,	cino)
		__field(int,	err)
	),

	TP_fast_assign(
		__entry->dev	= dir->i_sb->s_dev;
		__entry->ino	= dir->i_ino;
		__assign_str(name, dentry->d_name.name);
		__entry->cino	= ino;
		__entry->err	= err;
	),

	TP_printk("dev = (%d,%d), pino = %lu, name:%s, ino:%u, err:%d",
		show_dev_ino(__entry),
		__get_str(name),
		__entry->cino,
		__entry->err)
);

TRACE_EVENT(f2fs_readdir,

	TP_PROTO(struct inode *dir, loff_t start_pos, loff_t end_pos, int err),

	TP_ARGS(dir, start_pos, end_pos, err),

	TP_STRUCT__entry(
		__field(dev_t,	dev)
		__field(ino_t,	ino)
		__field(loff_t,	start)
		__field(loff_t,	end)
		__field(int,	err)
	),

	TP_fast_assign(
		__entry->dev	= dir->i_sb->s_dev;
		__entry->ino	= dir->i_ino;
		__entry->start	= start_pos;
		__entry->end	= end_pos;
		__entry->err	= err;
	),

	TP_printk("dev = (%d,%d), ino = %lu, start_pos:%llu, end_pos:%llu, err:%d",
		show_dev_ino(__entry),
		__entry->start,
		__entry->end,
		__entry->err)
);

TRACE_EVENT(f2fs_fallocate,

	TP_PROTO(struct inode *inode, int mode,
				loff_t offset, loff_t len, int ret),

	TP_ARGS(inode, mode, offset, len, ret),

	TP_STRUCT__entry(
		__field(dev_t,	dev)
		__field(ino_t,	ino)
		__field(int,	mode)
		__field(loff_t,	offset)
		__field(loff_t,	len)
		__field(loff_t, size)
		__field(blkcnt_t, blocks)
		__field(int,	ret)
	),

	TP_fast_assign(
		__entry->dev	= inode->i_sb->s_dev;
		__entry->ino	= inode->i_ino;
		__entry->mode	= mode;
		__entry->offset	= offset;
		__entry->len	= len;
		__entry->size	= inode->i_size;
		__entry->blocks = inode->i_blocks;
		__entry->ret	= ret;
	),

	TP_printk("dev = (%d,%d), ino = %lu, mode = %x, offset = %lld, "
		"len = %lld,  i_size = %lld, i_blocks = %llu, ret = %d",
		show_dev_ino(__entry),
		__entry->mode,
		(unsigned long long)__entry->offset,
		(unsigned long long)__entry->len,
		(unsigned long long)__entry->size,
		(unsigned long long)__entry->blocks,
		__entry->ret)
);

TRACE_EVENT(f2fs_direct_IO_enter,

	TP_PROTO(struct inode *inode, loff_t offset, unsigned long len, int rw),

	TP_ARGS(inode, offset, len, rw),

	TP_STRUCT__entry(
		__field(dev_t,	dev)
		__field(ino_t,	ino)
		__field(loff_t,	pos)
		__field(unsigned long,	len)
		__field(int,	rw)
	),

	TP_fast_assign(
		__entry->dev	= inode->i_sb->s_dev;
		__entry->ino	= inode->i_ino;
		__entry->pos	= offset;
		__entry->len	= len;
		__entry->rw	= rw;
	),

	TP_printk("dev = (%d,%d), ino = %lu pos = %lld len = %lu rw = %d",
		show_dev_ino(__entry),
		__entry->pos,
		__entry->len,
		__entry->rw)
);

TRACE_EVENT(f2fs_direct_IO_exit,

	TP_PROTO(struct inode *inode, loff_t offset, unsigned long len,
		 int rw, int ret),

	TP_ARGS(inode, offset, len, rw, ret),

	TP_STRUCT__entry(
		__field(dev_t,	dev)
		__field(ino_t,	ino)
		__field(loff_t,	pos)
		__field(unsigned long,	len)
		__field(int,	rw)
		__field(int,	ret)
	),

	TP_fast_assign(
		__entry->dev	= inode->i_sb->s_dev;
		__entry->ino	= inode->i_ino;
		__entry->pos	= offset;
		__entry->len	= len;
		__entry->rw	= rw;
		__entry->ret	= ret;
	),

	TP_printk("dev = (%d,%d), ino = %lu pos = %lld len = %lu "
		"rw = %d ret = %d",
		show_dev_ino(__entry),
		__entry->pos,
		__entry->len,
		__entry->rw,
		__entry->ret)
);

TRACE_EVENT(f2fs_reserve_new_blocks,

	TP_PROTO(struct inode *inode, nid_t nid, unsigned int ofs_in_node,
							blkcnt_t count),

	TP_ARGS(inode, nid, ofs_in_node, count),

	TP_STRUCT__entry(
		__field(dev_t,	dev)
		__field(nid_t, nid)
		__field(unsigned int, ofs_in_node)
		__field(blkcnt_t, count)
	),

	TP_fast_assign(
		__entry->dev	= inode->i_sb->s_dev;
		__entry->nid	= nid;
		__entry->ofs_in_node = ofs_in_node;
		__entry->count = count;
	),

	TP_printk("dev = (%d,%d), nid = %u, ofs_in_node = %u, count = %llu",
		show_dev(__entry->dev),
		(unsigned int)__entry->nid,
		__entry->ofs_in_node,
		(unsigned long long)__entry->count)
);

DECLARE_EVENT_CLASS(f2fs__submit_page_bio,

	TP_PROTO(struct page *page, struct f2fs_io_info *fio),

	TP_ARGS(page, fio),

	TP_STRUCT__entry(
		__field(dev_t, dev)
		__field(ino_t, ino)
		__field(pgoff_t, index)
		__field(block_t, old_blkaddr)
		__field(block_t, new_blkaddr)
		__field(int, op)
		__field(int, op_flags)
		__field(int, temp)
		__field(int, type)
	),

	TP_fast_assign(
		__entry->dev		= page_file_mapping(page)->host->i_sb->s_dev;
		__entry->ino		= page_file_mapping(page)->host->i_ino;
		__entry->index		= page->index;
		__entry->old_blkaddr	= fio->old_blkaddr;
		__entry->new_blkaddr	= fio->new_blkaddr;
		__entry->op		= fio->op;
		__entry->op_flags	= fio->op_flags;
		__entry->temp		= fio->temp;
		__entry->type		= fio->type;
	),

	TP_printk("dev = (%d,%d), ino = %lu, page_index = 0x%lx, "
		"oldaddr = 0x%llx, newaddr = 0x%llx, rw = %s(%s), type = %s_%s",
		show_dev_ino(__entry),
		(unsigned long)__entry->index,
		(unsigned long long)__entry->old_blkaddr,
		(unsigned long long)__entry->new_blkaddr,
		show_bio_type(__entry->op, __entry->op_flags),
		show_block_temp(__entry->temp),
		show_block_type(__entry->type))
);

DEFINE_EVENT_CONDITION(f2fs__submit_page_bio, f2fs_submit_page_bio,

	TP_PROTO(struct page *page, struct f2fs_io_info *fio),

	TP_ARGS(page, fio),

	TP_CONDITION(page->mapping)
);

DEFINE_EVENT_CONDITION(f2fs__submit_page_bio, f2fs_submit_page_write,

	TP_PROTO(struct page *page, struct f2fs_io_info *fio),

	TP_ARGS(page, fio),

	TP_CONDITION(page->mapping)
);

DECLARE_EVENT_CLASS(f2fs__bio,

	TP_PROTO(struct super_block *sb, int type, struct bio *bio),

	TP_ARGS(sb, type, bio),

	TP_STRUCT__entry(
		__field(dev_t,	dev)
		__field(dev_t,	target)
		__field(int,	op)
		__field(int,	op_flags)
		__field(int,	type)
		__field(sector_t,	sector)
		__field(unsigned int,	size)
	),

	TP_fast_assign(
		__entry->dev		= sb->s_dev;
		__entry->target		= bio_dev(bio);
		__entry->op		= bio_op(bio);
		__entry->op_flags	= bio->bi_opf;
		__entry->type		= type;
		__entry->sector		= bio->bi_iter.bi_sector;
		__entry->size		= bio->bi_iter.bi_size;
	),

	TP_printk("dev = (%d,%d)/(%d,%d), rw = %s(%s), %s, sector = %lld, size = %u",
		show_dev(__entry->target),
		show_dev(__entry->dev),
		show_bio_type(__entry->op, __entry->op_flags),
		show_block_type(__entry->type),
		(unsigned long long)__entry->sector,
		__entry->size)
);

DEFINE_EVENT_CONDITION(f2fs__bio, f2fs_prepare_write_bio,

	TP_PROTO(struct super_block *sb, int type, struct bio *bio),

	TP_ARGS(sb, type, bio),

	TP_CONDITION(bio)
);

DEFINE_EVENT_CONDITION(f2fs__bio, f2fs_prepare_read_bio,

	TP_PROTO(struct super_block *sb, int type, struct bio *bio),

	TP_ARGS(sb, type, bio),

	TP_CONDITION(bio)
);

DEFINE_EVENT_CONDITION(f2fs__bio, f2fs_submit_read_bio,

	TP_PROTO(struct super_block *sb, int type, struct bio *bio),

	TP_ARGS(sb, type, bio),

	TP_CONDITION(bio)
);

DEFINE_EVENT_CONDITION(f2fs__bio, f2fs_submit_write_bio,

	TP_PROTO(struct super_block *sb, int type, struct bio *bio),

	TP_ARGS(sb, type, bio),

	TP_CONDITION(bio)
);

TRACE_EVENT(f2fs_write_begin,

	TP_PROTO(struct inode *inode, loff_t pos, unsigned int len,
				unsigned int flags),

	TP_ARGS(inode, pos, len, flags),

	TP_STRUCT__entry(
		__field(dev_t,	dev)
		__field(ino_t,	ino)
		__field(loff_t,	pos)
		__field(unsigned int, len)
		__field(unsigned int, flags)
	),

	TP_fast_assign(
		__entry->dev	= inode->i_sb->s_dev;
		__entry->ino	= inode->i_ino;
		__entry->pos	= pos;
		__entry->len	= len;
		__entry->flags	= flags;
	),

	TP_printk("dev = (%d,%d), ino = %lu, pos = %llu, len = %u, flags = %u",
		show_dev_ino(__entry),
		(unsigned long long)__entry->pos,
		__entry->len,
		__entry->flags)
);

TRACE_EVENT(f2fs_write_end,

	TP_PROTO(struct inode *inode, loff_t pos, unsigned int len,
				unsigned int copied),

	TP_ARGS(inode, pos, len, copied),

	TP_STRUCT__entry(
		__field(dev_t,	dev)
		__field(ino_t,	ino)
		__field(loff_t,	pos)
		__field(unsigned int, len)
		__field(unsigned int, copied)
	),

	TP_fast_assign(
		__entry->dev	= inode->i_sb->s_dev;
		__entry->ino	= inode->i_ino;
		__entry->pos	= pos;
		__entry->len	= len;
		__entry->copied	= copied;
	),

	TP_printk("dev = (%d,%d), ino = %lu, pos = %llu, len = %u, copied = %u",
		show_dev_ino(__entry),
		(unsigned long long)__entry->pos,
		__entry->len,
		__entry->copied)
);

DECLARE_EVENT_CLASS(f2fs__page,

	TP_PROTO(struct page *page, int type),

	TP_ARGS(page, type),

	TP_STRUCT__entry(
		__field(dev_t,	dev)
		__field(ino_t,	ino)
		__field(int, type)
		__field(int, dir)
		__field(pgoff_t, index)
		__field(int, dirty)
		__field(int, uptodate)
	),

	TP_fast_assign(
		__entry->dev	= page_file_mapping(page)->host->i_sb->s_dev;
		__entry->ino	= page_file_mapping(page)->host->i_ino;
		__entry->type	= type;
		__entry->dir	=
			S_ISDIR(page_file_mapping(page)->host->i_mode);
		__entry->index	= page->index;
		__entry->dirty	= PageDirty(page);
		__entry->uptodate = PageUptodate(page);
	),

	TP_printk("dev = (%d,%d), ino = %lu, %s, %s, index = %lu, "
		"dirty = %d, uptodate = %d",
		show_dev_ino(__entry),
		show_block_type(__entry->type),
		show_file_type(__entry->dir),
		(unsigned long)__entry->index,
		__entry->dirty,
		__entry->uptodate)
);

DEFINE_EVENT(f2fs__page, f2fs_writepage,

	TP_PROTO(struct page *page, int type),

	TP_ARGS(page, type)
);

DEFINE_EVENT(f2fs__page, f2fs_do_write_data_page,

	TP_PROTO(struct page *page, int type),

	TP_ARGS(page, type)
);

DEFINE_EVENT(f2fs__page, f2fs_readpage,

	TP_PROTO(struct page *page, int type),

	TP_ARGS(page, type)
);

DEFINE_EVENT(f2fs__page, f2fs_set_page_dirty,

	TP_PROTO(struct page *page, int type),

	TP_ARGS(page, type)
);

DEFINE_EVENT(f2fs__page, f2fs_vm_page_mkwrite,

	TP_PROTO(struct page *page, int type),

	TP_ARGS(page, type)
);

DEFINE_EVENT(f2fs__page, f2fs_register_inmem_page,

	TP_PROTO(struct page *page, int type),

	TP_ARGS(page, type)
);

DEFINE_EVENT(f2fs__page, f2fs_commit_inmem_page,

	TP_PROTO(struct page *page, int type),

	TP_ARGS(page, type)
);

TRACE_EVENT(f2fs_filemap_fault,

	TP_PROTO(struct inode *inode, pgoff_t index, unsigned long ret),

	TP_ARGS(inode, index, ret),

	TP_STRUCT__entry(
		__field(dev_t,	dev)
		__field(ino_t,	ino)
		__field(pgoff_t, index)
		__field(unsigned long, ret)
	),

	TP_fast_assign(
		__entry->dev	= inode->i_sb->s_dev;
		__entry->ino	= inode->i_ino;
		__entry->index	= index;
		__entry->ret	= ret;
	),

	TP_printk("dev = (%d,%d), ino = %lu, index = %lu, ret = %lx",
		show_dev_ino(__entry),
		(unsigned long)__entry->index,
		__entry->ret)
);

TRACE_EVENT(f2fs_writepages,

	TP_PROTO(struct inode *inode, struct writeback_control *wbc, int type),

	TP_ARGS(inode, wbc, type),

	TP_STRUCT__entry(
		__field(dev_t,	dev)
		__field(ino_t,	ino)
		__field(int,	type)
		__field(int,	dir)
		__field(long,	nr_to_write)
		__field(long,	pages_skipped)
		__field(loff_t,	range_start)
		__field(loff_t,	range_end)
		__field(pgoff_t, writeback_index)
		__field(int,	sync_mode)
		__field(char,	for_kupdate)
		__field(char,	for_background)
		__field(char,	tagged_writepages)
		__field(char,	for_reclaim)
		__field(char,	range_cyclic)
		__field(char,	for_sync)
	),

	TP_fast_assign(
		__entry->dev		= inode->i_sb->s_dev;
		__entry->ino		= inode->i_ino;
		__entry->type		= type;
		__entry->dir		= S_ISDIR(inode->i_mode);
		__entry->nr_to_write	= wbc->nr_to_write;
		__entry->pages_skipped	= wbc->pages_skipped;
		__entry->range_start	= wbc->range_start;
		__entry->range_end	= wbc->range_end;
		__entry->writeback_index = inode->i_mapping->writeback_index;
		__entry->sync_mode	= wbc->sync_mode;
		__entry->for_kupdate	= wbc->for_kupdate;
		__entry->for_background	= wbc->for_background;
		__entry->tagged_writepages	= wbc->tagged_writepages;
		__entry->for_reclaim	= wbc->for_reclaim;
		__entry->range_cyclic	= wbc->range_cyclic;
		__entry->for_sync	= wbc->for_sync;
	),

	TP_printk("dev = (%d,%d), ino = %lu, %s, %s, nr_to_write %ld, "
		"skipped %ld, start %lld, end %lld, wb_idx %lu, sync_mode %d, "
		"kupdate %u background %u tagged %u reclaim %u cyclic %u sync %u",
		show_dev_ino(__entry),
		show_block_type(__entry->type),
		show_file_type(__entry->dir),
		__entry->nr_to_write,
		__entry->pages_skipped,
		__entry->range_start,
		__entry->range_end,
		(unsigned long)__entry->writeback_index,
		__entry->sync_mode,
		__entry->for_kupdate,
		__entry->for_background,
		__entry->tagged_writepages,
		__entry->for_reclaim,
		__entry->range_cyclic,
		__entry->for_sync)
);

TRACE_EVENT(f2fs_readpages,

	TP_PROTO(struct inode *inode, struct page *page, unsigned int nrpage),

	TP_ARGS(inode, page, nrpage),

	TP_STRUCT__entry(
		__field(dev_t,	dev)
		__field(ino_t,	ino)
		__field(pgoff_t,	start)
		__field(unsigned int,	nrpage)
	),

	TP_fast_assign(
		__entry->dev	= inode->i_sb->s_dev;
		__entry->ino	= inode->i_ino;
		__entry->start	= page->index;
		__entry->nrpage	= nrpage;
	),

	TP_printk("dev = (%d,%d), ino = %lu, start = %lu nrpage = %u",
		show_dev_ino(__entry),
		(unsigned long)__entry->start,
		__entry->nrpage)
);

TRACE_EVENT(f2fs_write_checkpoint,

	TP_PROTO(struct super_block *sb, int reason, char *msg),

	TP_ARGS(sb, reason, msg),

	TP_STRUCT__entry(
		__field(dev_t,	dev)
		__field(int,	reason)
		__field(char *,	msg)
	),

	TP_fast_assign(
		__entry->dev		= sb->s_dev;
		__entry->reason		= reason;
		__entry->msg		= msg;
	),

	TP_printk("dev = (%d,%d), checkpoint for %s, state = %s",
		show_dev(__entry->dev),
		show_cpreason(__entry->reason),
		__entry->msg)
);

DECLARE_EVENT_CLASS(f2fs_discard,

	TP_PROTO(struct block_device *dev, block_t blkstart, block_t blklen),

	TP_ARGS(dev, blkstart, blklen),

	TP_STRUCT__entry(
		__field(dev_t,	dev)
		__field(block_t, blkstart)
		__field(block_t, blklen)
	),

	TP_fast_assign(
		__entry->dev	= dev->bd_dev;
		__entry->blkstart = blkstart;
		__entry->blklen = blklen;
	),

	TP_printk("dev = (%d,%d), blkstart = 0x%llx, blklen = 0x%llx",
		show_dev(__entry->dev),
		(unsigned long long)__entry->blkstart,
		(unsigned long long)__entry->blklen)
);

DEFINE_EVENT(f2fs_discard, f2fs_queue_discard,

	TP_PROTO(struct block_device *dev, block_t blkstart, block_t blklen),

	TP_ARGS(dev, blkstart, blklen)
);

DEFINE_EVENT(f2fs_discard, f2fs_issue_discard,

	TP_PROTO(struct block_device *dev, block_t blkstart, block_t blklen),

	TP_ARGS(dev, blkstart, blklen)
);

DEFINE_EVENT(f2fs_discard, f2fs_remove_discard,

	TP_PROTO(struct block_device *dev, block_t blkstart, block_t blklen),

	TP_ARGS(dev, blkstart, blklen)
);

TRACE_EVENT(f2fs_issue_reset_zone,

	TP_PROTO(struct block_device *dev, block_t blkstart),

	TP_ARGS(dev, blkstart),

	TP_STRUCT__entry(
		__field(dev_t,	dev)
		__field(block_t, blkstart)
	),

	TP_fast_assign(
		__entry->dev	= dev->bd_dev;
		__entry->blkstart = blkstart;
	),

	TP_printk("dev = (%d,%d), reset zone at block = 0x%llx",
		show_dev(__entry->dev),
		(unsigned long long)__entry->blkstart)
);

TRACE_EVENT(f2fs_issue_flush,

	TP_PROTO(struct block_device *dev, unsigned int nobarrier,
				unsigned int flush_merge, int ret),

	TP_ARGS(dev, nobarrier, flush_merge, ret),

	TP_STRUCT__entry(
		__field(dev_t,	dev)
		__field(unsigned int, nobarrier)
		__field(unsigned int, flush_merge)
		__field(int,  ret)
	),

	TP_fast_assign(
		__entry->dev	= dev->bd_dev;
		__entry->nobarrier = nobarrier;
		__entry->flush_merge = flush_merge;
		__entry->ret = ret;
	),

	TP_printk("dev = (%d,%d), %s %s, ret = %d",
		show_dev(__entry->dev),
		__entry->nobarrier ? "skip (nobarrier)" : "issue",
		__entry->flush_merge ? " with flush_merge" : "",
		__entry->ret)
);

TRACE_EVENT(f2fs_lookup_extent_tree_start,

	TP_PROTO(struct inode *inode, unsigned int pgofs),

	TP_ARGS(inode, pgofs),

	TP_STRUCT__entry(
		__field(dev_t,	dev)
		__field(ino_t,	ino)
		__field(unsigned int, pgofs)
	),

	TP_fast_assign(
		__entry->dev = inode->i_sb->s_dev;
		__entry->ino = inode->i_ino;
		__entry->pgofs = pgofs;
	),

	TP_printk("dev = (%d,%d), ino = %lu, pgofs = %u",
		show_dev_ino(__entry),
		__entry->pgofs)
);

TRACE_EVENT_CONDITION(f2fs_lookup_extent_tree_end,

	TP_PROTO(struct inode *inode, unsigned int pgofs,
						struct extent_info *ei),

	TP_ARGS(inode, pgofs, ei),

	TP_CONDITION(ei),

	TP_STRUCT__entry(
		__field(dev_t,	dev)
		__field(ino_t,	ino)
		__field(unsigned int, pgofs)
		__field(unsigned int, fofs)
		__field(u32, blk)
		__field(unsigned int, len)
	),

	TP_fast_assign(
		__entry->dev = inode->i_sb->s_dev;
		__entry->ino = inode->i_ino;
		__entry->pgofs = pgofs;
		__entry->fofs = ei->fofs;
		__entry->blk = ei->blk;
		__entry->len = ei->len;
	),

	TP_printk("dev = (%d,%d), ino = %lu, pgofs = %u, "
		"ext_info(fofs: %u, blk: %u, len: %u)",
		show_dev_ino(__entry),
		__entry->pgofs,
		__entry->fofs,
		__entry->blk,
		__entry->len)
);

TRACE_EVENT(f2fs_update_extent_tree_range,

	TP_PROTO(struct inode *inode, unsigned int pgofs, block_t blkaddr,
						unsigned int len),

	TP_ARGS(inode, pgofs, blkaddr, len),

	TP_STRUCT__entry(
		__field(dev_t,	dev)
		__field(ino_t,	ino)
		__field(unsigned int, pgofs)
		__field(u32, blk)
		__field(unsigned int, len)
	),

	TP_fast_assign(
		__entry->dev = inode->i_sb->s_dev;
		__entry->ino = inode->i_ino;
		__entry->pgofs = pgofs;
		__entry->blk = blkaddr;
		__entry->len = len;
	),

	TP_printk("dev = (%d,%d), ino = %lu, pgofs = %u, "
					"blkaddr = %u, len = %u",
		show_dev_ino(__entry),
		__entry->pgofs,
		__entry->blk,
		__entry->len)
);

TRACE_EVENT(f2fs_shrink_extent_tree,

	TP_PROTO(struct f2fs_sb_info *sbi, unsigned int node_cnt,
						unsigned int tree_cnt),

	TP_ARGS(sbi, node_cnt, tree_cnt),

	TP_STRUCT__entry(
		__field(dev_t,	dev)
		__field(unsigned int, node_cnt)
		__field(unsigned int, tree_cnt)
	),

	TP_fast_assign(
		__entry->dev = sbi->sb->s_dev;
		__entry->node_cnt = node_cnt;
		__entry->tree_cnt = tree_cnt;
	),

	TP_printk("dev = (%d,%d), shrunk: node_cnt = %u, tree_cnt = %u",
		show_dev(__entry->dev),
		__entry->node_cnt,
		__entry->tree_cnt)
);

TRACE_EVENT(f2fs_destroy_extent_tree,

	TP_PROTO(struct inode *inode, unsigned int node_cnt),

	TP_ARGS(inode, node_cnt),

	TP_STRUCT__entry(
		__field(dev_t,	dev)
		__field(ino_t,	ino)
		__field(unsigned int, node_cnt)
	),

	TP_fast_assign(
		__entry->dev = inode->i_sb->s_dev;
		__entry->ino = inode->i_ino;
		__entry->node_cnt = node_cnt;
	),

	TP_printk("dev = (%d,%d), ino = %lu, destroyed: node_cnt = %u",
		show_dev_ino(__entry),
		__entry->node_cnt)
);

DECLARE_EVENT_CLASS(f2fs_sync_dirty_inodes,

	TP_PROTO(struct super_block *sb, int type, s64 count),

	TP_ARGS(sb, type, count),

	TP_STRUCT__entry(
		__field(dev_t, dev)
		__field(int, type)
		__field(s64, count)
	),

	TP_fast_assign(
		__entry->dev	= sb->s_dev;
		__entry->type	= type;
		__entry->count	= count;
	),

	TP_printk("dev = (%d,%d), %s, dirty count = %lld",
		show_dev(__entry->dev),
		show_file_type(__entry->type),
		__entry->count)
);

DEFINE_EVENT(f2fs_sync_dirty_inodes, f2fs_sync_dirty_inodes_enter,

	TP_PROTO(struct super_block *sb, int type, s64 count),

	TP_ARGS(sb, type, count)
);

DEFINE_EVENT(f2fs_sync_dirty_inodes, f2fs_sync_dirty_inodes_exit,

	TP_PROTO(struct super_block *sb, int type, s64 count),

	TP_ARGS(sb, type, count)
);

TRACE_EVENT(f2fs_shutdown,

	TP_PROTO(struct f2fs_sb_info *sbi, unsigned int mode, int ret),

	TP_ARGS(sbi, mode, ret),

	TP_STRUCT__entry(
		__field(dev_t,	dev)
		__field(unsigned int, mode)
		__field(int, ret)
	),

	TP_fast_assign(
		__entry->dev = sbi->sb->s_dev;
		__entry->mode = mode;
		__entry->ret = ret;
	),

	TP_printk("dev = (%d,%d), mode: %s, ret:%d",
		show_dev(__entry->dev),
		show_shutdown_mode(__entry->mode),
		__entry->ret)
);

DECLARE_EVENT_CLASS(f2fs_zip_start,

	TP_PROTO(struct inode *inode, pgoff_t cluster_idx,
			unsigned int cluster_size, unsigned char algtype),

	TP_ARGS(inode, cluster_idx, cluster_size, algtype),

	TP_STRUCT__entry(
		__field(dev_t,	dev)
		__field(ino_t,	ino)
		__field(pgoff_t, idx)
		__field(unsigned int, size)
		__field(unsigned int, algtype)
	),

	TP_fast_assign(
		__entry->dev = inode->i_sb->s_dev;
		__entry->ino = inode->i_ino;
		__entry->idx = cluster_idx;
		__entry->size = cluster_size;
		__entry->algtype = algtype;
	),

	TP_printk("dev = (%d,%d), ino = %lu, cluster_idx:%lu, "
		"cluster_size = %u, algorithm = %s",
		show_dev_ino(__entry),
		__entry->idx,
		__entry->size,
		show_compress_algorithm(__entry->algtype))
);

DECLARE_EVENT_CLASS(f2fs_zip_end,

	TP_PROTO(struct inode *inode, pgoff_t cluster_idx,
			unsigned int compressed_size, int ret),

	TP_ARGS(inode, cluster_idx, compressed_size, ret),

	TP_STRUCT__entry(
		__field(dev_t,	dev)
		__field(ino_t,	ino)
		__field(pgoff_t, idx)
		__field(unsigned int, size)
		__field(unsigned int, ret)
	),

	TP_fast_assign(
		__entry->dev = inode->i_sb->s_dev;
		__entry->ino = inode->i_ino;
		__entry->idx = cluster_idx;
		__entry->size = compressed_size;
		__entry->ret = ret;
	),

	TP_printk("dev = (%d,%d), ino = %lu, cluster_idx:%lu, "
		"compressed_size = %u, ret = %d",
		show_dev_ino(__entry),
		__entry->idx,
		__entry->size,
		__entry->ret)
);

DEFINE_EVENT(f2fs_zip_start, f2fs_compress_pages_start,

	TP_PROTO(struct inode *inode, pgoff_t cluster_idx,
		unsigned int cluster_size, unsigned char algtype),

	TP_ARGS(inode, cluster_idx, cluster_size, algtype)
);

DEFINE_EVENT(f2fs_zip_start, f2fs_decompress_pages_start,

	TP_PROTO(struct inode *inode, pgoff_t cluster_idx,
		unsigned int cluster_size, unsigned char algtype),

	TP_ARGS(inode, cluster_idx, cluster_size, algtype)
);

DEFINE_EVENT(f2fs_zip_end, f2fs_compress_pages_end,

	TP_PROTO(struct inode *inode, pgoff_t cluster_idx,
			unsigned int compressed_size, int ret),

	TP_ARGS(inode, cluster_idx, compressed_size, ret)
);

DEFINE_EVENT(f2fs_zip_end, f2fs_decompress_pages_end,

	TP_PROTO(struct inode *inode, pgoff_t cluster_idx,
			unsigned int compressed_size, int ret),

	TP_ARGS(inode, cluster_idx, compressed_size, ret)
);

#ifdef CONFIG_F2FS_IOSTAT
TRACE_EVENT(f2fs_iostat,

	TP_PROTO(struct f2fs_sb_info *sbi, unsigned long long *iostat),

	TP_ARGS(sbi, iostat),

	TP_STRUCT__entry(
		__field(dev_t,	dev)
		__field(unsigned long long,	app_dio)
		__field(unsigned long long,	app_bio)
		__field(unsigned long long,	app_wio)
		__field(unsigned long long,	app_mio)
		__field(unsigned long long,	fs_dio)
		__field(unsigned long long,	fs_nio)
		__field(unsigned long long,	fs_mio)
		__field(unsigned long long,	fs_gc_dio)
		__field(unsigned long long,	fs_gc_nio)
		__field(unsigned long long,	fs_cp_dio)
		__field(unsigned long long,	fs_cp_nio)
		__field(unsigned long long,	fs_cp_mio)
		__field(unsigned long long,	app_drio)
		__field(unsigned long long,	app_brio)
		__field(unsigned long long,	app_rio)
		__field(unsigned long long,	app_mrio)
		__field(unsigned long long,	fs_drio)
		__field(unsigned long long,	fs_gdrio)
		__field(unsigned long long,	fs_cdrio)
		__field(unsigned long long,	fs_nrio)
		__field(unsigned long long,	fs_mrio)
		__field(unsigned long long,	fs_discard)
	),

	TP_fast_assign(
		__entry->dev		= sbi->sb->s_dev;
		__entry->app_dio	= iostat[APP_DIRECT_IO];
		__entry->app_bio	= iostat[APP_BUFFERED_IO];
		__entry->app_wio	= iostat[APP_WRITE_IO];
		__entry->app_mio	= iostat[APP_MAPPED_IO];
		__entry->fs_dio		= iostat[FS_DATA_IO];
		__entry->fs_nio		= iostat[FS_NODE_IO];
		__entry->fs_mio		= iostat[FS_META_IO];
		__entry->fs_gc_dio	= iostat[FS_GC_DATA_IO];
		__entry->fs_gc_nio	= iostat[FS_GC_NODE_IO];
		__entry->fs_cp_dio	= iostat[FS_CP_DATA_IO];
		__entry->fs_cp_nio	= iostat[FS_CP_NODE_IO];
		__entry->fs_cp_mio	= iostat[FS_CP_META_IO];
		__entry->app_drio	= iostat[APP_DIRECT_READ_IO];
		__entry->app_brio	= iostat[APP_BUFFERED_READ_IO];
		__entry->app_rio	= iostat[APP_READ_IO];
		__entry->app_mrio	= iostat[APP_MAPPED_READ_IO];
		__entry->fs_drio	= iostat[FS_DATA_READ_IO];
		__entry->fs_gdrio	= iostat[FS_GDATA_READ_IO];
		__entry->fs_cdrio	= iostat[FS_CDATA_READ_IO];
		__entry->fs_nrio	= iostat[FS_NODE_READ_IO];
		__entry->fs_mrio	= iostat[FS_META_READ_IO];
		__entry->fs_discard	= iostat[FS_DISCARD];
	),

	TP_printk("dev = (%d,%d), "
		"app [write=%llu (direct=%llu, buffered=%llu), mapped=%llu], "
		"fs [data=%llu, node=%llu, meta=%llu, discard=%llu], "
		"gc [data=%llu, node=%llu], "
		"cp [data=%llu, node=%llu, meta=%llu], "
		"app [read=%llu (direct=%llu, buffered=%llu), mapped=%llu], "
		"fs [data=%llu, (gc_data=%llu, compr_data=%llu), "
		"node=%llu, meta=%llu]",
		show_dev(__entry->dev), __entry->app_wio, __entry->app_dio,
		__entry->app_bio, __entry->app_mio, __entry->fs_dio,
		__entry->fs_nio, __entry->fs_mio, __entry->fs_discard,
		__entry->fs_gc_dio, __entry->fs_gc_nio, __entry->fs_cp_dio,
		__entry->fs_cp_nio, __entry->fs_cp_mio,
		__entry->app_rio, __entry->app_drio, __entry->app_brio,
		__entry->app_mrio, __entry->fs_drio, __entry->fs_gdrio,
		__entry->fs_cdrio, __entry->fs_nrio, __entry->fs_mrio)
);

<<<<<<< HEAD
=======
#ifndef __F2FS_IOSTAT_LATENCY_TYPE
#define __F2FS_IOSTAT_LATENCY_TYPE
struct f2fs_iostat_latency {
	unsigned int peak_lat;
	unsigned int avg_lat;
	unsigned int cnt;
};
#endif /* __F2FS_IOSTAT_LATENCY_TYPE */

TRACE_EVENT(f2fs_iostat_latency,

	TP_PROTO(struct f2fs_sb_info *sbi, struct f2fs_iostat_latency (*iostat_lat)[NR_PAGE_TYPE]),

	TP_ARGS(sbi, iostat_lat),

	TP_STRUCT__entry(
		__field(dev_t,	dev)
		__field(unsigned int,	d_rd_peak)
		__field(unsigned int,	d_rd_avg)
		__field(unsigned int,	d_rd_cnt)
		__field(unsigned int,	n_rd_peak)
		__field(unsigned int,	n_rd_avg)
		__field(unsigned int,	n_rd_cnt)
		__field(unsigned int,	m_rd_peak)
		__field(unsigned int,	m_rd_avg)
		__field(unsigned int,	m_rd_cnt)
		__field(unsigned int,	d_wr_s_peak)
		__field(unsigned int,	d_wr_s_avg)
		__field(unsigned int,	d_wr_s_cnt)
		__field(unsigned int,	n_wr_s_peak)
		__field(unsigned int,	n_wr_s_avg)
		__field(unsigned int,	n_wr_s_cnt)
		__field(unsigned int,	m_wr_s_peak)
		__field(unsigned int,	m_wr_s_avg)
		__field(unsigned int,	m_wr_s_cnt)
		__field(unsigned int,	d_wr_as_peak)
		__field(unsigned int,	d_wr_as_avg)
		__field(unsigned int,	d_wr_as_cnt)
		__field(unsigned int,	n_wr_as_peak)
		__field(unsigned int,	n_wr_as_avg)
		__field(unsigned int,	n_wr_as_cnt)
		__field(unsigned int,	m_wr_as_peak)
		__field(unsigned int,	m_wr_as_avg)
		__field(unsigned int,	m_wr_as_cnt)
	),

	TP_fast_assign(
		__entry->dev		= sbi->sb->s_dev;
		__entry->d_rd_peak	= iostat_lat[0][DATA].peak_lat;
		__entry->d_rd_avg	= iostat_lat[0][DATA].avg_lat;
		__entry->d_rd_cnt	= iostat_lat[0][DATA].cnt;
		__entry->n_rd_peak	= iostat_lat[0][NODE].peak_lat;
		__entry->n_rd_avg	= iostat_lat[0][NODE].avg_lat;
		__entry->n_rd_cnt	= iostat_lat[0][NODE].cnt;
		__entry->m_rd_peak	= iostat_lat[0][META].peak_lat;
		__entry->m_rd_avg	= iostat_lat[0][META].avg_lat;
		__entry->m_rd_cnt	= iostat_lat[0][META].cnt;
		__entry->d_wr_s_peak	= iostat_lat[1][DATA].peak_lat;
		__entry->d_wr_s_avg	= iostat_lat[1][DATA].avg_lat;
		__entry->d_wr_s_cnt	= iostat_lat[1][DATA].cnt;
		__entry->n_wr_s_peak	= iostat_lat[1][NODE].peak_lat;
		__entry->n_wr_s_avg	= iostat_lat[1][NODE].avg_lat;
		__entry->n_wr_s_cnt	= iostat_lat[1][NODE].cnt;
		__entry->m_wr_s_peak	= iostat_lat[1][META].peak_lat;
		__entry->m_wr_s_avg	= iostat_lat[1][META].avg_lat;
		__entry->m_wr_s_cnt	= iostat_lat[1][META].cnt;
		__entry->d_wr_as_peak	= iostat_lat[2][DATA].peak_lat;
		__entry->d_wr_as_avg	= iostat_lat[2][DATA].avg_lat;
		__entry->d_wr_as_cnt	= iostat_lat[2][DATA].cnt;
		__entry->n_wr_as_peak	= iostat_lat[2][NODE].peak_lat;
		__entry->n_wr_as_avg	= iostat_lat[2][NODE].avg_lat;
		__entry->n_wr_as_cnt	= iostat_lat[2][NODE].cnt;
		__entry->m_wr_as_peak	= iostat_lat[2][META].peak_lat;
		__entry->m_wr_as_avg	= iostat_lat[2][META].avg_lat;
		__entry->m_wr_as_cnt	= iostat_lat[2][META].cnt;
	),

	TP_printk("dev = (%d,%d), "
		"iotype [peak lat.(ms)/avg lat.(ms)/count], "
		"rd_data [%u/%u/%u], rd_node [%u/%u/%u], rd_meta [%u/%u/%u], "
		"wr_sync_data [%u/%u/%u], wr_sync_node [%u/%u/%u], "
		"wr_sync_meta [%u/%u/%u], wr_async_data [%u/%u/%u], "
		"wr_async_node [%u/%u/%u], wr_async_meta [%u/%u/%u]",
		show_dev(__entry->dev),
		__entry->d_rd_peak, __entry->d_rd_avg, __entry->d_rd_cnt,
		__entry->n_rd_peak, __entry->n_rd_avg, __entry->n_rd_cnt,
		__entry->m_rd_peak, __entry->m_rd_avg, __entry->m_rd_cnt,
		__entry->d_wr_s_peak, __entry->d_wr_s_avg, __entry->d_wr_s_cnt,
		__entry->n_wr_s_peak, __entry->n_wr_s_avg, __entry->n_wr_s_cnt,
		__entry->m_wr_s_peak, __entry->m_wr_s_avg, __entry->m_wr_s_cnt,
		__entry->d_wr_as_peak, __entry->d_wr_as_avg, __entry->d_wr_as_cnt,
		__entry->n_wr_as_peak, __entry->n_wr_as_avg, __entry->n_wr_as_cnt,
		__entry->m_wr_as_peak, __entry->m_wr_as_avg, __entry->m_wr_as_cnt)
);
#endif

>>>>>>> 0795b4a4
TRACE_EVENT(f2fs_bmap,

	TP_PROTO(struct inode *inode, sector_t lblock, sector_t pblock),

	TP_ARGS(inode, lblock, pblock),

	TP_STRUCT__entry(
		__field(dev_t, dev)
		__field(ino_t, ino)
		__field(sector_t, lblock)
		__field(sector_t, pblock)
	),

	TP_fast_assign(
		__entry->dev		= inode->i_sb->s_dev;
		__entry->ino		= inode->i_ino;
		__entry->lblock		= lblock;
		__entry->pblock		= pblock;
	),

	TP_printk("dev = (%d,%d), ino = %lu, lblock:%lld, pblock:%lld",
		show_dev_ino(__entry),
		(unsigned long long)__entry->lblock,
		(unsigned long long)__entry->pblock)
);

TRACE_EVENT(f2fs_fiemap,

	TP_PROTO(struct inode *inode, sector_t lblock, sector_t pblock,
		unsigned long long len, unsigned int flags, int ret),

	TP_ARGS(inode, lblock, pblock, len, flags, ret),

	TP_STRUCT__entry(
		__field(dev_t, dev)
		__field(ino_t, ino)
		__field(sector_t, lblock)
		__field(sector_t, pblock)
		__field(unsigned long long, len)
		__field(unsigned int, flags)
		__field(int, ret)
	),

	TP_fast_assign(
		__entry->dev		= inode->i_sb->s_dev;
		__entry->ino		= inode->i_ino;
		__entry->lblock		= lblock;
		__entry->pblock		= pblock;
		__entry->len		= len;
		__entry->flags		= flags;
		__entry->ret		= ret;
	),

	TP_printk("dev = (%d,%d), ino = %lu, lblock:%lld, pblock:%lld, "
		"len:%llu, flags:%u, ret:%d",
		show_dev_ino(__entry),
		(unsigned long long)__entry->lblock,
		(unsigned long long)__entry->pblock,
		__entry->len,
		__entry->flags,
		__entry->ret)
);

#endif /* _TRACE_F2FS_H */

 /* This part must be outside protection */
#include <trace/define_trace.h><|MERGE_RESOLUTION|>--- conflicted
+++ resolved
@@ -1904,8 +1904,6 @@
 		__entry->fs_cdrio, __entry->fs_nrio, __entry->fs_mrio)
 );
 
-<<<<<<< HEAD
-=======
 #ifndef __F2FS_IOSTAT_LATENCY_TYPE
 #define __F2FS_IOSTAT_LATENCY_TYPE
 struct f2fs_iostat_latency {
@@ -2002,7 +2000,6 @@
 );
 #endif
 
->>>>>>> 0795b4a4
 TRACE_EVENT(f2fs_bmap,
 
 	TP_PROTO(struct inode *inode, sector_t lblock, sector_t pblock),

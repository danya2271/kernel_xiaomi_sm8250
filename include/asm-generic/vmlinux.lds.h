--- conflicted
+++ resolved
@@ -68,11 +68,7 @@
  */
 #if defined(CONFIG_LD_DEAD_CODE_DATA_ELIMINATION) || defined(CONFIG_LTO_CLANG)
 #define TEXT_MAIN .text .text.[0-9a-zA-Z_]*
-<<<<<<< HEAD
-#define TEXT_CFI_MAIN .text.cfi .text.[0-9a-zA-Z_]*.cfi
-=======
 #define TEXT_CFI_MAIN .text.[0-9a-zA-Z_]*.cfi
->>>>>>> 50f91435
 #define DATA_MAIN .data .data.[0-9a-zA-Z_]* .data..LPBX*
 #define SDATA_MAIN .sdata .sdata.[0-9a-zA-Z_]*
 #define RODATA_MAIN .rodata .rodata.[0-9a-zA-Z_]*
@@ -499,11 +495,7 @@
 		*(.text.hot TEXT_MAIN .text.fixup .text.unlikely)	\
 		*(TEXT_CFI_MAIN) 					\
 		*(.text..refcount)					\
-<<<<<<< HEAD
-		*(TEXT_CFI_MAIN) 					\
-=======
 		*(.text..ftrace)					\
->>>>>>> 50f91435
 		*(.ref.text)						\
 	MEM_KEEP(init.text*)						\
 	MEM_KEEP(exit.text*)						\

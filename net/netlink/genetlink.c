--- conflicted
+++ resolved
@@ -961,56 +961,6 @@
 	.netnsok = true,
 };
 
-<<<<<<< HEAD
-static int genl_bind(struct net *net, int group)
-{
-	struct genl_family *f;
-	int err = 0;
-	unsigned int id;
-
-	down_read(&cb_lock);
-
-	idr_for_each_entry(&genl_fam_idr, f, id) {
-		if (group >= f->mcgrp_offset &&
-		    group < f->mcgrp_offset + f->n_mcgrps) {
-			int fam_grp = group - f->mcgrp_offset;
-
-			if (!f->netnsok && net != &init_net)
-				err = -ENOENT;
-			else if (f->mcast_bind)
-				err = f->mcast_bind(net, fam_grp);
-			else
-				err = 0;
-			break;
-		}
-	}
-	up_read(&cb_lock);
-
-	return err;
-}
-
-static void genl_unbind(struct net *net, int group)
-{
-	struct genl_family *f;
-	unsigned int id;
-
-	down_read(&cb_lock);
-
-	idr_for_each_entry(&genl_fam_idr, f, id) {
-		if (group >= f->mcgrp_offset &&
-		    group < f->mcgrp_offset + f->n_mcgrps) {
-			int fam_grp = group - f->mcgrp_offset;
-
-			if (f->mcast_unbind)
-				f->mcast_unbind(net, fam_grp);
-			break;
-		}
-	}
-	up_read(&cb_lock);
-}
-
-=======
->>>>>>> 20b3a3df
 static int __net_init genl_pernet_init(struct net *net)
 {
 	struct netlink_kernel_cfg cfg = {

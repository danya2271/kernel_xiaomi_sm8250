--- conflicted
+++ resolved
@@ -836,11 +836,7 @@
 	if (cb->dst_port == QRTR_PORT_CTRL_LEGACY)
 		cb->dst_port = QRTR_PORT_CTRL;
 
-<<<<<<< HEAD
-	if (len != ALIGN(size, 4) + hdrlen)
-=======
 	if (!size || len != ALIGN(size, 4) + hdrlen)
->>>>>>> 0795b4a4
 		goto err;
 
 	if (cb->dst_port != QRTR_PORT_CTRL && cb->type != QRTR_TYPE_DATA &&

--- conflicted
+++ resolved
@@ -829,7 +829,6 @@
 			   bool clockevent, bool clocksource)
 {
 	int ret;
-<<<<<<< HEAD
 
 	if (clockevent) {
 		ch->cmt->has_clockevent = true;
@@ -838,16 +837,6 @@
 			return ret;
 	}
 
-=======
-
-	if (clockevent) {
-		ch->cmt->has_clockevent = true;
-		ret = sh_cmt_register_clockevent(ch, name);
-		if (ret < 0)
-			return ret;
-	}
-
->>>>>>> 331b483f
 	if (clocksource) {
 		ch->cmt->has_clocksource = true;
 		sh_cmt_register_clocksource(ch, name);
@@ -1117,12 +1106,7 @@
 	}
 
 	cmt = kzalloc(sizeof(*cmt), GFP_KERNEL);
-<<<<<<< HEAD
-	if (cmt == NULL) {
-		dev_err(&pdev->dev, "failed to allocate driver data\n");
-=======
 	if (cmt == NULL)
->>>>>>> 331b483f
 		return -ENOMEM;
 
 	ret = sh_cmt_setup(cmt, pdev);

--- conflicted
+++ resolved
@@ -860,13 +860,8 @@
 	{ DRM_MODE_COLORIMETRY_OPRGB, "opRGB" },
 	{ DRM_MODE_COLORIMETRY_DCI_P3_RGB_D65, "DCI-P3_RGB_D65" },
 	/* DP MSA Colorimetry */
-<<<<<<< HEAD
-	{ DRM_MODE_DP_COLORIMETRY_BT601_YCC, "BT601_YCC" },
-	{ DRM_MODE_DP_COLORIMETRY_BT709_YCC, "BT709_YCC" },
-=======
 	{ DRM_MODE_DP_COLORIMETRY_BT601_YCC, "YCBCR_ITU_601" },
 	{ DRM_MODE_DP_COLORIMETRY_BT709_YCC, "YCBCR_ITU_709" },
->>>>>>> 5e52a76e
 	{ DRM_MODE_DP_COLORIMETRY_SRGB, "sRGB" },
 	{ DRM_MODE_DP_COLORIMETRY_RGB_WIDE_GAMUT, "RGB Wide Gamut" },
 	{ DRM_MODE_DP_COLORIMETRY_SCRGB, "scRGB" },
@@ -1485,11 +1480,7 @@
 		if (!prop)
 			return -ENOMEM;
 	} else if (connector->connector_type == DRM_MODE_CONNECTOR_eDP ||
-<<<<<<< HEAD
-		connector->connector_type == DRM_MODE_CONNECTOR_DisplayPort) {
-=======
 		   connector->connector_type == DRM_MODE_CONNECTOR_DisplayPort) {
->>>>>>> 5e52a76e
 		prop = drm_property_create_enum(dev, DRM_MODE_PROP_ENUM,
 						"Colorspace", dp_colorspaces,
 						ARRAY_SIZE(dp_colorspaces));

--- conflicted
+++ resolved
@@ -356,22 +356,7 @@
 
 		memcpy(transaction->aid, &skb->data[2],
 		       transaction->aid_len);
-		transaction->params_len = skb->data[transaction->aid_len + 3];
-
-		/* Check next byte is PARAMETERS tag (82) and the length field */
-		if (skb->data[transaction->aid_len + 2] !=
-<<<<<<< HEAD
-		    NFC_EVT_TRANSACTION_PARAMS_TAG ||
-		    skb->len < transaction->aid_len + transaction->params_len + 4) {
-=======
-		    NFC_EVT_TRANSACTION_PARAMS_TAG) {
->>>>>>> 5d2c9fe6
-			devm_kfree(dev, transaction);
-			return -EPROTO;
-		}
-
-<<<<<<< HEAD
-=======
+
 		transaction->params_len = skb->data[transaction->aid_len + 3];
 
 		/* Total size is allocated (skb->len - 2) minus fixed array members */
@@ -381,7 +366,14 @@
 			return -EINVAL;
 		}
 
->>>>>>> 5d2c9fe6
+		/* Check next byte is PARAMETERS tag (82) and the length field */
+		if (skb->data[transaction->aid_len + 2] !=
+		    NFC_EVT_TRANSACTION_PARAMS_TAG ||
+		    skb->len < transaction->aid_len + transaction->params_len + 4) {
+			devm_kfree(dev, transaction);
+			return -EPROTO;
+		}
+
 		memcpy(transaction->params, skb->data +
 		       transaction->aid_len + 4, transaction->params_len);
 

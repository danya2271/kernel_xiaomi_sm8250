--- conflicted
+++ resolved
@@ -1600,23 +1600,14 @@
 		if (!host->is_phy_pwr_on) {
 			err = phy_power_on(host->generic_phy);
 			host->is_phy_pwr_on = true;
-<<<<<<< HEAD
-
-			if (!err)
-				atomic_set(&host->clks_on, on);
-=======
->>>>>>> 0795b4a4
 		}
 		/* enable the device ref clock for HS mode*/
 		if (ufshcd_is_hs_mode(&hba->pwr_info))
 			ufs_qcom_dev_ref_clk_ctrl(host, true);
 
-<<<<<<< HEAD
-=======
 		if (!err)
 			atomic_set(&host->clks_on, on);
 
->>>>>>> 0795b4a4
 	} else if (!on && (status == PRE_CHANGE)) {
 		/*
 		 * If auto hibern8 is enabled then the link will already
@@ -1634,11 +1625,8 @@
 			}
 		}
 
-<<<<<<< HEAD
-=======
 		atomic_set(&host->clks_on, on);
 
->>>>>>> 0795b4a4
 		if (list_empty(head))
 			goto out;
 		/*

// SPDX-License-Identifier: GPL-2.0-only
/*
 * Copyright (c) 2012-2020, The Linux Foundation. All rights reserved.
 * Copyright (C) 2021 XiaoMi, Inc.
 */

#include <linux/debugfs.h>
#include <linux/delay.h>
#include <linux/errno.h>
#include <linux/init.h>
#include <linux/input.h>
#include <linux/interrupt.h>
#include <linux/kernel.h>
#include <linux/list.h>
#include <linux/log2.h>
#include <linux/module.h>
#include <linux/mutex.h>
#include <linux/of_device.h>
#include <linux/of.h>
#include <linux/platform_device.h>
#include <linux/power_supply.h>
#include <linux/regmap.h>
#include <linux/slab.h>
#include <uapi/linux/sched/types.h>
#include <linux/spmi.h>
#include <linux/sched/debug.h>
#include <linux/input/qpnp-power-on.h>
#include <linux/regulator/driver.h>
#include <linux/regulator/machine.h>
#include <linux/regulator/of_regulator.h>

#define PMIC_VER_8941				0x01
#define PMIC_VERSION_REG			0x0105
#define PMIC_VERSION_REV4_REG			0x0103

#define PMIC8941_V1_REV4			0x01
#define PMIC8941_V2_REV4			0x02
#define PON_PRIMARY				0x01
#define PON_SECONDARY				0x02
#define PON_1REG				0x03
#define PON_GEN2_PRIMARY			0x04
#define PON_GEN2_SECONDARY			0x05

#define PON_OFFSET(subtype, offset_gen1, offset_gen2) \
	(((subtype == PON_PRIMARY) || \
	(subtype == PON_SECONDARY) || \
	(subtype == PON_1REG)) ? offset_gen1 : offset_gen2)

/* Common PNP register addresses */
#define QPNP_PON_REVISION2(pon)			((pon)->base + 0x01)
#define QPNP_PON_PERPH_SUBTYPE(pon)		((pon)->base + 0x05)

/* PON common register addresses */
#define QPNP_PON_RT_STS(pon)			((pon)->base + 0x10)
#define QPNP_PON_PULL_CTL(pon)			((pon)->base + 0x70)
#define QPNP_PON_DBC_CTL(pon)			((pon)->base + 0x71)

/* PON/RESET sources register addresses */
#define QPNP_PON_REASON1(pon) \
	((pon)->base + PON_OFFSET((pon)->subtype, 0x8, 0xC0))
#define QPNP_PON_WARM_RESET_REASON1(pon) \
	((pon)->base + PON_OFFSET((pon)->subtype, 0xA, 0xC2))
#define QPNP_POFF_REASON1(pon) \
	((pon)->base + PON_OFFSET((pon)->subtype, 0xC, 0xC5))
#define QPNP_PON_WARM_RESET_REASON2(pon)	((pon)->base + 0xB)
#define QPNP_PON_OFF_REASON(pon)		((pon)->base + 0xC7)
#define QPNP_FAULT_REASON1(pon)			((pon)->base + 0xC8)
#define QPNP_S3_RESET_REASON(pon)		((pon)->base + 0xCA)
#define QPNP_PON_KPDPWR_S1_TIMER(pon)		((pon)->base + 0x40)
#define QPNP_PON_KPDPWR_S2_TIMER(pon)		((pon)->base + 0x41)
#define QPNP_PON_KPDPWR_S2_CNTL(pon)		((pon)->base + 0x42)
#define QPNP_PON_KPDPWR_S2_CNTL2(pon)		((pon)->base + 0x43)
#define QPNP_PON_RESIN_S1_TIMER(pon)		((pon)->base + 0x44)
#define QPNP_PON_RESIN_S2_TIMER(pon)		((pon)->base + 0x45)
#define QPNP_PON_RESIN_S2_CNTL(pon)		((pon)->base + 0x46)
#define QPNP_PON_RESIN_S2_CNTL2(pon)		((pon)->base + 0x47)
#define QPNP_PON_KPDPWR_RESIN_S1_TIMER(pon)	((pon)->base + 0x48)
#define QPNP_PON_KPDPWR_RESIN_S2_TIMER(pon)	((pon)->base + 0x49)
#define QPNP_PON_KPDPWR_RESIN_S2_CNTL(pon)	((pon)->base + 0x4A)
#define QPNP_PON_KPDPWR_RESIN_S2_CNTL2(pon)	((pon)->base + 0x4B)
#define QPNP_PON_PS_HOLD_RST_CTL(pon)		((pon)->base + 0x5A)
#define QPNP_PON_PS_HOLD_RST_CTL2(pon)		((pon)->base + 0x5B)
#define QPNP_PON_WD_RST_S2_CTL(pon)		((pon)->base + 0x56)
#define QPNP_PON_WD_RST_S2_CTL2(pon)		((pon)->base + 0x57)
#define QPNP_PON_SW_RST_S2_CTL(pon)		((pon)->base + 0x62)
#define QPNP_PON_SW_RST_S2_CTL2(pon)		((pon)->base + 0x63)
#define QPNP_PON_SW_RST_GO(pon)			((pon)->base + 0x64)
#define QPNP_PON_S3_SRC(pon)			((pon)->base + 0x74)
#define QPNP_PON_S3_DBC_CTL(pon)		((pon)->base + 0x75)
#define QPNP_PON_SMPL_CTL(pon)			((pon)->base + 0x7F)
#define QPNP_PON_TRIGGER_EN(pon)		((pon)->base + 0x80)
#define QPNP_PON_XVDD_RB_SPARE(pon)		((pon)->base + 0x8E)
#define QPNP_PON_SOFT_RB_SPARE(pon)		((pon)->base + 0x8F)
#define QPNP_PON_SEC_ACCESS(pon)		((pon)->base + 0xD0)

#define QPNP_PON_SEC_UNLOCK			0xA5
#define QPNP_PON_SW_RST_GO_VAL			0xA5

#define QPNP_PON_WARM_RESET_TFT			BIT(4)

#define QPNP_PON_RESIN_PULL_UP			BIT(0)
#define QPNP_PON_KPDPWR_PULL_UP			BIT(1)
#define QPNP_PON_CBLPWR_PULL_UP			BIT(2)
#define QPNP_PON_FAULT_PULL_UP			BIT(4)
#define QPNP_PON_S2_CNTL_EN			BIT(7)
#define QPNP_PON_S2_RESET_ENABLE		BIT(7)
#define QPNP_PON_DELAY_BIT_SHIFT		6
#define QPNP_PON_GEN2_DELAY_BIT_SHIFT		14

#define QPNP_PON_S1_TIMER_MASK			(0xF)
#define QPNP_PON_S2_TIMER_MASK			(0x7)
#define QPNP_PON_S2_CNTL_TYPE_MASK		(0xF)

#define QPNP_PON_DBC_DELAY_MASK(pon)	PON_OFFSET((pon)->subtype, 0x7, 0xF)

#define QPNP_PON_KPDPWR_N_SET			BIT(0)
#define QPNP_PON_RESIN_N_SET			BIT(1)
#define QPNP_PON_CBLPWR_N_SET			BIT(2)
#define QPNP_PON_RESIN_BARK_N_SET		BIT(4)
#define QPNP_PON_KPDPWR_RESIN_BARK_N_SET	BIT(5)
#define QPNP_PON_KPDPWR_RESIN_N_SET		(QPNP_PON_KPDPWR_N_SET | QPNP_PON_RESIN_N_SET)

#define QPNP_PON_WD_EN				BIT(7)
#define QPNP_PON_RESET_EN			BIT(7)
#define QPNP_PON_POWER_OFF_MASK			0xF
#define QPNP_GEN2_POFF_SEQ			BIT(7)
#define QPNP_GEN2_FAULT_SEQ			BIT(6)
#define QPNP_GEN2_S3_RESET_SEQ			BIT(5)

#define QPNP_PON_S3_SRC_KPDPWR			0
#define QPNP_PON_S3_SRC_RESIN			1
#define QPNP_PON_S3_SRC_KPDPWR_AND_RESIN	2
#define QPNP_PON_S3_SRC_KPDPWR_OR_RESIN		3
#define QPNP_PON_S3_SRC_MASK			0x3
#define QPNP_PON_HARD_RESET_MASK		GENMASK(7, 5)

#define QPNP_PON_UVLO_DLOAD_EN			BIT(7)
#define QPNP_PON_SMPL_EN			BIT(7)
#define QPNP_PON_KPDPWR_ON			BIT(0)

/* Limits */
#define QPNP_PON_S1_TIMER_MAX			10256
#define QPNP_PON_S2_TIMER_MAX			2000
#define QPNP_PON_S3_TIMER_SECS_MAX		128
#define QPNP_PON_S3_DBC_DELAY_MASK		0x07
#define QPNP_PON_RESET_TYPE_MAX			0xF
#define PON_S1_COUNT_MAX			0xF
#define QPNP_PON_MIN_DBC_US			(USEC_PER_SEC / 64)
#define QPNP_PON_MAX_DBC_US			(USEC_PER_SEC * 2)
#define QPNP_PON_GEN2_MIN_DBC_US		62
#define QPNP_PON_GEN2_MAX_DBC_US		(USEC_PER_SEC / 4)

#define QPNP_KEY_STATUS_DELAY			msecs_to_jiffies(250)

#define QPNP_PON_BUFFER_SIZE			9

#define QPNP_PON_SET_PS_HOLD			0x2
#define QPNP_PON_SET_POWER_KEY			0x80

#define QPNP_POFF_REASON_UVLO			13

#define QPNP_PON_KPDPWR_RESIN_RESET_TIME	400

enum qpnp_pon_version {
	QPNP_PON_GEN1_V1,
	QPNP_PON_GEN1_V2,
	QPNP_PON_GEN2,
};

enum pon_type {
	PON_KPDPWR	 = PON_POWER_ON_TYPE_KPDPWR,
	PON_RESIN	 = PON_POWER_ON_TYPE_RESIN,
	PON_CBLPWR	 = PON_POWER_ON_TYPE_CBLPWR,
	PON_KPDPWR_RESIN = PON_POWER_ON_TYPE_KPDPWR_RESIN,
};

struct qpnp_pon_config {
	u32			pon_type;
	u32			support_reset;
	u32			key_code;
	u32			s1_timer;
	u32			s2_timer;
	u32			s2_type;
	bool			pull_up;
	int			state_irq;
	int			bark_irq;
	u16			s2_cntl_addr;
	u16			s2_cntl2_addr;
	bool			old_state;
	bool			use_bark;
	bool			config_reset;
};

struct pon_regulator {
	struct qpnp_pon		*pon;
	struct regulator_dev	*rdev;
	struct regulator_desc	rdesc;
	u32			addr;
	u32			bit;
	bool			enabled;
};

struct qpnp_pon {
	struct device		*dev;
	struct regmap		*regmap;
	struct input_dev	*pon_input;
	struct qpnp_pon_config	*pon_cfg;
	struct pon_regulator	*pon_reg_cfg;
	struct list_head	list;
	struct delayed_work	bark_work;
	struct delayed_work	collect_d_work;
	bool			collect_d_in_progress;
	struct dentry		*debugfs;
	struct task_struct	*longpress_task;
	u16			base;
	u8			subtype;
	u8			pon_ver;
	u8			warm_reset_reason1;
	u8			warm_reset_reason2;
	int			num_pon_config;
	int			num_pon_reg;
	int			pon_trigger_reason;
	int			pon_power_off_reason;
	u32			dbc_time_us;
	u32			uvlo;
	int			warm_reset_poff_type;
	int			hard_reset_poff_type;
	int			shutdown_poff_type;
	int			resin_warm_reset_type;
	int			resin_hard_reset_type;
	int			resin_shutdown_type;
	bool			is_spon;
	bool			store_hard_reset_reason;
	bool			resin_hard_reset_disable;
	bool			resin_shutdown_disable;
	bool			ps_hold_hard_reset_disable;
	bool			ps_hold_shutdown_disable;
	bool			kpdpwr_dbc_enable;
	bool			resin_pon_reset;
	ktime_t			kpdpwr_last_release_time;
<<<<<<< HEAD
	ktime_t			time_kpdpwr_bark;
=======
	bool			log_kpd_event;
>>>>>>> 3dbc65d8
};

int in_long_press;
static int pon_ship_mode_en;

module_param_named(
	ship_mode_en, pon_ship_mode_en, int, 0600
);

static struct qpnp_pon *sys_reset_dev;
static struct qpnp_pon *modem_reset_dev;
static DEFINE_SPINLOCK(spon_list_slock);
static LIST_HEAD(spon_dev_list);
static u32 comb_reset_time;
static bool comb_reset_enable;

static u32 s1_delay[PON_S1_COUNT_MAX + 1] = {
	0, 32, 56, 80, 138, 184, 272, 408, 608, 904, 1352, 2048, 3072, 4480,
	6720, 10256
};

static const char * const qpnp_pon_reason[] = {
	[0] = "Triggered from Hard Reset",
	[1] = "Triggered from SMPL (Sudden Momentary Power Loss)",
	[2] = "Triggered from RTC (RTC Alarm Expiry)",
	[3] = "Triggered from DC (DC Charger Insertion)",
	[4] = "Triggered from USB (USB Charger Insertion)",
	[5] = "Triggered from PON1 (Secondary PMIC)",
	[6] = "Triggered from CBL (External Power Supply)",
	[7] = "Triggered from KPD (Power Key Press)",
};

#define POFF_REASON_FAULT_OFFSET	16
#define POFF_REASON_S3_RESET_OFFSET	32
static const char * const qpnp_poff_reason[] = {
	/* QPNP_PON_GEN1 POFF reasons */
	[0] = "Triggered from SOFT (Software)",
	[1] = "Triggered from PS_HOLD (PS_HOLD/MSM Controlled Shutdown)",
	[2] = "Triggered from PMIC_WD (PMIC Watchdog)",
	[3] = "Triggered from GP1 (Keypad_Reset1)",
	[4] = "Triggered from GP2 (Keypad_Reset2)",
	[5] = "Triggered from KPDPWR_AND_RESIN (Power Key and Reset Line)",
	[6] = "Triggered from RESIN_N (Reset Line/Volume Down Key)",
	[7] = "Triggered from KPDPWR_N (Long Power Key Hold)",
	[8] = "N/A",
	[9] = "N/A",
	[10] = "N/A",
	[11] = "Triggered from CHARGER (Charger ENUM_TIMER, BOOT_DONE)",
	[12] = "Triggered from TFT (Thermal Fault Tolerance)",
	[13] = "Triggered from UVLO (Under Voltage Lock Out)",
	[14] = "Triggered from OTST3 (Over Temperature)",
	[15] = "Triggered from STAGE3 (Stage 3 Reset)",

	/* QPNP_PON_GEN2 FAULT reasons */
	[16] = "Triggered from GP_FAULT0",
	[17] = "Triggered from GP_FAULT1",
	[18] = "Triggered from GP_FAULT2",
	[19] = "Triggered from GP_FAULT3",
	[20] = "Triggered from MBG_FAULT",
	[21] = "Triggered from OVLO (Over Voltage Lock Out)",
	[22] = "Triggered from UVLO (Under Voltage Lock Out)",
	[23] = "Triggered from AVDD_RB",
	[24] = "N/A",
	[25] = "N/A",
	[26] = "N/A",
	[27] = "Triggered from FAULT_FAULT_N",
	[28] = "Triggered from FAULT_PBS_WATCHDOG_TO",
	[29] = "Triggered from FAULT_PBS_NACK",
	[30] = "Triggered from FAULT_RESTART_PON",
	[31] = "Triggered from OTST3 (Over Temperature)",

	/* QPNP_PON_GEN2 S3_RESET reasons */
	[32] = "N/A",
	[33] = "N/A",
	[34] = "N/A",
	[35] = "N/A",
	[36] = "Triggered from S3_RESET_FAULT_N",
	[37] = "Triggered from S3_RESET_PBS_WATCHDOG_TO",
	[38] = "Triggered from S3_RESET_PBS_NACK",
	[39] = "Triggered from S3_RESET_KPDPWR_ANDOR_RESIN",
};

static int
qpnp_pon_masked_write(struct qpnp_pon *pon, u16 addr, u8 mask, u8 val)
{
	int rc;

	rc = regmap_update_bits(pon->regmap, addr, mask, val);
	if (rc)
		dev_err(pon->dev, "Register write failed, addr=0x%04X, rc=%d\n",
			addr, rc);
	return rc;
}

static int qpnp_pon_write(struct qpnp_pon *pon, u16 addr, u8 val)
{
	int rc;

	rc = regmap_write(pon->regmap, addr, val);
	if (rc)
		dev_err(pon->dev, "Register write failed, addr=0x%04X, rc=%d\n",
			addr, rc);
	return rc;
}

static int qpnp_pon_read(struct qpnp_pon *pon, u16 addr, unsigned int *val)
{
	int rc;

	rc = regmap_read(pon->regmap, addr, val);
	if (rc)
		dev_err(pon->dev, "Register read failed, addr=0x%04X, rc=%d\n",
			addr, rc);
	return rc;
}

static bool is_pon_gen1(struct qpnp_pon *pon)
{
	return pon->subtype == PON_PRIMARY || pon->subtype == PON_SECONDARY;
}

static bool is_pon_gen2(struct qpnp_pon *pon)
{
	return pon->subtype == PON_GEN2_PRIMARY ||
		pon->subtype == PON_GEN2_SECONDARY;
}

/**
 * qpnp_pon_set_restart_reason() - Store device restart reason in PMIC register
 *
 * Returns 0 if PMIC feature is not available or store restart reason
 * successfully.
 * Returns < 0 for errors
 *
 * This function is used to store device restart reason in PMIC register.
 * It checks here to see if the restart reason register has been specified.
 * If it hasn't, this function should immediately return 0
 */
int qpnp_pon_set_restart_reason(enum pon_restart_reason reason)
{
	int rc = 0;
	struct qpnp_pon *pon = sys_reset_dev;

	if (!pon)
		return 0;

	if (!pon->store_hard_reset_reason)
		return 0;

	if (is_pon_gen2(pon))
		rc = qpnp_pon_masked_write(pon, QPNP_PON_SOFT_RB_SPARE(pon),
					   GENMASK(7, 1), (reason << 1));
	else
		rc = qpnp_pon_masked_write(pon, QPNP_PON_SOFT_RB_SPARE(pon),
					   GENMASK(7, 2), (reason << 2));

	return rc;
}
EXPORT_SYMBOL(qpnp_pon_set_restart_reason);

/*
 * qpnp_pon_check_hard_reset_stored() - Checks if the PMIC need to
 * store hard reset reason.
 *
 * Returns true if reset reason can be stored, false if it cannot be stored
 *
 */
bool qpnp_pon_check_hard_reset_stored(void)
{
	struct qpnp_pon *pon = sys_reset_dev;

	if (!pon)
		return false;

	return pon->store_hard_reset_reason;
}
EXPORT_SYMBOL(qpnp_pon_check_hard_reset_stored);

static int qpnp_pon_set_dbc(struct qpnp_pon *pon, u32 delay)
{
	int rc = 0;
	u32 val;

	if (delay == pon->dbc_time_us)
		return 0;

	if (pon->pon_input)
		mutex_lock(&pon->pon_input->mutex);

	if (is_pon_gen2(pon)) {
		if (delay < QPNP_PON_GEN2_MIN_DBC_US)
			delay = QPNP_PON_GEN2_MIN_DBC_US;
		else if (delay > QPNP_PON_GEN2_MAX_DBC_US)
			delay = QPNP_PON_GEN2_MAX_DBC_US;
		val = (delay << QPNP_PON_GEN2_DELAY_BIT_SHIFT) / USEC_PER_SEC;
	} else {
		if (delay < QPNP_PON_MIN_DBC_US)
			delay = QPNP_PON_MIN_DBC_US;
		else if (delay > QPNP_PON_MAX_DBC_US)
			delay = QPNP_PON_MAX_DBC_US;
		val = (delay << QPNP_PON_DELAY_BIT_SHIFT) / USEC_PER_SEC;
	}

	val = ilog2(val);
	rc = qpnp_pon_masked_write(pon, QPNP_PON_DBC_CTL(pon),
				   QPNP_PON_DBC_DELAY_MASK(pon), val);
	if (!rc)
		pon->dbc_time_us = delay;

	if (pon->pon_input)
		mutex_unlock(&pon->pon_input->mutex);

	return rc;
}

static int qpnp_pon_get_dbc(struct qpnp_pon *pon, u32 *delay)
{
	int rc;
	unsigned int val;

	rc = qpnp_pon_read(pon, QPNP_PON_DBC_CTL(pon), &val);
	if (rc)
		return rc;
	val &= QPNP_PON_DBC_DELAY_MASK(pon);

	if (is_pon_gen2(pon))
		*delay = USEC_PER_SEC /
			(1 << (QPNP_PON_GEN2_DELAY_BIT_SHIFT - val));
	else
		*delay = USEC_PER_SEC /
			(1 << (QPNP_PON_DELAY_BIT_SHIFT - val));

	return rc;
}

static ssize_t debounce_us_show(struct device *dev,
				struct device_attribute *attr, char *buf)
{
	struct qpnp_pon *pon = dev_get_drvdata(dev);

	return scnprintf(buf, QPNP_PON_BUFFER_SIZE, "%d\n", pon->dbc_time_us);
}

static ssize_t debounce_us_store(struct device *dev,
				struct device_attribute *attr,
				const char *buf, size_t size)
{
	struct qpnp_pon *pon = dev_get_drvdata(dev);
	u32 value;
	int rc;

	if (size > QPNP_PON_BUFFER_SIZE)
		return -EINVAL;

	rc = kstrtou32(buf, 10, &value);
	if (rc)
		return rc;

	rc = qpnp_pon_set_dbc(pon, value);
	if (rc < 0)
		return rc;

	return size;
}
static DEVICE_ATTR_RW(debounce_us);

static ssize_t qpnp_pshold_reboot_show(struct device *dev,
				struct device_attribute *attr, char *buf)
{
	struct qpnp_pon *pon = dev_get_drvdata(dev);
	int val;
	int rc;

	rc = regmap_read(pon->regmap, QPNP_PON_PS_HOLD_RST_CTL(pon), &val);
	if (rc) {
		pr_err("Unable to read pon_dbc_ctl rc=%d\n", rc);
		return rc;
	}
	val &= QPNP_PON_POWER_OFF_MASK;

	return snprintf(buf, QPNP_PON_BUFFER_SIZE, "%d\n", val);
}

static ssize_t qpnp_pshold_reboot_store(struct device *dev,
				struct device_attribute *attr,
				const char *buf, size_t size)
{
	u32 value;
	int rc;

	if (size > QPNP_PON_BUFFER_SIZE)
		return -EINVAL;

	rc = kstrtou32(buf, 10, &value);
	if (rc)
		return rc;

	rc = qpnp_pon_system_pwr_off(value);
	if (rc < 0)
		return rc;

	return size;
}

static DEVICE_ATTR(pshold_reboot, 0664, qpnp_pshold_reboot_show, qpnp_pshold_reboot_store);

static ssize_t qpnp_kpdpwr_reset_show(struct device *dev,
						struct device_attribute *attr, char *buf)
{
	struct qpnp_pon *pon = dev_get_drvdata(dev);
	int val;
	int rc;

	rc = regmap_read(pon->regmap, QPNP_PON_KPDPWR_S2_CNTL2(pon), &val);
	if (rc) {
		pr_err("Unable to read pon_dbc_ctl rc=%d\n", rc);
		return rc;
	}

	val &= QPNP_PON_S2_RESET_ENABLE;
	val = val >> 7;

	return snprintf(buf, QPNP_PON_BUFFER_SIZE, "%d\n", val);

}

static ssize_t qpnp_kpdpwr_reset_store(struct device *dev,
						struct device_attribute *attr,
						const char *buf, size_t size)
{
	struct qpnp_pon *pon = dev_get_drvdata(dev);
	u32 value;
	int rc;

	if (size > QPNP_PON_BUFFER_SIZE)
		return -EINVAL;

	rc = kstrtou32(buf, 10, &value);
	if (rc)
		return rc;

	value = value << 7;
	value &= QPNP_PON_S2_RESET_ENABLE;

	rc = regmap_write(pon->regmap, QPNP_PON_KPDPWR_S2_CNTL2(pon), value);

	return size;
}

static DEVICE_ATTR(kpdpwr_reset, 0664, qpnp_kpdpwr_reset_show, qpnp_kpdpwr_reset_store);

static int qpnp_pon_reset_config(struct qpnp_pon *pon,
				 enum pon_power_off_type type)
{
	int rc;
	bool disable = false;
	u16 rst_en_reg;

	if (pon->pon_ver == QPNP_PON_GEN1_V1)
		rst_en_reg = QPNP_PON_PS_HOLD_RST_CTL(pon);
	else
		rst_en_reg = QPNP_PON_PS_HOLD_RST_CTL2(pon);

	/*
	 * Based on the power-off type set for a PON device through device tree
	 * change the type being configured into PS_HOLD_RST_CTL.
	 */
	switch (type) {
	case PON_POWER_OFF_WARM_RESET:
		if (pon->warm_reset_poff_type != -EINVAL)
			type = pon->warm_reset_poff_type;
		break;
	case PON_POWER_OFF_HARD_RESET:
		if (pon->hard_reset_poff_type != -EINVAL)
			type = pon->hard_reset_poff_type;
		disable = pon->ps_hold_hard_reset_disable;
		break;
	case PON_POWER_OFF_SHUTDOWN:
		if (pon->shutdown_poff_type != -EINVAL)
			type = pon->shutdown_poff_type;
		disable = pon->ps_hold_shutdown_disable;
		break;
	default:
		break;
	}

	rc = qpnp_pon_masked_write(pon, rst_en_reg, QPNP_PON_RESET_EN, 0);
	if (rc)
		return rc;

	/*
	 * Check if ps-hold power off configuration needs to be disabled.
	 * If yes, then return without configuring.
	 */
	if (disable)
		return 0;

	/*
	 * We need 10 sleep clock cycles here. But since the clock is
	 * internally generated, we need to add 50% tolerance to be
	 * conservative.
	 */
	udelay(500);

	rc = qpnp_pon_masked_write(pon, QPNP_PON_PS_HOLD_RST_CTL(pon),
				   QPNP_PON_POWER_OFF_MASK, type);
	if (rc)
		return rc;

	rc = qpnp_pon_masked_write(pon, rst_en_reg, QPNP_PON_RESET_EN,
				   QPNP_PON_RESET_EN);
	if (rc)
		return rc;

	dev_dbg(pon->dev, "ps_hold power off type = 0x%02X\n", type);

	return 0;
}

static int qpnp_resin_pon_reset_config(struct qpnp_pon *pon,
				       enum pon_power_off_type type)
{
	int rc;
	bool disable = false;
	u16 rst_en_reg;

	if (pon->pon_ver == QPNP_PON_GEN1_V1)
		rst_en_reg = QPNP_PON_RESIN_S2_CNTL(pon);
	else
		rst_en_reg = QPNP_PON_RESIN_S2_CNTL2(pon);

	/*
	 * Based on the power-off type set for a PON device through device tree
	 * change the type being configured into PON_RESIN_S2_CTL.
	 */
	switch (type) {
	case PON_POWER_OFF_WARM_RESET:
		if (pon->resin_warm_reset_type != -EINVAL)
			type = pon->resin_warm_reset_type;
		break;
	case PON_POWER_OFF_HARD_RESET:
		if (pon->resin_hard_reset_type != -EINVAL)
			type = pon->resin_hard_reset_type;
		disable = pon->resin_hard_reset_disable;
		break;
	case PON_POWER_OFF_SHUTDOWN:
		if (pon->resin_shutdown_type != -EINVAL)
			type = pon->resin_shutdown_type;
		disable = pon->resin_shutdown_disable;
		break;
	default:
		break;
	}

	rc = qpnp_pon_masked_write(pon, rst_en_reg, QPNP_PON_S2_CNTL_EN, 0);
	if (rc)
		return rc;

	/*
	 * Check if resin power off configuration needs to be disabled.
	 * If yes, then return without configuring.
	 */
	if (disable)
		return 0;

	/*
	 * We need 10 sleep clock cycles here. But since the clock is
	 * internally generated, we need to add 50% tolerance to be
	 * conservative.
	 */
	udelay(500);

	rc = qpnp_pon_masked_write(pon, QPNP_PON_RESIN_S2_CNTL(pon),
				   QPNP_PON_S2_CNTL_TYPE_MASK, type);
	if (rc)
		return rc;

	rc = qpnp_pon_masked_write(pon, rst_en_reg, QPNP_PON_S2_CNTL_EN,
				   QPNP_PON_S2_CNTL_EN);
	if (rc)
		return rc;

	dev_dbg(pon->dev, "resin power off type = 0x%02X\n", type);

	return 0;
}

/**
 * qpnp_pon_system_pwr_off() - Configure system-reset PMIC for shutdown or reset
 * @type: Determines the type of power off to perform - shutdown, reset, etc
 *
 * This function supports configuration of multiple PMICs. In some cases, the
 * PON of secondary PMICs also needs to be configured, so this supports that
 * requirement. Once the system-reset and secondary PMIC is configured properly,
 * the MSM can drop PS_HOLD to activate the specified configuration.
 *
 * Note that this function may be called from atomic context as in the case of
 * the panic notifier path and thus it should not rely on function calls that
 * may sleep.
 */
int qpnp_pon_system_pwr_off(enum pon_power_off_type type)
{
	struct qpnp_pon *pon, *tmp;
	struct power_supply *batt_psy;
	union power_supply_propval val;
	unsigned long flags;
	int rc;

	if (!sys_reset_dev)
		return -ENODEV;

	rc = qpnp_pon_reset_config(sys_reset_dev, type);
	if (rc) {
		dev_err(sys_reset_dev->dev, "Error configuring main PON, rc=%d\n",
			rc);
		return rc;
	}

	/*
	 * Check if a secondary PON device needs to be configured. If it
	 * is available, configure that also as per the requested power-off
	 * type
	 */
	spin_lock_irqsave(&spon_list_slock, flags);
	if (list_empty(&spon_dev_list))
		goto out;

	list_for_each_entry_safe(pon, tmp, &spon_dev_list, list) {
		dev_emerg(pon->dev, "PMIC@SID%d: configuring PON for reset\n",
			  to_spmi_device(pon->dev->parent)->usid);
		rc = qpnp_pon_reset_config(pon, type);
		if (rc) {
			dev_err(pon->dev, "Error configuring secondary PON, rc=%d\n",
				rc);
			goto out;
		}
		if (pon->resin_pon_reset) {
			rc = qpnp_resin_pon_reset_config(pon, type);
			if (rc) {
				dev_err(pon->dev, "Error configuring secondary PON resin, rc=%d\n",
					rc);
				goto out;
			}
		}
	}

out:
	spin_unlock_irqrestore(&spon_list_slock, flags);
	/* Set ship mode here if it has been requested */
	if (!!pon_ship_mode_en) {
		batt_psy = power_supply_get_by_name("battery");
		if (batt_psy) {
			pr_debug("Setting ship mode\n");
			val.intval = 1;
			rc = power_supply_set_property(batt_psy,
					POWER_SUPPLY_PROP_SET_SHIP_MODE, &val);
			if (rc)
				dev_err(sys_reset_dev->dev, "Failed to set ship mode\n");
		}
	}

	return rc;
}
EXPORT_SYMBOL(qpnp_pon_system_pwr_off);

/**
 * qpnp_pon_modem_pwr_off() - shutdown or reset the modem PMIC
 * @type: Determines the type of power off to perform - shutdown, reset, etc
 *
 * This function causes the immediate shutdown or reset of the primary PMIC
 * for an attached modem chip.
 *
 * Return: 0 for success or < 0 for errors
 */
int qpnp_pon_modem_pwr_off(enum pon_power_off_type type)
{
	struct qpnp_pon *pon = modem_reset_dev;
	int rc;

	if (!modem_reset_dev)
		return -ENODEV;

	rc = qpnp_pon_write(pon, QPNP_PON_SW_RST_S2_CTL2(pon), 0);
	if (rc)
		return rc;

	/* Wait for at least 10 sleep clock cycles. */
	udelay(500);

	rc = qpnp_pon_write(pon, QPNP_PON_SW_RST_S2_CTL(pon), type);
	if (rc)
		return rc;

	rc = qpnp_pon_write(pon, QPNP_PON_SW_RST_S2_CTL2(pon),
				QPNP_PON_RESET_EN);
	if (rc)
		return rc;

	/* Wait for at least 10 sleep clock cycles. */
	udelay(500);

	rc = qpnp_pon_write(pon, QPNP_PON_SW_RST_GO(pon),
				QPNP_PON_SW_RST_GO_VAL);
	if (rc)
		return rc;

	dev_dbg(pon->dev, "modem sw power off type = 0x%02X\n", type);

	return 0;
}
EXPORT_SYMBOL(qpnp_pon_modem_pwr_off);

static int _qpnp_pon_is_warm_reset(struct qpnp_pon *pon)
{
	if (!pon)
		return -ENODEV;

	if (is_pon_gen1(pon) || pon->subtype == PON_1REG)
		return pon->warm_reset_reason1
			|| (pon->warm_reset_reason2 & QPNP_PON_WARM_RESET_TFT);
	else
		return pon->warm_reset_reason1;
}

/**
 * qpnp_pon_is_warm_reset - Checks if the PMIC went through a warm reset.
 *
 * Returns > 0 for warm resets, 0 for not warm reset, < 0 for errors
 *
 * Note that this function will only return the warm vs not-warm reset status
 * of the PMIC that is configured as the system-reset device.
 */
int qpnp_pon_is_warm_reset(void)
{
	if (!sys_reset_dev)
		return -EPROBE_DEFER;

	return _qpnp_pon_is_warm_reset(sys_reset_dev);
}
EXPORT_SYMBOL(qpnp_pon_is_warm_reset);

int qpnp_pon_is_ps_hold_reset(void)
{
	struct qpnp_pon *pon = sys_reset_dev;
	int rc;
	int reg = 0;

	if (!pon)
		return 0;

	rc = regmap_read(pon->regmap, QPNP_POFF_REASON1(pon), &reg);
	if (rc) {
		dev_err(pon->dev,
				"Unable to read addr=%x, rc(%d)\n",
				QPNP_POFF_REASON1(pon), rc);
		return 0;
	}

	dev_info(pon->dev, "hw_reset reason1 is 0x%x\n", reg);

	/* The bit 1 is 1, means by PS_HOLD/MSM controlled shutdown */
	if (reg & QPNP_PON_SET_PS_HOLD)
		return 1;
	return 0;
}
EXPORT_SYMBOL(qpnp_pon_is_ps_hold_reset);

int qpnp_pon_is_lpk(void)
{
	struct qpnp_pon *pon = sys_reset_dev;
	int rc;
	int reg = 0;

	if (!pon)
		return 0;

	rc = regmap_read(pon->regmap, QPNP_POFF_REASON1(pon), &reg);
	if (rc) {
		dev_err(pon->dev,
				"Unable to read addr=%x, rc(%d)\n",
				QPNP_POFF_REASON1(pon), rc);
		return 0;
	}

	dev_info(pon->dev,
		"hw_reset reason1 is 0x%x\n", reg);

	/* The bit 7 is 1, means the off reason is powerkey */
	if (reg & QPNP_PON_SET_POWER_KEY)
		return 1;

	return 0;
}
EXPORT_SYMBOL(qpnp_pon_is_lpk);

/**
 * qpnp_pon_wd_config() - configure the watch dog behavior for warm reset
 * @enable: to enable or disable the PON watch dog
 *
 * Return: 0 for success or < 0 for errors
 */
int qpnp_pon_wd_config(bool enable)
{
	if (!sys_reset_dev)
		return -EPROBE_DEFER;

	return qpnp_pon_masked_write(sys_reset_dev,
				QPNP_PON_WD_RST_S2_CTL2(sys_reset_dev),
				QPNP_PON_WD_EN, enable ? QPNP_PON_WD_EN : 0);
}
EXPORT_SYMBOL(qpnp_pon_wd_config);

static int qpnp_pon_get_trigger_config(enum pon_trigger_source pon_src,
							bool *enabled)
{
	struct qpnp_pon *pon = sys_reset_dev;
	int val, rc;
	u16 addr;
	u8 mask;

	if (!pon)
		return -ENODEV;

	if (pon_src < PON_SMPL || pon_src > PON_KPDPWR_N) {
		dev_err(pon->dev, "Invalid PON source %d\n", pon_src);
		return -EINVAL;
	}

	addr = QPNP_PON_TRIGGER_EN(pon);
	mask = BIT(pon_src);
	if (is_pon_gen2(pon) && pon_src == PON_SMPL) {
		addr = QPNP_PON_SMPL_CTL(pon);
		mask = QPNP_PON_SMPL_EN;
	}

	rc = qpnp_pon_read(pon, addr, &val);
	if (rc)
		return rc;

	*enabled = !!(val & mask);

	return 0;
}

/**
 * qpnp_pon_trigger_config() - Configures enable state of the PON trigger source
 * @pon_src: PON source to be configured
 * @enable: to enable or disable the PON trigger
 *
 * This function configures the power-on trigger capability of a
 * PON source. If a specific PON trigger is disabled it cannot act
 * as a power-on source to the PMIC.
 */

int qpnp_pon_trigger_config(enum pon_trigger_source pon_src, bool enable)
{
	struct qpnp_pon *pon = sys_reset_dev;
	int rc;

	if (!pon)
		return -EPROBE_DEFER;

	if (pon_src < PON_SMPL || pon_src > PON_KPDPWR_N) {
		dev_err(pon->dev, "Invalid PON source %d\n", pon_src);
		return -EINVAL;
	}

	if (is_pon_gen2(pon) && pon_src == PON_SMPL)
		rc = qpnp_pon_masked_write(pon, QPNP_PON_SMPL_CTL(pon),
			QPNP_PON_SMPL_EN, enable ? QPNP_PON_SMPL_EN : 0);
	else
		rc = qpnp_pon_masked_write(pon, QPNP_PON_TRIGGER_EN(pon),
				BIT(pon_src), enable ? BIT(pon_src) : 0);

	return rc;
}
EXPORT_SYMBOL(qpnp_pon_trigger_config);

/*
 * This function stores the PMIC warm reset reason register values. It also
 * clears these registers if the qcom,clear-warm-reset device tree property
 * is specified.
 */
static int qpnp_pon_store_and_clear_warm_reset(struct qpnp_pon *pon)
{
	int rc;
	uint val;

	rc = qpnp_pon_read(pon, QPNP_PON_WARM_RESET_REASON1(pon), &val);
	if (rc)
		return rc;
	pon->warm_reset_reason1 = (u8)val;

	if (is_pon_gen1(pon) || pon->subtype == PON_1REG) {
		rc = qpnp_pon_read(pon, QPNP_PON_WARM_RESET_REASON2(pon), &val);
		if (rc)
			return rc;
		pon->warm_reset_reason2 = (u8)val;
	}

	if (of_property_read_bool(pon->dev->of_node, "qcom,clear-warm-reset")) {
		rc = regmap_write(pon->regmap, QPNP_PON_WARM_RESET_REASON1(pon),
				  0);
		if (rc) {
			dev_err(pon->dev, "Register write failed, addr=0x%04X, rc=%d\n",
				QPNP_PON_WARM_RESET_REASON1(pon), rc);
			return rc;
		}
	}

	return 0;
}

static struct qpnp_pon_config *qpnp_get_cfg(struct qpnp_pon *pon, u32 pon_type)
{
	int i;

	for (i = 0; i < pon->num_pon_config; i++) {
		if (pon_type == pon->pon_cfg[i].pon_type)
			return &pon->pon_cfg[i];
	}

	return NULL;
}

static int qpnp_pon_input_dispatch(struct qpnp_pon *pon, u32 pon_type)
{
	struct qpnp_pon_config *cfg = NULL;
	u8  pon_rt_bit = 0;
	u32 key_status;
	uint pon_rt_sts;
	u64 elapsed_us;
	int rc;

	cfg = qpnp_get_cfg(pon, pon_type);
	if (!cfg)
		return -EINVAL;

	/* Check if key reporting is supported */
	if (!cfg->key_code)
		return 0;

	if (pon->kpdpwr_dbc_enable && cfg->pon_type == PON_KPDPWR) {
		elapsed_us = ktime_us_delta(ktime_get(),
				pon->kpdpwr_last_release_time);
		if (elapsed_us < pon->dbc_time_us) {
			pr_debug("Ignoring kpdpwr event; within debounce time\n");
			return 0;
		}
	}

	/* Check the RT status to get the current status of the line */
	rc = qpnp_pon_read(pon, QPNP_PON_RT_STS(pon), &pon_rt_sts);
	if (rc)
		return rc;

	switch (cfg->pon_type) {
	case PON_KPDPWR:
		pon_rt_bit = QPNP_PON_KPDPWR_N_SET;
		break;
	case PON_RESIN:
		pon_rt_bit = QPNP_PON_RESIN_N_SET;
		break;
	case PON_CBLPWR:
		pon_rt_bit = QPNP_PON_CBLPWR_N_SET;
		break;
	case PON_KPDPWR_RESIN:
		pon_rt_bit = QPNP_PON_KPDPWR_RESIN_BARK_N_SET;
		break;
	default:
		return -EINVAL;
	}

	if (comb_reset_enable == true) {
		if (((pon_rt_sts & QPNP_PON_KPDPWR_RESIN_N_SET) == QPNP_PON_KPDPWR_RESIN_N_SET) &&
			(pon->collect_d_in_progress == false) &&
			(cfg->key_code == KEY_POWER || cfg->key_code == KEY_VOLUMEDOWN)) {
			pon->collect_d_in_progress = true;
			schedule_delayed_work(&pon->collect_d_work,
				msecs_to_jiffies(comb_reset_time - QPNP_PON_KPDPWR_RESIN_RESET_TIME));
		} else if ((pon->collect_d_in_progress == true) &&
			((pon_rt_sts & QPNP_PON_KPDPWR_RESIN_N_SET) != QPNP_PON_KPDPWR_RESIN_N_SET) &&
			(cfg->key_code == KEY_POWER || cfg->key_code == KEY_VOLUMEDOWN)) {
			cancel_delayed_work(&pon->collect_d_work);
			pon->collect_d_in_progress = false;
		}
	}

	pr_err("PMIC input: code=%d, status=0x%02X\n", cfg->key_code,
		pon_rt_sts);
	key_status = pon_rt_sts & pon_rt_bit;

	if (pon->kpdpwr_dbc_enable && cfg->pon_type == PON_KPDPWR) {
		if (!key_status)
			pon->kpdpwr_last_release_time = ktime_get();
	}

	/*
	 * Simulate a press event in case release event occurred without a press
	 * event
	 */
	if (pon->log_kpd_event && (cfg->pon_type == PON_KPDPWR))
		pr_info_ratelimited("PMIC input: KPDPWR status=0x%02x, KPDPWR_ON=%d\n",
			pon_rt_sts, (pon_rt_sts & QPNP_PON_KPDPWR_ON));

	if (!cfg->old_state && !key_status) {
		input_report_key(pon->pon_input, cfg->key_code, 1);
		input_sync(pon->pon_input);
	}

	input_report_key(pon->pon_input, cfg->key_code, key_status);
	input_sync(pon->pon_input);

	cfg->old_state = !!key_status;

	return 0;
}

static int longpress_kthread(void *_pon)
{
#ifdef CONFIG_MTD_BLOCK2MTD
	struct qpnp_pon *pon = _pon;
	ktime_t time_to_S2, time_S2;
	struct sched_param param = {.sched_priority = MAX_RT_PRIO-1};

	sched_setscheduler(current, SCHED_FIFO, &param);
	dev_err(pon->dev, "Long press :Start to run longpress_kthread ");

	ufs_enter_h8_disable(g_shost);
	long_press();

	time_S2 = pon->pon_cfg->s2_timer;
	time_to_S2 = time_S2 - ktime_ms_delta(ktime_get(), pon->time_kpdpwr_bark);

	if (time_to_S2 > 0)
		mdelay(time_to_S2);

	machine_restart(NULL);
#endif

	return 0;
}

static void collect_d_work_func(struct work_struct *work)
{
	int rc;
	int tmp_console = console_loglevel;
	uint pon_rt_sts = 0;
	struct qpnp_pon *pon =
		container_of(work, struct qpnp_pon, collect_d_work.work);
	bool volp_scan = 0;
	struct qpnp_pon_config *cfg = NULL;

	volp_scan = !pmic_gpio_get_external("c440000.qcom,spmi:qcom,pm8150@0:pinctrl@c000", 2);

	/* Scan volp to decide whether to enable k_r S2 reset */
	cfg = qpnp_get_cfg(pon, PON_KPDPWR_RESIN);
	if (cfg != NULL) {
		if(volp_scan == 1) {
			// enable
			qpnp_pon_masked_write(pon, cfg->s2_cntl2_addr,
					QPNP_PON_S2_CNTL_EN, QPNP_PON_S2_CNTL_EN);
			printk(KERN_ERR "3-combo-keys detected, enable s2 reset\n");
		} else {
			// disable
			qpnp_pon_masked_write(pon, cfg->s2_cntl2_addr,
					QPNP_PON_S2_CNTL_EN, 0);
			printk(KERN_ERR "volp key not detected, disable s2 reset\n");
			goto err_return;
		}
	}

	/* check the RT status to get the current status of the line */
	rc = regmap_read(pon->regmap, QPNP_PON_RT_STS(pon), &pon_rt_sts);
	if (rc) {
		dev_err(pon->dev, "Unable to read PON RT status\n");
		goto err_return;
	}

	if ((pon_rt_sts & QPNP_PON_KPDPWR_RESIN_N_SET) == QPNP_PON_KPDPWR_RESIN_N_SET) {
		console_verbose();
		pr_info("------ collect D&R-state processes info before long comb key ------\n");
		show_state_filter_single(TASK_UNINTERRUPTIBLE);
		show_state_filter_single(TASK_RUNNING);
		pr_info("------ end collecting D&R-state processes info ------\n");
		console_loglevel = tmp_console;
	}
err_return:
	pon->collect_d_in_progress = false;
	return;
}

static irqreturn_t qpnp_kpdpwr_irq(int irq, void *_pon)
{
	int rc;
	struct qpnp_pon *pon = _pon;

	rc = qpnp_pon_input_dispatch(pon, PON_KPDPWR);
	if (rc)
		dev_err(pon->dev, "Unable to send input event, rc=%d\n", rc);

	return IRQ_HANDLED;
}

static irqreturn_t qpnp_kpdpwr_bark_irq(int irq, void *_pon)
{
	struct qpnp_pon *pon = _pon;
	dev_err(pon->dev, "Enter in kpdpwr irq !");

	in_long_press = 1;

	wake_up_process(pon->longpress_task);
	pon->time_kpdpwr_bark = ktime_get();

	return IRQ_HANDLED;
}

static irqreturn_t qpnp_resin_irq(int irq, void *_pon)
{
	int rc;
	struct qpnp_pon *pon = _pon;

	rc = qpnp_pon_input_dispatch(pon, PON_RESIN);
	if (rc)
		dev_err(pon->dev, "Unable to send input event, rc=%d\n", rc);

	return IRQ_HANDLED;
}

static irqreturn_t qpnp_kpdpwr_resin_bark_irq(int irq, void *_pon)
{
	struct qpnp_pon *pon = _pon;
	dev_err(pon->dev, "qpnp_kpdpwr_resin_bark_irq!\n");
	return IRQ_HANDLED;
}

static irqreturn_t qpnp_cblpwr_irq(int irq, void *_pon)
{
	int rc;
	struct qpnp_pon *pon = _pon;

	rc = qpnp_pon_input_dispatch(pon, PON_CBLPWR);
	if (rc)
		dev_err(pon->dev, "Unable to send input event, rc=%d\n", rc);

	return IRQ_HANDLED;
}

static void print_pon_reg(struct qpnp_pon *pon, u16 offset)
{
	int rc;
	u16 addr;
	uint reg;

	addr = pon->base + offset;
	rc = regmap_read(pon->regmap, addr, &reg);
	if (rc)
		dev_emerg(pon->dev, "Register read failed, addr=0x%04X, rc=%d\n",
			  addr, rc);
	else
		dev_emerg(pon->dev, "reg@0x%04X: 0x%02X\n", addr, reg);
}

#define PON_PBL_STATUS			0x7
#define PON_PON_REASON1(subtype)	PON_OFFSET(subtype, 0x8, 0xC0)
#define PON_PON_REASON2			0x9
#define PON_WARM_RESET_REASON1(subtype)	PON_OFFSET(subtype, 0xA, 0xC2)
#define PON_WARM_RESET_REASON2		0xB
#define PON_POFF_REASON1(subtype)	PON_OFFSET(subtype, 0xC, 0xC5)
#define PON_POFF_REASON2		0xD
#define PON_SOFT_RESET_REASON1(subtype)	PON_OFFSET(subtype, 0xE, 0xCB)
#define PON_SOFT_RESET_REASON2		0xF
#define PON_FAULT_REASON1		0xC8
#define PON_FAULT_REASON2		0xC9
#define PON_PMIC_WD_RESET_S1_TIMER	0x54
#define PON_PMIC_WD_RESET_S2_TIMER	0x55

static irqreturn_t qpnp_pmic_wd_bark_irq(int irq, void *_pon)
{
	struct qpnp_pon *pon = _pon;

	print_pon_reg(pon, PON_PBL_STATUS);
	print_pon_reg(pon, PON_PON_REASON1(pon->subtype));
	print_pon_reg(pon, PON_WARM_RESET_REASON1(pon->subtype));
	print_pon_reg(pon, PON_SOFT_RESET_REASON1(pon->subtype));
	print_pon_reg(pon, PON_POFF_REASON1(pon->subtype));
	if (is_pon_gen1(pon) || pon->subtype == PON_1REG) {
		print_pon_reg(pon, PON_PON_REASON2);
		print_pon_reg(pon, PON_WARM_RESET_REASON2);
		print_pon_reg(pon, PON_POFF_REASON2);
		print_pon_reg(pon, PON_SOFT_RESET_REASON2);
	} else {
		print_pon_reg(pon, PON_FAULT_REASON1);
		print_pon_reg(pon, PON_FAULT_REASON2);
	}
	print_pon_reg(pon, PON_PMIC_WD_RESET_S1_TIMER);
	print_pon_reg(pon, PON_PMIC_WD_RESET_S2_TIMER);
	panic("PMIC Watch Dog Triggered");

	return IRQ_HANDLED;
}

static void bark_work_func(struct work_struct *work)
{
	struct qpnp_pon *pon =
			container_of(work, struct qpnp_pon, bark_work.work);
	uint pon_rt_sts = 0;
	struct qpnp_pon_config *cfg;
	int rc;

	cfg = qpnp_get_cfg(pon, PON_RESIN);
	if (!cfg) {
		dev_err(pon->dev, "Invalid config pointer\n");
		return;
	}

	/* Enable reset */
	rc = qpnp_pon_masked_write(pon, cfg->s2_cntl2_addr, QPNP_PON_S2_CNTL_EN,
				   QPNP_PON_S2_CNTL_EN);
	if (rc)
		return;

	/* Wait for bark RT status update delay */
	msleep(100);

	/* Read the bark RT status */
	rc = qpnp_pon_read(pon, QPNP_PON_RT_STS(pon), &pon_rt_sts);
	if (rc)
		return;

	if (!(pon_rt_sts & QPNP_PON_RESIN_BARK_N_SET)) {
		/* Report the key event and enable the bark IRQ */
		input_report_key(pon->pon_input, cfg->key_code, 0);
		input_sync(pon->pon_input);
		enable_irq(cfg->bark_irq);
	} else {
		/* Disable reset */
		rc = qpnp_pon_masked_write(pon, cfg->s2_cntl2_addr,
				QPNP_PON_S2_CNTL_EN, 0);
		if (rc)
			return;

		/* Re-arm the work */
		schedule_delayed_work(&pon->bark_work, QPNP_KEY_STATUS_DELAY);
	}
}

static irqreturn_t qpnp_resin_bark_irq(int irq, void *_pon)
{
	struct qpnp_pon *pon = _pon;
	struct qpnp_pon_config *cfg;
	int rc;

	/* Disable the bark interrupt */
	disable_irq_nosync(irq);

	cfg = qpnp_get_cfg(pon, PON_RESIN);
	if (!cfg) {
		dev_err(pon->dev, "Invalid config pointer\n");
		return IRQ_HANDLED;
	}

	/* Disable reset */
	rc = qpnp_pon_masked_write(pon, cfg->s2_cntl2_addr,
					QPNP_PON_S2_CNTL_EN, 0);
	if (rc)
		return IRQ_HANDLED;

	/* Report the key event */
	input_report_key(pon->pon_input, cfg->key_code, 1);
	input_sync(pon->pon_input);

	/* Schedule work to check the bark status for key-release */
	schedule_delayed_work(&pon->bark_work, QPNP_KEY_STATUS_DELAY);

	return IRQ_HANDLED;
}

static int qpnp_config_pull(struct qpnp_pon *pon, struct qpnp_pon_config *cfg)
{
	u8 pull_bit;

	switch (cfg->pon_type) {
	case PON_KPDPWR:
		pull_bit = QPNP_PON_KPDPWR_PULL_UP;
		break;
	case PON_RESIN:
		pull_bit = QPNP_PON_RESIN_PULL_UP;
		break;
	case PON_CBLPWR:
		pull_bit = QPNP_PON_CBLPWR_PULL_UP;
		break;
	case PON_KPDPWR_RESIN:
		pull_bit = QPNP_PON_KPDPWR_PULL_UP | QPNP_PON_RESIN_PULL_UP;
		break;
	default:
		return -EINVAL;
	}

	return qpnp_pon_masked_write(pon, QPNP_PON_PULL_CTL(pon), pull_bit,
				     cfg->pull_up ? pull_bit : 0);
}

static int qpnp_config_reset(struct qpnp_pon *pon, struct qpnp_pon_config *cfg)
{
	u16 s1_timer_addr, s2_timer_addr;
	int rc;
	u8 i;

	switch (cfg->pon_type) {
	case PON_KPDPWR:
		s1_timer_addr = QPNP_PON_KPDPWR_S1_TIMER(pon);
		s2_timer_addr = QPNP_PON_KPDPWR_S2_TIMER(pon);
		break;
	case PON_RESIN:
		s1_timer_addr = QPNP_PON_RESIN_S1_TIMER(pon);
		s2_timer_addr = QPNP_PON_RESIN_S2_TIMER(pon);
		break;
	case PON_KPDPWR_RESIN:
		s1_timer_addr = QPNP_PON_KPDPWR_RESIN_S1_TIMER(pon);
		s2_timer_addr = QPNP_PON_KPDPWR_RESIN_S2_TIMER(pon);
		break;
	default:
		return -EINVAL;
	}

	/* Disable S2 reset */
	rc = qpnp_pon_masked_write(pon, cfg->s2_cntl2_addr, QPNP_PON_S2_CNTL_EN,
				   0);
	if (rc)
		return rc;

	usleep_range(100, 120);

	/* configure s1 timer, s2 timer and reset type */
	for (i = 0; i < PON_S1_COUNT_MAX + 1; i++) {
		if (cfg->s1_timer <= s1_delay[i])
			break;
	}
	rc = qpnp_pon_masked_write(pon, s1_timer_addr,
				QPNP_PON_S1_TIMER_MASK, i);
	if (rc)
		return rc;

	i = 0;
	if (cfg->s2_timer) {
		i = cfg->s2_timer / 10;
		i = ilog2(i + 1);
	}

	rc = qpnp_pon_masked_write(pon, s2_timer_addr, QPNP_PON_S2_TIMER_MASK,
				   i);
	if (rc)
		return rc;

	rc = qpnp_pon_masked_write(pon, cfg->s2_cntl_addr,
				QPNP_PON_S2_CNTL_TYPE_MASK, (u8)cfg->s2_type);
	if (rc)
		return rc;

	/* Enable S2 reset */
	return qpnp_pon_masked_write(pon, cfg->s2_cntl2_addr,
				     QPNP_PON_S2_CNTL_EN, QPNP_PON_S2_CNTL_EN);
}

static int
qpnp_pon_request_irqs(struct qpnp_pon *pon, struct qpnp_pon_config *cfg)
{
	int rc;

	switch (cfg->pon_type) {
	case PON_KPDPWR:
		rc = devm_request_irq(pon->dev, cfg->state_irq, qpnp_kpdpwr_irq,
				IRQF_TRIGGER_RISING | IRQF_TRIGGER_FALLING,
				"pon_kpdpwr_status", pon);
		if (rc < 0) {
			dev_err(pon->dev, "IRQ %d request failed, rc=%d\n",
				cfg->state_irq, rc);
			return rc;
		}

		if (cfg->use_bark) {
			rc = devm_request_irq(pon->dev, cfg->bark_irq,
						qpnp_kpdpwr_bark_irq,
						IRQF_TRIGGER_RISING,
						"pon_kpdpwr_bark", pon);
			if (rc < 0) {
				dev_err(pon->dev, "IRQ %d request failed, rc=%d\n",
					cfg->bark_irq, rc);
				return rc;
			}
		}
		break;
	case PON_RESIN:
		rc = devm_request_irq(pon->dev, cfg->state_irq, qpnp_resin_irq,
				IRQF_TRIGGER_RISING | IRQF_TRIGGER_FALLING,
				"pon_resin_status", pon);
		if (rc < 0) {
			dev_err(pon->dev, "IRQ %d request failed, rc=%d\n",
				cfg->state_irq, rc);
			return rc;
		}

		if (cfg->use_bark) {
			rc = devm_request_irq(pon->dev, cfg->bark_irq,
						qpnp_resin_bark_irq,
						IRQF_TRIGGER_RISING,
						"pon_resin_bark", pon);
			if (rc < 0) {
				dev_err(pon->dev, "IRQ %d request failed, rc=%d\n",
					cfg->bark_irq, rc);
				return rc;
			}
		}
		break;
	case PON_CBLPWR:
		rc = devm_request_irq(pon->dev, cfg->state_irq, qpnp_cblpwr_irq,
				IRQF_TRIGGER_RISING | IRQF_TRIGGER_FALLING,
				"pon_cblpwr_status", pon);
		if (rc < 0) {
			dev_err(pon->dev, "IRQ %d request failed, rc=%d\n",
				cfg->state_irq, rc);
			return rc;
		}
		break;
	case PON_KPDPWR_RESIN:
		if (cfg->use_bark) {
			rc = devm_request_irq(pon->dev, cfg->bark_irq,
						qpnp_kpdpwr_resin_bark_irq,
						IRQF_TRIGGER_RISING,
						"pon_kpdpwr_resin_bark", pon);
			if (rc < 0) {
				dev_err(pon->dev, "IRQ %d request failed, rc=%d\n",
					cfg->bark_irq, rc);
				return rc;
			}
		}
		break;
	default:
		return -EINVAL;
	}

	/* Mark the interrupts wakeable if they support linux-key */
	if (cfg->key_code) {
		enable_irq_wake(cfg->state_irq);

		/* Special handling for RESIN due to a hardware bug */
		if (cfg->pon_type == PON_RESIN && cfg->support_reset)
			enable_irq_wake(cfg->bark_irq);
	}

	return 0;
}

static int
qpnp_pon_config_input(struct qpnp_pon *pon, struct qpnp_pon_config *cfg)
{
	if (!pon->pon_input) {
		pon->pon_input = devm_input_allocate_device(pon->dev);
		if (!pon->pon_input)
			return -ENOMEM;

		pon->pon_input->name = "qpnp_pon";
		pon->pon_input->phys = "qpnp_pon/input0";
	}

	input_set_capability(pon->pon_input, EV_KEY, cfg->key_code);

	return 0;
}

static int qpnp_pon_config_kpdpwr_init(struct qpnp_pon *pon,
				       struct platform_device *pdev,
				       struct qpnp_pon_config *cfg,
				       struct device_node *node)
{
	int rc;
	uint pon_rt_sts;

	cfg->state_irq = platform_get_irq_byname(pdev, "kpdpwr");
	if (cfg->state_irq < 0) {
		dev_err(pon->dev, "Unable to get kpdpwr irq, rc=%d\n",
			cfg->state_irq);
		return cfg->state_irq;
	}

	rc = of_property_read_u32(node, "qcom,support-reset",
				  &cfg->support_reset);
	if (rc) {
		if (rc != -EINVAL) {
			dev_err(pon->dev, "Unable to read qcom,support-reset, rc=%d\n",
				rc);
			return rc;
		}
	} else {
		cfg->config_reset = true;
	}

	cfg->use_bark = of_property_read_bool(node, "qcom,use-bark");
	if (cfg->use_bark) {
		cfg->bark_irq = platform_get_irq_byname(pdev, "kpdpwr-bark");

		pon->longpress_task = kthread_create(longpress_kthread, pon, "longpress");
		if (cfg->bark_irq < 0) {
			dev_err(pon->dev, "Unable to get kpdpwr-bark irq, rc=%d\n",
				cfg->bark_irq);
			return cfg->bark_irq;
		}
	}

	if (pon->pon_ver == QPNP_PON_GEN1_V1) {
		cfg->s2_cntl_addr = cfg->s2_cntl2_addr =
			QPNP_PON_KPDPWR_S2_CNTL(pon);
	} else {
		cfg->s2_cntl_addr = QPNP_PON_KPDPWR_S2_CNTL(pon);
		cfg->s2_cntl2_addr = QPNP_PON_KPDPWR_S2_CNTL2(pon);
	}

	if (pon->log_kpd_event) {
		/* Read PON_RT_STS status during driver initialization. */
		rc = qpnp_pon_read(pon, QPNP_PON_RT_STS(pon), &pon_rt_sts);
		if (rc < 0)
			pr_err("failed to read QPNP_PON_RT_STS rc=%d\n", rc);

		pr_info("KPDPWR status at init=0x%02x, KPDPWR_ON=%d\n",
			pon_rt_sts, (pon_rt_sts & QPNP_PON_KPDPWR_ON));
	}

	return 0;
}

static int qpnp_pon_config_resin_init(struct qpnp_pon *pon,
				       struct platform_device *pdev,
				       struct qpnp_pon_config *cfg,
				       struct device_node *node)
{
	unsigned int pmic_type, revid_rev4;
	int rc;

	cfg->state_irq = platform_get_irq_byname(pdev, "resin");
	if (cfg->state_irq < 0) {
		dev_err(pon->dev, "Unable to get resin irq, rc=%d\n",
			cfg->state_irq);
		return cfg->state_irq;
	}

	rc = of_property_read_u32(node, "qcom,support-reset",
				  &cfg->support_reset);
	if (rc) {
		if (rc != -EINVAL) {
			dev_err(pon->dev, "Unable to read qcom,support-reset, rc=%d\n",
				rc);
			return rc;
		}
	} else {
		cfg->config_reset = true;
	}

	cfg->use_bark = of_property_read_bool(node, "qcom,use-bark");

	rc = qpnp_pon_read(pon, PMIC_VERSION_REG, &pmic_type);
	if (rc)
		return rc;

	if (pmic_type == PMIC_VER_8941) {
		rc = qpnp_pon_read(pon, PMIC_VERSION_REV4_REG, &revid_rev4);
		if (rc)
			return rc;

		/*
		 * PM8941 V3 does not have hardware bug. Hence
		 * bark is not required from PMIC versions 3.0.
		 */
		if (!(revid_rev4 == PMIC8941_V1_REV4 ||
		      revid_rev4 == PMIC8941_V2_REV4)) {
			cfg->support_reset = false;
			cfg->use_bark = false;
		}
	}

	if (cfg->use_bark) {
		cfg->bark_irq = platform_get_irq_byname(pdev, "resin-bark");
		if (cfg->bark_irq < 0) {
			dev_err(pon->dev, "Unable to get resin-bark irq, rc=%d\n",
				cfg->bark_irq);
			return cfg->bark_irq;
		}
	}

	if (pon->pon_ver == QPNP_PON_GEN1_V1) {
		cfg->s2_cntl_addr = cfg->s2_cntl2_addr =
			QPNP_PON_RESIN_S2_CNTL(pon);
	} else {
		cfg->s2_cntl_addr = QPNP_PON_RESIN_S2_CNTL(pon);
		cfg->s2_cntl2_addr = QPNP_PON_RESIN_S2_CNTL2(pon);
	}

	return 0;
}

static int qpnp_pon_config_cblpwr_init(struct qpnp_pon *pon,
				       struct platform_device *pdev,
				       struct qpnp_pon_config *cfg,
				       struct device_node *node)
{
	cfg->state_irq = platform_get_irq_byname(pdev, "cblpwr");
	if (cfg->state_irq < 0) {
		dev_err(pon->dev, "Unable to get cblpwr irq, rc=%d\n",
			cfg->state_irq);
		return cfg->state_irq;
	}

	return 0;
}

static int qpnp_pon_config_kpdpwr_resin_init(struct qpnp_pon *pon,
				       struct platform_device *pdev,
				       struct qpnp_pon_config *cfg,
				       struct device_node *node)
{
	int rc;

	rc = of_property_read_u32(node, "qcom,support-reset",
				  &cfg->support_reset);
	if (rc) {
		if (rc != -EINVAL) {
			dev_err(pon->dev, "Unable to read qcom,support-reset, rc=%d\n",
				rc);
			return rc;
		}
	} else {
		cfg->config_reset = true;
	}

	cfg->use_bark = of_property_read_bool(node, "qcom,use-bark");
	if (cfg->use_bark) {
		cfg->bark_irq = platform_get_irq_byname(pdev,
							"kpdpwr-resin-bark");
		if (cfg->bark_irq < 0) {
			dev_err(pon->dev, "Unable to get kpdpwr-resin-bark irq, rc=%d\n",
				cfg->bark_irq);
			return cfg->bark_irq;
		}
	}

	if (pon->pon_ver == QPNP_PON_GEN1_V1) {
		cfg->s2_cntl_addr = cfg->s2_cntl2_addr =
			QPNP_PON_KPDPWR_RESIN_S2_CNTL(pon);
	} else {
		cfg->s2_cntl_addr = QPNP_PON_KPDPWR_RESIN_S2_CNTL(pon);
		cfg->s2_cntl2_addr = QPNP_PON_KPDPWR_RESIN_S2_CNTL2(pon);
	}

	return 0;
}

static int qpnp_pon_config_parse_reset_info(struct qpnp_pon *pon,
					    struct qpnp_pon_config *cfg,
					    struct device_node *node)
{
	int rc;

	if (!cfg->support_reset)
		return 0;

	/*
	 * Get the reset parameters (bark debounce time and
	 * reset debounce time) for the reset line.
	 */
	rc = of_property_read_u32(node, "qcom,s1-timer", &cfg->s1_timer);
	if (rc) {
		dev_err(pon->dev, "Unable to read s1-timer, rc=%d\n", rc);
		return rc;
	}
	if (cfg->s1_timer > QPNP_PON_S1_TIMER_MAX) {
		dev_err(pon->dev, "Invalid S1 debounce time %u\n",
			cfg->s1_timer);
		return -EINVAL;
	}

	rc = of_property_read_u32(node, "qcom,s2-timer", &cfg->s2_timer);
	if (rc) {
		dev_err(pon->dev, "Unable to read s2-timer, rc=%d\n", rc);
		return rc;
	}
	if (cfg->s2_timer > QPNP_PON_S2_TIMER_MAX) {
		dev_err(pon->dev, "Invalid S2 debounce time %u\n",
			cfg->s2_timer);
		return -EINVAL;
	}

	rc = of_property_read_u32(node, "qcom,s2-type", &cfg->s2_type);
	if (rc) {
		dev_err(pon->dev, "Unable to read s2-type, rc=%d\n", rc);
		return rc;
	}
	if (cfg->s2_type > QPNP_PON_RESET_TYPE_MAX) {
		dev_err(pon->dev, "Invalid reset type specified %u\n",
			cfg->s2_type);
		return -EINVAL;
	}

	return 0;
}

static int qpnp_pon_config_init(struct qpnp_pon *pon,
				struct platform_device *pdev)
{
	int rc = 0, i = 0, pmic_wd_bark_irq;
	struct device_node *cfg_node = NULL;
	struct qpnp_pon_config *cfg;

	if (pon->num_pon_config) {
		pon->pon_cfg = devm_kcalloc(pon->dev, pon->num_pon_config,
					    sizeof(*pon->pon_cfg), GFP_KERNEL);
		if (!pon->pon_cfg)
			return -ENOMEM;
	}

	/* Iterate through the list of pon configs */
	for_each_available_child_of_node(pon->dev->of_node, cfg_node) {
		if (!of_find_property(cfg_node, "qcom,pon-type", NULL))
			continue;

		cfg = &pon->pon_cfg[i++];

		rc = of_property_read_u32(cfg_node, "qcom,pon-type",
					  &cfg->pon_type);
		if (rc) {
			dev_err(pon->dev, "PON type not specified\n");
			return rc;
		}

		switch (cfg->pon_type) {
		case PON_KPDPWR:
			rc = qpnp_pon_config_kpdpwr_init(pon, pdev, cfg,
							 cfg_node);
			if (rc)
				return rc;
			break;
		case PON_RESIN:
			rc = qpnp_pon_config_resin_init(pon, pdev, cfg,
							cfg_node);
			if (rc)
				return rc;
			break;
		case PON_CBLPWR:
			rc = qpnp_pon_config_cblpwr_init(pon, pdev, cfg,
							 cfg_node);
			if (rc)
				return rc;
			break;
		case PON_KPDPWR_RESIN:
			rc = qpnp_pon_config_kpdpwr_resin_init(pon, pdev, cfg,
							       cfg_node);
			if (rc)
				return rc;
			break;
		default:
			dev_err(pon->dev, "PON RESET %u not supported\n",
				cfg->pon_type);
			return -EINVAL;
		}

		rc = qpnp_pon_config_parse_reset_info(pon, cfg, cfg_node);
		if (rc)
			return rc;

		if (cfg->pon_type == PON_KPDPWR_RESIN) {
			comb_reset_time = cfg->s1_timer + cfg->s2_timer;
			comb_reset_enable = true;
		}

		/*
		 * Get the standard key parameters. This might not be
		 * specified if there is no key mapping on the reset line.
		 */
		of_property_read_u32(cfg_node, "linux,code", &cfg->key_code);

		/* Register key configuration */
		if (cfg->key_code) {
			rc = qpnp_pon_config_input(pon, cfg);
			if (rc < 0)
				return rc;
		}

		/* Get the pull-up configuration */
		cfg->pull_up = of_property_read_bool(cfg_node, "qcom,pull-up");
	}

	pmic_wd_bark_irq = platform_get_irq_byname(pdev, "pmic-wd-bark");
	/* Request the pmic-wd-bark irq only if it is defined */
	if (pmic_wd_bark_irq >= 0) {
		rc = devm_request_irq(pon->dev, pmic_wd_bark_irq,
					qpnp_pmic_wd_bark_irq,
					IRQF_TRIGGER_RISING,
					"qpnp_pmic_wd_bark", pon);
		if (rc < 0) {
			dev_err(pon->dev, "Can't request %d IRQ, rc=%d\n",
				pmic_wd_bark_irq, rc);
			return rc;
		}
	}

	/* Register the input device */
	if (pon->pon_input) {
		rc = input_register_device(pon->pon_input);
		if (rc) {
			dev_err(pon->dev, "Can't register pon key: %d\n", rc);
			return rc;
		}
	}

	for (i = 0; i < pon->num_pon_config; i++) {
		cfg = &pon->pon_cfg[i];

		rc = qpnp_config_pull(pon, cfg);
		if (rc)
			return rc;

		if (cfg->config_reset) {
			if (cfg->support_reset) {
				rc = qpnp_config_reset(pon, cfg);
				if (rc)
					return rc;
			} else if (cfg->pon_type != PON_CBLPWR) {
				/* Disable S2 reset */
				rc = qpnp_pon_masked_write(pon,
							cfg->s2_cntl2_addr,
							QPNP_PON_S2_CNTL_EN, 0);
				if (rc)
					return rc;
			}
		}

		rc = qpnp_pon_request_irqs(pon, cfg);
		if (rc)
			return rc;
	}

	device_init_wakeup(pon->dev, true);

	return 0;
}

static int pon_spare_regulator_enable(struct regulator_dev *rdev)
{
	struct pon_regulator *pon_reg = rdev_get_drvdata(rdev);
	u8 value;
	int rc;

	value = BIT(pon_reg->bit) & 0xFF;
	rc = qpnp_pon_masked_write(pon_reg->pon, pon_reg->pon->base +
				pon_reg->addr, value, value);
	if (rc)
		return rc;

	pon_reg->enabled = true;

	return 0;
}

static int pon_spare_regulator_disable(struct regulator_dev *rdev)
{
	struct pon_regulator *pon_reg = rdev_get_drvdata(rdev);
	u8 mask;
	int rc;

	mask = BIT(pon_reg->bit) & 0xFF;
	rc = qpnp_pon_masked_write(pon_reg->pon, pon_reg->pon->base +
				pon_reg->addr, mask, 0);
	if (rc)
		return rc;

	pon_reg->enabled = false;

	return 0;
}

static int pon_spare_regulator_is_enable(struct regulator_dev *rdev)
{
	struct pon_regulator *pon_reg = rdev_get_drvdata(rdev);

	return pon_reg->enabled;
}

struct regulator_ops pon_spare_reg_ops = {
	.enable		= pon_spare_regulator_enable,
	.disable	= pon_spare_regulator_disable,
	.is_enabled	= pon_spare_regulator_is_enable,
};

static int pon_regulator_init(struct qpnp_pon *pon)
{
	struct device *dev = pon->dev;
	struct regulator_init_data *init_data;
	struct regulator_config reg_cfg = {};
	struct device_node *node;
	struct pon_regulator *pon_reg;
	int rc, i;

	if (!pon->num_pon_reg)
		return 0;

	pon->pon_reg_cfg = devm_kcalloc(dev, pon->num_pon_reg,
					sizeof(*pon->pon_reg_cfg),
					GFP_KERNEL);
	if (!pon->pon_reg_cfg)
		return -ENOMEM;

	i = 0;
	for_each_available_child_of_node(dev->of_node, node) {
		if (!of_find_property(node, "regulator-name", NULL))
			continue;

		pon_reg = &pon->pon_reg_cfg[i++];
		pon_reg->pon = pon;

		rc = of_property_read_u32(node, "qcom,pon-spare-reg-addr",
					  &pon_reg->addr);
		if (rc) {
			dev_err(dev, "Unable to read address for regulator, rc=%d\n",
				rc);
			return rc;
		}

		rc = of_property_read_u32(node, "qcom,pon-spare-reg-bit",
					  &pon_reg->bit);
		if (rc) {
			dev_err(dev, "Unable to read bit for regulator, rc=%d\n",
				rc);
			return rc;
		}

		init_data = of_get_regulator_init_data(dev, node,
						       &pon_reg->rdesc);
		if (!init_data) {
			dev_err(dev, "regulator init data is missing\n");
			return -ENOMEM;
		}

		if (!init_data->constraints.name) {
			dev_err(dev, "regulator-name is missing\n");
			return -EINVAL;
		}

		pon_reg->rdesc.type = REGULATOR_VOLTAGE;
		pon_reg->rdesc.ops = &pon_spare_reg_ops;
		pon_reg->rdesc.name = init_data->constraints.name;

		reg_cfg.dev = dev;
		reg_cfg.init_data = init_data;
		reg_cfg.driver_data = pon_reg;
		reg_cfg.of_node = node;

		pon_reg->rdev = devm_regulator_register(dev, &pon_reg->rdesc,
							&reg_cfg);
		if (IS_ERR(pon_reg->rdev)) {
			rc = PTR_ERR(pon_reg->rdev);
			pon_reg->rdev = NULL;
			if (rc != -EPROBE_DEFER)
				dev_err(dev, "regulator register failed, rc=%d\n",
					rc);
			return rc;
		}
	}

	return 0;
}

static bool smpl_en;

static int qpnp_pon_smpl_en_get(char *buf, const struct kernel_param *kp)
{
	bool enabled = false;
	int rc;

	rc = qpnp_pon_get_trigger_config(PON_SMPL, &enabled);
	if (rc < 0)
		return rc;

	return scnprintf(buf, QPNP_PON_BUFFER_SIZE, "%d", enabled);
}

static int qpnp_pon_smpl_en_set(const char *val, const struct kernel_param *kp)
{
	int rc;

	rc = param_set_bool(val, kp);
	if (rc < 0) {
		pr_err("Unable to set smpl_en rc=%d\n", rc);
		return rc;
	}

	return qpnp_pon_trigger_config(PON_SMPL, *(bool *)kp->arg);
}

static struct kernel_param_ops smpl_en_ops = {
	.set = qpnp_pon_smpl_en_set,
	.get = qpnp_pon_smpl_en_get,
};

module_param_cb(smpl_en, &smpl_en_ops, &smpl_en, 0600);

static bool dload_on_uvlo;

static int
qpnp_pon_uvlo_dload_get(char *buf, const struct kernel_param *kp)
{
	struct qpnp_pon *pon = sys_reset_dev;
	uint reg;
	int rc;

	if (!pon)
		return -ENODEV;

	rc = qpnp_pon_read(pon, QPNP_PON_XVDD_RB_SPARE(pon), &reg);
	if (rc)
		return rc;

	return scnprintf(buf, PAGE_SIZE, "%d",
			!!(QPNP_PON_UVLO_DLOAD_EN & reg));
}

static int
qpnp_pon_uvlo_dload_set(const char *val, const struct kernel_param *kp)
{
	struct qpnp_pon *pon = sys_reset_dev;
	uint reg;
	int rc;

	if (!pon)
		return -ENODEV;

	rc = param_set_bool(val, kp);
	if (rc) {
		pr_err("Unable to set dload_on_uvlo: %d\n", rc);
		return rc;
	}

	reg = *(bool *)kp->arg ? QPNP_PON_UVLO_DLOAD_EN : 0;

	return qpnp_pon_masked_write(pon, QPNP_PON_XVDD_RB_SPARE(pon),
				   QPNP_PON_UVLO_DLOAD_EN, reg);
}

static struct kernel_param_ops dload_on_uvlo_ops = {
	.set = qpnp_pon_uvlo_dload_set,
	.get = qpnp_pon_uvlo_dload_get,
};

module_param_cb(dload_on_uvlo, &dload_on_uvlo_ops, &dload_on_uvlo, 0600);

#if defined(CONFIG_DEBUG_FS)

static int qpnp_pon_debugfs_uvlo_get(void *data, u64 *val)
{
	struct qpnp_pon *pon = data;

	*val = pon->uvlo;

	return 0;
}

static int qpnp_pon_debugfs_uvlo_set(void *data, u64 val)
{
	struct qpnp_pon *pon = data;

	if (pon->pon_trigger_reason == PON_SMPL ||
	    pon->pon_power_off_reason == QPNP_POFF_REASON_UVLO)
		panic("UVLO occurred");
	pon->uvlo = val;

	return 0;
}
DEFINE_DEBUGFS_ATTRIBUTE(qpnp_pon_debugfs_uvlo_fops, qpnp_pon_debugfs_uvlo_get,
			qpnp_pon_debugfs_uvlo_set, "0x%02llx\n");

static void qpnp_pon_debugfs_init(struct qpnp_pon *pon)
{
	struct dentry *ent;

	pon->debugfs = debugfs_create_dir(dev_name(pon->dev), NULL);
	if (!pon->debugfs) {
		dev_err(pon->dev, "Unable to create debugfs directory\n");
	} else {
		ent = debugfs_create_file_unsafe("uvlo_panic", 0644,
				pon->debugfs, pon, &qpnp_pon_debugfs_uvlo_fops);
		if (!ent)
			dev_err(pon->dev, "Unable to create uvlo_panic debugfs file\n");
	}
}

static void qpnp_pon_debugfs_remove(struct qpnp_pon *pon)
{
	debugfs_remove_recursive(pon->debugfs);
}

#else

static void qpnp_pon_debugfs_init(struct qpnp_pon *pon)
{}

static void qpnp_pon_debugfs_remove(struct qpnp_pon *pon)
{}
#endif

static int qpnp_pon_read_gen2_pon_off_reason(struct qpnp_pon *pon, u16 *reason,
					int *reason_index_offset)
{
	unsigned int reg, reg1;
	u8 buf[2];
	int rc;

	rc = qpnp_pon_read(pon, QPNP_PON_OFF_REASON(pon), &reg);
	if (rc)
		return rc;

	if (reg & QPNP_GEN2_POFF_SEQ) {
		rc = qpnp_pon_read(pon, QPNP_POFF_REASON1(pon), &reg1);
		if (rc)
			return rc;
		*reason = (u8)reg1;
		*reason_index_offset = 0;
	} else if (reg & QPNP_GEN2_FAULT_SEQ) {
		rc = regmap_bulk_read(pon->regmap, QPNP_FAULT_REASON1(pon), buf,
				      2);
		if (rc) {
			dev_err(pon->dev, "Register read failed, addr=0x%04X, rc=%d\n",
				QPNP_FAULT_REASON1(pon), rc);
			return rc;
		}
		*reason = buf[0] | (u16)(buf[1] << 8);
		*reason_index_offset = POFF_REASON_FAULT_OFFSET;
	} else if (reg & QPNP_GEN2_S3_RESET_SEQ) {
		rc = qpnp_pon_read(pon, QPNP_S3_RESET_REASON(pon), &reg1);
		if (rc)
			return rc;
		*reason = (u8)reg1;
		*reason_index_offset = POFF_REASON_S3_RESET_OFFSET;
	}

	return 0;
}

static int qpnp_pon_configure_s3_reset(struct qpnp_pon *pon)
{
	struct device *dev = pon->dev;
	const char *src_name;
	u32 debounce;
	u8 src_val;
	int rc;

	/* Program S3 reset debounce time */
	rc = of_property_read_u32(dev->of_node, "qcom,s3-debounce", &debounce);
	if (!rc) {
		if (debounce > QPNP_PON_S3_TIMER_SECS_MAX) {
			dev_err(dev, "S3 debounce time %u greater than max supported %u\n",
				debounce, QPNP_PON_S3_TIMER_SECS_MAX);
			return -EINVAL;
		}

		if (debounce != 0)
			debounce = ilog2(debounce);

		/* S3 debounce is a SEC_ACCESS register */
		rc = qpnp_pon_masked_write(pon, QPNP_PON_SEC_ACCESS(pon),
					0xFF, QPNP_PON_SEC_UNLOCK);
		if (rc)
			return rc;

		rc = qpnp_pon_masked_write(pon, QPNP_PON_S3_DBC_CTL(pon),
					QPNP_PON_S3_DBC_DELAY_MASK, debounce);
		if (rc)
			return rc;
	}

	/* Program S3 reset source */
	rc = of_property_read_string(dev->of_node, "qcom,s3-src", &src_name);
	if (!rc) {
		if (!strcmp(src_name, "kpdpwr")) {
			src_val = QPNP_PON_S3_SRC_KPDPWR;
		} else if (!strcmp(src_name, "resin")) {
			src_val = QPNP_PON_S3_SRC_RESIN;
		} else if (!strcmp(src_name, "kpdpwr-or-resin")) {
			src_val = QPNP_PON_S3_SRC_KPDPWR_OR_RESIN;
		} else if (!strcmp(src_name, "kpdpwr-and-resin")) {
			src_val = QPNP_PON_S3_SRC_KPDPWR_AND_RESIN;
		} else {
			dev_err(dev, "Unknown S3 reset source: %s\n",
				src_name);
			return -EINVAL;
		}

		/*
		 * S3 source is a write once register. If the register has
		 * been configured by the bootloader then this operation will
		 * not have an effect.
		 */
		rc = qpnp_pon_masked_write(pon, QPNP_PON_S3_SRC(pon),
					QPNP_PON_S3_SRC_MASK, src_val);
		if (rc)
			return rc;
	}

	return 0;
}

static int qpnp_pon_read_hardware_info(struct qpnp_pon *pon, bool sys_reset)
{
	struct device *dev = pon->dev;
	unsigned int reg = 0;
	u8 buf[2];
	int reason_index_offset = 0;
	unsigned int pon_sts = 0;
	u16 poff_sts = 0;
	int rc, index;

	/* Read PON_PERPH_SUBTYPE register to get PON type */
	rc = qpnp_pon_read(pon, QPNP_PON_PERPH_SUBTYPE(pon), &reg);
	if (rc)
		return rc;
	pon->subtype = reg;

	/* Check if it is rev B */
	rc = qpnp_pon_read(pon, QPNP_PON_REVISION2(pon), &reg);
	if (rc)
		return rc;
	pon->pon_ver = reg;

	if (is_pon_gen1(pon)) {
		if (pon->pon_ver == 0)
			pon->pon_ver = QPNP_PON_GEN1_V1;
		else
			pon->pon_ver = QPNP_PON_GEN1_V2;
	} else if (is_pon_gen2(pon)) {
		pon->pon_ver = QPNP_PON_GEN2;
	} else if (pon->subtype == PON_1REG) {
		pon->pon_ver = QPNP_PON_GEN1_V2;
	} else {
		dev_err(dev, "Invalid PON_PERPH_SUBTYPE 0x%02X\n",
			pon->subtype);
		return -EINVAL;
	}
	dev_dbg(dev, "pon_subtype=0x%02X, pon_version=0x%02X\n", pon->subtype,
		pon->pon_ver);

	rc = qpnp_pon_store_and_clear_warm_reset(pon);
	if (rc)
		return rc;

	/* PON reason */
	rc = qpnp_pon_read(pon, QPNP_PON_REASON1(pon), &pon_sts);
	if (rc)
		return rc;

	if (sys_reset)
		boot_reason = ffs(pon_sts);

	index = ffs(pon_sts) - 1;
	cold_boot = sys_reset_dev ? !_qpnp_pon_is_warm_reset(sys_reset_dev)
				  : !_qpnp_pon_is_warm_reset(pon);
	if (index >= ARRAY_SIZE(qpnp_pon_reason) || index < 0) {
		dev_info(dev, "PMIC@SID%d Power-on reason: Unknown and '%s' boot\n",
			 to_spmi_device(dev->parent)->usid,
			 cold_boot ? "cold" : "warm");
	} else {
		pon->pon_trigger_reason = index;
		dev_info(dev, "PMIC@SID%d Power-on reason: %s and '%s' boot\n",
			 to_spmi_device(dev->parent)->usid,
			 qpnp_pon_reason[index],
			 cold_boot ? "cold" : "warm");
	}

	/* POFF reason */
	if (!is_pon_gen1(pon) && pon->subtype != PON_1REG) {
		rc = qpnp_pon_read_gen2_pon_off_reason(pon, &poff_sts,
							&reason_index_offset);
		if (rc)
			return rc;
	} else {
		rc = regmap_bulk_read(pon->regmap, QPNP_POFF_REASON1(pon), buf,
				      2);
		if (rc) {
			dev_err(dev, "Register read failed, addr=0x%04X, rc=%d\n",
				QPNP_POFF_REASON1(pon), rc);
			return rc;
		}
		poff_sts = buf[0] | (u16)(buf[1] << 8);
	}
	index = ffs(poff_sts) - 1 + reason_index_offset;
	if (index >= ARRAY_SIZE(qpnp_poff_reason) || index < 0 ||
					index < reason_index_offset) {
		dev_info(dev, "PMIC@SID%d: Unknown power-off reason\n",
			 to_spmi_device(dev->parent)->usid);
	} else {
		pon->pon_power_off_reason = index;
		dev_info(dev, "PMIC@SID%d: Power-off reason: %s\n",
			 to_spmi_device(dev->parent)->usid,
			 qpnp_poff_reason[index]);
	}

	if ((pon->pon_trigger_reason == PON_SMPL ||
		pon->pon_power_off_reason == QPNP_POFF_REASON_UVLO) &&
	    of_property_read_bool(dev->of_node, "qcom,uvlo-panic")) {
		panic("UVLO occurred");
	}

	return 0;
}

static int debug_pon_on_off_reg(struct qpnp_pon *pon)
{
	int rc = 0;
	uint pon_sts = 0;
	int i = 0;
	char str_buf[256] = "";
	char reg[16] = "";

	for (i = QPNP_PON_REASON1(pon); i <= QPNP_S3_RESET_REASON(pon) + 1; i++) {
		rc = regmap_read(pon->regmap, i, &pon_sts);
		if (rc) {
			dev_err(pon->dev,
					"Unable to read PON_RESASON1 reg rc: %d\n",
					rc);
			return rc;
		}
		snprintf(reg, sizeof(reg), "0x%x:0x%x ", i, pon_sts);
		strlcat(str_buf, reg, sizeof(str_buf));
	}

	if (to_spmi_device(pon->dev->parent)->usid)
		goto print_log;

	rc = regmap_read(pon->regmap, QPNP_PON_KPDPWR_S2_CNTL(pon), &pon_sts);
	if (rc) {
		dev_err(pon->dev,
				"Unable to read PON_RESASON1 reg rc: %d\n",
				rc);
		return rc;
	}
	snprintf(reg, sizeof(reg), "0x%x:0x%x ", QPNP_PON_KPDPWR_S2_CNTL(pon), pon_sts);
	strlcat(str_buf, reg, sizeof(str_buf));

	rc = regmap_read(pon->regmap, QPNP_PON_KPDPWR_RESIN_S2_CNTL(pon), &pon_sts);
	if (rc) {
		dev_err(pon->dev,
				"Unable to read PON_RESASON1 reg rc: %d\n",
				rc);
		return rc;
	}
	snprintf(reg, sizeof(reg), "0x%x:0x%x ", QPNP_PON_KPDPWR_RESIN_S2_CNTL(pon), pon_sts);
	strlcat(str_buf, reg, sizeof(str_buf));

	rc = regmap_read(pon->regmap, QPNP_PON_PS_HOLD_RST_CTL(pon), &pon_sts);
	if (rc) {
		dev_err(pon->dev,
				"Unable to read PON_RESASON1 reg rc: %d\n",
				rc);
		return rc;
	}
	snprintf(reg, sizeof(reg), "0x%x:0x%x ", QPNP_PON_PS_HOLD_RST_CTL(pon), pon_sts);
	strlcat(str_buf, reg, sizeof(str_buf));

print_log:
	strlcat(str_buf, "\n", sizeof(str_buf));
	printk(str_buf);

	return rc;
}

static int qpnp_pon_parse_power_off_type(struct qpnp_pon *pon,
					 const char *prop, int *val)
{
	u32 type = 0;
	int rc;

	rc = of_property_read_u32(pon->dev->of_node, prop, &type);
	if (rc) {
		if (rc != -EINVAL) {
			dev_err(pon->dev, "Unable to read property %s, rc=%d\n",
				prop, rc);
			return rc;
		}
		*val = -EINVAL;
		return 0;
	}

	if (type >= PON_POWER_OFF_MAX_TYPE) {
		dev_err(pon->dev, "Invalid property value %s=%u\n", prop, type);
		return -EINVAL;
	}

	*val = type;

	return 0;
}

static int qpnp_pon_parse_dt_power_off_config(struct qpnp_pon *pon)
{
	struct device_node *node = pon->dev->of_node;
	int rc;

	rc = qpnp_pon_parse_power_off_type(pon, "qcom,warm-reset-poweroff-type",
					   &pon->warm_reset_poff_type);
	if (rc)
		return rc;

	rc = qpnp_pon_parse_power_off_type(pon, "qcom,hard-reset-poweroff-type",
					   &pon->hard_reset_poff_type);
	if (rc)
		return rc;

	rc = qpnp_pon_parse_power_off_type(pon, "qcom,shutdown-poweroff-type",
					   &pon->shutdown_poff_type);
	if (rc)
		return rc;

	rc = qpnp_pon_parse_power_off_type(pon, "qcom,resin-warm-reset-type",
					   &pon->resin_warm_reset_type);
	if (rc)
		return rc;

	rc = qpnp_pon_parse_power_off_type(pon, "qcom,resin-hard-reset-type",
					   &pon->resin_hard_reset_type);
	if (rc)
		return rc;

	rc = qpnp_pon_parse_power_off_type(pon, "qcom,resin-shutdown-type",
					   &pon->resin_shutdown_type);
	if (rc)
		return rc;

	pon->ps_hold_hard_reset_disable = of_property_read_bool(node,
					"qcom,ps-hold-hard-reset-disable");
	pon->ps_hold_shutdown_disable = of_property_read_bool(node,
					"qcom,ps-hold-shutdown-disable");
	pon->resin_hard_reset_disable = of_property_read_bool(node,
					"qcom,resin-hard-reset-disable");
	pon->resin_shutdown_disable = of_property_read_bool(node,
					"qcom,resin-shutdown-disable");
	pon->resin_pon_reset = of_property_read_bool(node,
					"qcom,resin-pon-reset");

	return 0;
}

static int qpnp_pon_probe(struct platform_device *pdev)
{
	struct device *dev = &pdev->dev;
	struct device_node *node;
	struct qpnp_pon *pon;
	unsigned long flags;
	u32 base, delay;
	bool sys_reset, modem_reset;
	int rc;

	pon = devm_kzalloc(dev, sizeof(*pon), GFP_KERNEL);
	if (!pon)
		return -ENOMEM;
	pon->dev = dev;

	pon->regmap = dev_get_regmap(dev->parent, NULL);
	if (!pon->regmap) {
		dev_err(dev, "Parent regmap missing\n");
		return -ENODEV;
	}

	rc = of_property_read_u32(dev->of_node, "reg", &base);
	if (rc < 0) {
		dev_err(dev, "reg property missing, rc=%d\n", rc);
		return rc;
	}
	pon->base = base;

	sys_reset = of_property_read_bool(dev->of_node, "qcom,system-reset");
	if (sys_reset && sys_reset_dev) {
		dev_err(dev, "qcom,system-reset property must only be specified for one PMIC PON device in the system\n");
		return -EINVAL;
	}

	modem_reset = of_property_read_bool(dev->of_node, "qcom,modem-reset");
	if (modem_reset && modem_reset_dev) {
		dev_err(dev, "qcom,modem-reset property must only be specified for one PMIC PON device in the system\n");
		return -EINVAL;
	} else if (modem_reset && sys_reset) {
		dev_err(dev, "qcom,modem-reset and qcom,system-reset properties cannot be supported together for one PMIC PON device\n");
		return -EINVAL;
	}

	/* Get the total number of pon configurations and regulators */
	for_each_available_child_of_node(dev->of_node, node) {
		if (of_find_property(node, "regulator-name", NULL)) {
			pon->num_pon_reg++;
		} else if (of_find_property(node, "qcom,pon-type", NULL)) {
			pon->num_pon_config++;
		} else {
			dev_err(dev, "Unknown sub-node found %s\n", node->name);
			return -EINVAL;
		}
	}
	dev_dbg(dev, "PON@SID%d: num_pon_config=%d, num_pon_reg=%d\n",
		to_spmi_device(dev->parent)->usid, pon->num_pon_config,
		pon->num_pon_reg);

	rc = qpnp_pon_read_hardware_info(pon, sys_reset);
	if (rc)
		return rc;

	rc = pon_regulator_init(pon);
	if (rc)
		return rc;

	rc = qpnp_pon_configure_s3_reset(pon);
	if (rc)
		return rc;

	dev_set_drvdata(dev, pon);

	INIT_DELAYED_WORK(&pon->bark_work, bark_work_func);

	pon->collect_d_in_progress = false;
	INIT_DELAYED_WORK(&pon->collect_d_work, collect_d_work_func);

	rc = qpnp_pon_parse_dt_power_off_config(pon);
	if (rc)
		return rc;

	rc = of_property_read_u32(dev->of_node, "qcom,pon-dbc-delay", &delay);
	if (!rc) {
		rc = qpnp_pon_set_dbc(pon, delay);
		if (rc)
			return rc;
	} else if (rc != -EINVAL) {
		dev_err(dev, "Unable to read debounce delay, rc=%d\n", rc);
		return rc;
	}

	rc = qpnp_pon_get_dbc(pon, &pon->dbc_time_us);
	if (rc)
		return rc;

	pon->kpdpwr_dbc_enable = of_property_read_bool(dev->of_node,
						"qcom,kpdpwr-sw-debounce");

	pon->store_hard_reset_reason = of_property_read_bool(dev->of_node,
					"qcom,store-hard-reset-reason");

	if (of_property_read_bool(dev->of_node, "qcom,secondary-pon-reset")) {
		if (sys_reset) {
			dev_err(dev, "qcom,system-reset property shouldn't be used along with qcom,secondary-pon-reset property\n");
			return -EINVAL;
		} else if (modem_reset) {
			dev_err(dev, "qcom,modem-reset property shouldn't be used along with qcom,secondary-pon-reset property\n");
			return -EINVAL;
		}
		spin_lock_irqsave(&spon_list_slock, flags);
		list_add(&pon->list, &spon_dev_list);
		spin_unlock_irqrestore(&spon_list_slock, flags);
		pon->is_spon = true;
	}

	pon->log_kpd_event = of_property_read_bool(dev->of_node,
				"qcom,log-kpd-event");

	/* Register the PON configurations */
	rc = qpnp_pon_config_init(pon, pdev);
	if (rc)
		return rc;

	rc = device_create_file(dev, &dev_attr_debounce_us);
	if (rc) {
		dev_err(dev, "sysfs debounce file creation failed, rc=%d\n",
			rc);
		return rc;
	}

	/*xiaomi add for pm8250, usid is 0*/
	if (!to_spmi_device(pon->dev->parent)->usid) {
		rc = device_create_file(&pdev->dev, &dev_attr_pshold_reboot);
		if (rc) {
			dev_err(&pdev->dev, "sys file creation failed rc: %d\n", rc);
			return rc;
		}

		rc = device_create_file(&pdev->dev, &dev_attr_kpdpwr_reset);
		if (rc) {
			dev_err(&pdev->dev, "sys file creation failed rc: %d\n", rc);
			return rc;
		}
	}

	if (sys_reset)
		sys_reset_dev = pon;
	if (modem_reset)
		modem_reset_dev = pon;

	debug_pon_on_off_reg(pon);
	qpnp_pon_debugfs_init(pon);

	return 0;
}

static int qpnp_pon_remove(struct platform_device *pdev)
{
	struct qpnp_pon *pon = platform_get_drvdata(pdev);
	unsigned long flags;

	device_remove_file(&pdev->dev, &dev_attr_debounce_us);

	cancel_delayed_work_sync(&pon->bark_work);
	cancel_delayed_work_sync(&pon->collect_d_work);

	qpnp_pon_debugfs_remove(pon);
	if (pon->is_spon) {
		spin_lock_irqsave(&spon_list_slock, flags);
		list_del(&pon->list);
		spin_unlock_irqrestore(&spon_list_slock, flags);
	}

	return 0;
}

static const struct of_device_id qpnp_pon_match_table[] = {
	{ .compatible = "qcom,qpnp-power-on" },
	{}
};

static struct platform_driver qpnp_pon_driver = {
	.driver = {
		.name = "qcom,qpnp-power-on",
		.of_match_table = qpnp_pon_match_table,
	},
	.probe = qpnp_pon_probe,
	.remove = qpnp_pon_remove,
};

static int __init qpnp_pon_init(void)
{
	return platform_driver_register(&qpnp_pon_driver);
}
subsys_initcall(qpnp_pon_init);

static void __exit qpnp_pon_exit(void)
{
	return platform_driver_unregister(&qpnp_pon_driver);
}
module_exit(qpnp_pon_exit);

MODULE_DESCRIPTION("QPNP PMIC Power-on driver");
MODULE_LICENSE("GPL v2");<|MERGE_RESOLUTION|>--- conflicted
+++ resolved
@@ -238,11 +238,8 @@
 	bool			kpdpwr_dbc_enable;
 	bool			resin_pon_reset;
 	ktime_t			kpdpwr_last_release_time;
-<<<<<<< HEAD
 	ktime_t			time_kpdpwr_bark;
-=======
 	bool			log_kpd_event;
->>>>>>> 3dbc65d8
 };
 
 int in_long_press;

--- conflicted
+++ resolved
@@ -75,6 +75,10 @@
 static int qmi_wwan_cdc_wdm_manage_power(struct usb_interface *intf, int on)
 {
 	struct usbnet *dev = usb_get_intfdata(intf);
+
+	/* can be called while disconnecting */
+	if (!dev)
+		return 0;
 	return qmi_wwan_manage_power(dev, on);
 }
 
@@ -237,39 +241,6 @@
 	return status;
 }
 
-<<<<<<< HEAD
-=======
-/* using a counter to merge subdriver requests with our own into a combined state */
-static int qmi_wwan_manage_power(struct usbnet *dev, int on)
-{
-	atomic_t *pmcount = (void *)&dev->data[1];
-	int rv = 0;
-
-	dev_dbg(&dev->intf->dev, "%s() pmcount=%d, on=%d\n", __func__, atomic_read(pmcount), on);
-
-	if ((on && atomic_add_return(1, pmcount) == 1) || (!on && atomic_dec_and_test(pmcount))) {
-		/* need autopm_get/put here to ensure the usbcore sees the new value */
-		rv = usb_autopm_get_interface(dev->intf);
-		if (rv < 0)
-			goto err;
-		dev->intf->needs_remote_wakeup = on;
-		usb_autopm_put_interface(dev->intf);
-	}
-err:
-	return rv;
-}
-
-static int qmi_wwan_cdc_wdm_manage_power(struct usb_interface *intf, int on)
-{
-	struct usbnet *dev = usb_get_intfdata(intf);
-
-	/* can be called while disconnecting */
-	if (!dev)
-		return 0;
-	return qmi_wwan_manage_power(dev, on);
-}
-
->>>>>>> 76fbc247
 /* Some devices combine the "control" and "data" functions into a
  * single interface with all three endpoints: interrupt + bulk in and
  * out

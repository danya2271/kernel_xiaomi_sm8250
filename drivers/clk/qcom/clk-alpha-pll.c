--- conflicted
+++ resolved
@@ -1167,7 +1167,6 @@
 	if (config->user_ctl_val)
 		regmap_write(regmap, PLL_USER_CTL(pll),
 				config->user_ctl_val);
-<<<<<<< HEAD
 
 	if (config->user_ctl_hi_val)
 		regmap_write(regmap, PLL_USER_CTL_U(pll),
@@ -1207,47 +1206,6 @@
 				 PLL_RESET_N, PLL_RESET_N);
 }
 
-=======
-
-	if (config->user_ctl_hi_val)
-		regmap_write(regmap, PLL_USER_CTL_U(pll),
-				config->user_ctl_hi_val);
-
-	if (config->user_ctl_hi1_val)
-		regmap_write(regmap, PLL_USER_CTL_U1(pll),
-				config->user_ctl_hi1_val);
-
-	if (config->test_ctl_val)
-		regmap_write(regmap, PLL_TEST_CTL(pll),
-				config->test_ctl_val);
-
-	if (config->test_ctl_hi_val)
-		regmap_write(regmap, PLL_TEST_CTL_U(pll),
-				config->test_ctl_hi_val);
-
-	if (config->test_ctl_hi1_val)
-		regmap_write(regmap, PLL_TEST_CTL_U1(pll),
-				config->test_ctl_hi1_val);
-
-	regmap_update_bits(regmap, PLL_MODE(pll),
-			 PLL_BYPASSNL, 0);
-
-	/* Disable PLL output */
-	regmap_update_bits(regmap, PLL_MODE(pll),
-			 PLL_OUTCTRL, 0);
-
-	/* Set operation mode to OFF */
-	regmap_write(regmap, PLL_OPMODE(pll), PLL_OPMODE_STANDBY);
-
-	/* PLL should be in OFF mode before continuing */
-	wmb();
-
-	/* Place the PLL in STANDBY mode */
-	regmap_update_bits(regmap, PLL_MODE(pll),
-				 PLL_RESET_N, PLL_RESET_N);
-}
-
->>>>>>> 0795b4a4
 static int clk_zonda_pll_enable(struct clk_hw *hw)
 {
 	struct clk_alpha_pll *pll = to_clk_alpha_pll(hw);
@@ -1353,7 +1311,6 @@
 	/* Place the PLL mode in OFF state */
 	regmap_write(pll->clkr.regmap, PLL_OPMODE(pll),
 			0x0);
-<<<<<<< HEAD
 }
 
 static int clk_zonda_pll_set_rate(struct clk_hw *hw, unsigned long rate,
@@ -1367,6 +1324,7 @@
 	int ret;
 
 	rrate = alpha_pll_round_rate(rate, prate, &l, &a, alpha_width);
+
 	/*
 	 * Due to a limited number of bits for fractional rate programming, the
 	 * rounded up rate could be marginally higher than the requested rate.
@@ -1377,6 +1335,9 @@
 		return -EINVAL;
 	}
 
+	if (a && (a & BIT(15)))
+		zonda_pll_adjust_l_val(rate, prate, &l);
+
 	regmap_write(pll->clkr.regmap, PLL_ALPHA_VAL(pll), a);
 	regmap_write(pll->clkr.regmap, PLL_L_VAL(pll), l);
 
@@ -1404,6 +1365,19 @@
 	return 0;
 }
 
+static unsigned long alpha_pll_adjust_calc_rate(u64 prate, u32 l, u32 frac,
+		u32 alpha_width)
+{
+	uint64_t tmp;
+
+	frac = 100 - DIV_ROUND_UP_ULL((frac * 100), BIT(alpha_width));
+
+	tmp = frac * prate;
+	do_div(tmp, 100);
+
+	return (l * prate) - tmp;
+}
+
 static unsigned long
 clk_zonda_pll_recalc_rate(struct clk_hw *hw, unsigned long parent_rate)
 {
@@ -1412,24 +1386,14 @@
 
 	regmap_read(pll->clkr.regmap, PLL_L_VAL(pll), &l);
 	regmap_read(pll->clkr.regmap, PLL_ALPHA_VAL(pll), &frac);
-=======
-}
-
-static int clk_zonda_pll_set_rate(struct clk_hw *hw, unsigned long rate,
-				  unsigned long prate)
-{
-	struct clk_alpha_pll *pll = to_clk_alpha_pll(hw);
-	unsigned long rrate;
-	u32 test_ctl_val, alpha_width = pll_alpha_width(pll);
-	u32 l;
-	u64 a;
-	int ret;
->>>>>>> 0795b4a4
-
-	return alpha_pll_calc_rate(parent_rate, l, frac, alpha_width);
-}
-
-<<<<<<< HEAD
+
+	if (frac & BIT(15))
+		return alpha_pll_adjust_calc_rate(parent_rate, l, frac,
+								alpha_width);
+	else
+		return alpha_pll_calc_rate(parent_rate, l, frac, alpha_width);
+}
+
 static void clk_zonda_pll_list_registers(struct seq_file *f, struct clk_hw *hw)
 {
 	struct clk_alpha_pll *pll = to_clk_alpha_pll(hw);
@@ -1474,121 +1438,6 @@
 	}
 }
 
-=======
-	/*
-	 * Due to a limited number of bits for fractional rate programming, the
-	 * rounded up rate could be marginally higher than the requested rate.
-	 */
-	if (rrate > (rate + PLL_OUT_RATE_MARGIN) || rrate < rate) {
-		pr_err("Requested rate (%lu) not matching the PLL's supported frequency (%lu)\n",
-				rate, rrate);
-		return -EINVAL;
-	}
-
-	if (a && (a & BIT(15)))
-		zonda_pll_adjust_l_val(rate, prate, &l);
-
-	regmap_write(pll->clkr.regmap, PLL_ALPHA_VAL(pll), a);
-	regmap_write(pll->clkr.regmap, PLL_L_VAL(pll), l);
-
-	if (!clk_hw_is_enabled(hw))
-		return 0;
-
-	/* Wait before polling for the frequency latch */
-	udelay(5);
-
-	/* Read stay in cfa mode */
-	ret = regmap_read(pll->clkr.regmap, PLL_TEST_CTL(pll), &test_ctl_val);
-	if (ret)
-		return ret;
-
-	/* If cfa mode then poll for freq lock */
-	if (test_ctl_val & ZONDA_STAY_IN_CFA)
-		ret = wait_for_zonda_pll_freq_lock(pll);
-	else
-		ret = wait_for_pll_enable_lock(pll);
-	if (ret)
-		return ret;
-
-	/* Wait for PLL output to stabilize */
-	udelay(100);
-	return 0;
-}
-
-static unsigned long alpha_pll_adjust_calc_rate(u64 prate, u32 l, u32 frac,
-		u32 alpha_width)
-{
-	uint64_t tmp;
-
-	frac = 100 - DIV_ROUND_UP_ULL((frac * 100), BIT(alpha_width));
-
-	tmp = frac * prate;
-	do_div(tmp, 100);
-
-	return (l * prate) - tmp;
-}
-
-static unsigned long
-clk_zonda_pll_recalc_rate(struct clk_hw *hw, unsigned long parent_rate)
-{
-	struct clk_alpha_pll *pll = to_clk_alpha_pll(hw);
-	u32 l, frac, alpha_width = pll_alpha_width(pll);
-
-	regmap_read(pll->clkr.regmap, PLL_L_VAL(pll), &l);
-	regmap_read(pll->clkr.regmap, PLL_ALPHA_VAL(pll), &frac);
-
-	if (frac & BIT(15))
-		return alpha_pll_adjust_calc_rate(parent_rate, l, frac,
-								alpha_width);
-	else
-		return alpha_pll_calc_rate(parent_rate, l, frac, alpha_width);
-}
-
-static void clk_zonda_pll_list_registers(struct seq_file *f, struct clk_hw *hw)
-{
-	struct clk_alpha_pll *pll = to_clk_alpha_pll(hw);
-	int size, i, val;
-
-	static struct clk_register_data pll_regs[] = {
-		{"PLL_MODE", PLL_OFF_MODE},
-		{"PLL_L_VAL", PLL_OFF_L_VAL},
-		{"PLL_ALPHA_VAL", PLL_OFF_ALPHA_VAL},
-		{"PLL_USER_CTL", PLL_OFF_USER_CTL},
-		{"PLL_CONFIG_CTL", PLL_OFF_CONFIG_CTL},
-		{"PLL_CONFIG_CTL_U", PLL_OFF_CONFIG_CTL_U},
-		{"PLL_CONFIG_CTL_U1", PLL_OFF_CONFIG_CTL_U1},
-		{"PLL_TEST_CTL", PLL_OFF_TEST_CTL},
-		{"PLL_TEST_CTL_U", PLL_OFF_TEST_CTL_U},
-		{"PLL_TEST_CTL_U1", PLL_OFF_TEST_CTL_U1},
-		{"PLL_OPMODE", PLL_OFF_OPMODE},
-		{"PLL_STATUS", PLL_OFF_STATUS},
-	};
-
-	static struct clk_register_data pll_vote_reg = {
-		"APSS_PLL_VOTE", 0x0
-	};
-
-	size = ARRAY_SIZE(pll_regs);
-
-	for (i = 0; i < size; i++) {
-		regmap_read(pll->clkr.regmap, pll->offset +
-					pll->regs[pll_regs[i].offset], &val);
-		clock_debug_output(f, false,
-				"%20s: 0x%.8x\n", pll_regs[i].name, val);
-	}
-
-	regmap_read(pll->clkr.regmap, pll->offset +
-					pll->regs[pll_regs[0].offset], &val);
-
-	if (val & PLL_FSM_ENA) {
-		regmap_read(pll->clkr.regmap, pll->clkr.enable_reg +
-					pll_vote_reg.offset, &val);
-		clock_debug_output(f, false,
-				"%20s: 0x%.8x\n", pll_vote_reg.name, val);
-	}
-}
-
->>>>>>> 0795b4a4
 const struct clk_ops clk_alpha_pll_ops = {
 	.enable = clk_alpha_pll_enable,
 	.disable = clk_alpha_pll_disable,
@@ -1701,7 +1550,6 @@
 		parent_hw = clk_hw_get_parent(hw);
 		if (!parent_hw)
 			return -EINVAL;
-<<<<<<< HEAD
 
 		*prate = clk_hw_round_rate(parent_hw, div * rate);
 	}
@@ -2485,791 +2333,6 @@
 	return 0;
 }
 
-=======
-
-		*prate = clk_hw_round_rate(parent_hw, div * rate);
-	}
-
-	return DIV_ROUND_UP_ULL((u64)*prate, div);
-}
-
-static int clk_alpha_pll_postdiv_set_rate(struct clk_hw *hw, unsigned long rate,
-					  unsigned long parent_rate)
-{
-	struct clk_alpha_pll_postdiv *pll = to_clk_alpha_pll_postdiv(hw);
-	int div;
-
-	/* 16 -> 0xf, 8 -> 0x7, 4 -> 0x3, 2 -> 0x1, 1 -> 0x0 */
-	div = DIV_ROUND_UP_ULL((u64)parent_rate, rate) - 1;
-
-	return regmap_update_bits(pll->clkr.regmap, PLL_USER_CTL(pll),
-				  PLL_POST_DIV_MASK(pll) << PLL_POST_DIV_SHIFT,
-				  div << PLL_POST_DIV_SHIFT);
-}
-
-const struct clk_ops clk_alpha_pll_postdiv_ops = {
-	.recalc_rate = clk_alpha_pll_postdiv_recalc_rate,
-	.round_rate = clk_alpha_pll_postdiv_round_rate,
-	.set_rate = clk_alpha_pll_postdiv_set_rate,
-	.bus_vote = clk_debug_bus_vote,
-};
-EXPORT_SYMBOL_GPL(clk_alpha_pll_postdiv_ops);
-
-const struct clk_ops clk_alpha_pll_postdiv_ro_ops = {
-	.round_rate = clk_alpha_pll_postdiv_round_ro_rate,
-	.recalc_rate = clk_alpha_pll_postdiv_recalc_rate,
-	.bus_vote = clk_debug_bus_vote,
-};
-EXPORT_SYMBOL_GPL(clk_alpha_pll_postdiv_ro_ops);
-
-static void clk_alpha_pll_custom_configure(struct clk_alpha_pll *pll,
-		struct regmap *regmap, const struct alpha_pll_config *config)
-{
-	int i;
-
-	for (i = 0; i < config->num_custom_reg; i++)
-		regmap_write(regmap, pll->offset + config->custom_reg_offset[i],
-				config->custom_reg_val[i]);
-}
-
-int clk_fabia_pll_configure(struct clk_alpha_pll *pll, struct regmap *regmap,
-			     const struct alpha_pll_config *config)
-{
-	u32 val, mask;
-
-	if (!config) {
-		pr_err("PLL configuration missing.\n");
-		return -EINVAL;
-	}
-
-	if (config->l)
-		regmap_write(regmap, PLL_L_VAL(pll), config->l);
-
-	if (config->cal_l)
-		regmap_write(regmap, PLL_CAL_L_VAL(pll), config->cal_l);
-	else
-		regmap_write(regmap, PLL_CAL_L_VAL(pll), FABIA_PLL_CAL_VAL);
-
-	if (config->alpha)
-		regmap_write(regmap, PLL_FRAC(pll), config->alpha);
-
-	if (config->config_ctl_val)
-		regmap_write(regmap, PLL_CONFIG_CTL(pll),
-						config->config_ctl_val);
-
-	if (config->config_ctl_hi_val)
-		regmap_write(regmap, PLL_CONFIG_CTL_U(pll),
-					config->config_ctl_hi_val);
-
-	if (config->user_ctl_val)
-		regmap_write(regmap, PLL_USER_CTL(pll),
-					config->user_ctl_val);
-
-	if (config->user_ctl_hi_val)
-		regmap_write(regmap, PLL_USER_CTL_U(pll),
-					config->user_ctl_hi_val);
-
-	if (config->test_ctl_val)
-		regmap_write(regmap, PLL_TEST_CTL(pll),
-					config->test_ctl_val);
-
-	if (config->test_ctl_hi_val)
-		regmap_write(regmap, PLL_TEST_CTL_U(pll),
-					config->test_ctl_hi_val);
-
-	if (config->post_div_mask) {
-		mask = config->post_div_mask;
-		val = config->post_div_val;
-		regmap_update_bits(regmap, PLL_USER_CTL(pll), mask, val);
-	}
-
-	clk_alpha_pll_custom_configure(pll, regmap, config);
-
-	regmap_update_bits(regmap, PLL_MODE(pll), PLL_UPDATE_BYPASS,
-							PLL_UPDATE_BYPASS);
-
-	regmap_update_bits(regmap, PLL_MODE(pll), PLL_RESET_N, PLL_RESET_N);
-	return 0;
-}
-EXPORT_SYMBOL_GPL(clk_fabia_pll_configure);
-
-static int alpha_pll_fabia_enable(struct clk_hw *hw)
-{
-	int ret;
-	struct clk_alpha_pll *pll = to_clk_alpha_pll(hw);
-	u32 val, opmode_val, l_val, cal_val;
-	struct regmap *regmap = pll->clkr.regmap;
-
-	ret = regmap_read(regmap, PLL_MODE(pll), &val);
-	if (ret)
-		return ret;
-
-	/* If in FSM mode, just vote for it */
-	if (val & PLL_VOTE_FSM_ENA) {
-		ret = clk_enable_regmap(hw);
-		if (ret)
-			return ret;
-		return wait_for_pll_enable_active(pll);
-	}
-
-	ret = regmap_read(regmap, PLL_OPMODE(pll), &opmode_val);
-	if (ret)
-		return ret;
-
-	/* Skip If PLL is already running */
-	if ((opmode_val & PLL_OPMODE_RUN) && (val & PLL_OUTCTRL))
-		return 0;
-
-	ret = regmap_read(regmap, PLL_L_VAL(pll), &l_val);
-	if (ret)
-		return ret;
-
-	ret = regmap_read(regmap, PLL_CAL_L_VAL(pll), &cal_val);
-	if (ret)
-		return ret;
-
-	/* PLL has lost it's L or CAL value, needs reconfiguration */
-	if (!l_val || !cal_val) {
-		ret = clk_fabia_pll_configure(pll, regmap, pll->config);
-		if (ret) {
-			pr_err("Failed to configure %s\n", clk_hw_get_name(hw));
-			return ret;
-		}
-		pr_warn("PLL configuration lost, reconfiguration of PLL done.\n");
-	}
-
-	ret = regmap_update_bits(regmap, PLL_MODE(pll), PLL_OUTCTRL, 0);
-	if (ret)
-		return ret;
-
-	ret = regmap_write(regmap, PLL_OPMODE(pll), PLL_OPMODE_STANDBY);
-	if (ret)
-		return ret;
-
-	ret = regmap_update_bits(regmap, PLL_MODE(pll), PLL_RESET_N,
-				 PLL_RESET_N);
-	if (ret)
-		return ret;
-
-	ret = regmap_write(regmap, PLL_OPMODE(pll), PLL_OPMODE_RUN);
-	if (ret)
-		return ret;
-
-	ret = wait_for_pll_enable_lock(pll);
-	if (ret)
-		return ret;
-
-	ret = regmap_update_bits(regmap, PLL_USER_CTL(pll),
-				 PLL_OUT_MASK, PLL_OUT_MASK);
-	if (ret)
-		return ret;
-
-	return regmap_update_bits(regmap, PLL_MODE(pll), PLL_OUTCTRL,
-				 PLL_OUTCTRL);
-}
-
-static void alpha_pll_fabia_disable(struct clk_hw *hw)
-{
-	int ret;
-	struct clk_alpha_pll *pll = to_clk_alpha_pll(hw);
-	u32 val;
-	struct regmap *regmap = pll->clkr.regmap;
-
-	ret = regmap_read(regmap, PLL_MODE(pll), &val);
-	if (ret)
-		return;
-
-	/* If in FSM mode, just unvote it */
-	if (val & PLL_FSM_ENA) {
-		clk_disable_regmap(hw);
-		return;
-	}
-
-	ret = regmap_update_bits(regmap, PLL_MODE(pll), PLL_OUTCTRL, 0);
-	if (ret)
-		return;
-
-	/* Disable main outputs */
-	ret = regmap_update_bits(regmap, PLL_USER_CTL(pll), PLL_OUT_MASK,
-				 0);
-	if (ret)
-		return;
-
-	/* Place the PLL in STANDBY */
-	regmap_write(regmap, PLL_OPMODE(pll), PLL_OPMODE_STANDBY);
-}
-
-static unsigned long alpha_pll_fabia_recalc_rate(struct clk_hw *hw,
-						unsigned long parent_rate)
-{
-	struct clk_alpha_pll *pll = to_clk_alpha_pll(hw);
-	u32 l, frac, alpha_width = pll_alpha_width(pll);
-
-	regmap_read(pll->clkr.regmap, PLL_L_VAL(pll), &l);
-	regmap_read(pll->clkr.regmap, PLL_FRAC(pll), &frac);
-
-	return alpha_pll_calc_rate(parent_rate, l, frac, alpha_width);
-}
-
-static int alpha_pll_fabia_set_rate(struct clk_hw *hw, unsigned long rate,
-						unsigned long prate)
-{
-	struct clk_alpha_pll *pll = to_clk_alpha_pll(hw);
-	u32 l, cal_val, alpha_width = pll_alpha_width(pll);
-	u64 a;
-	unsigned long rrate;
-	int ret = 0;
-
-	ret = regmap_read(pll->clkr.regmap, PLL_CAL_L_VAL(pll), &cal_val);
-	if (ret)
-		return ret;
-
-	/* PLL has lost it's CAL value, needs reconfiguration */
-	if (!cal_val) {
-		ret = clk_fabia_pll_configure(pll, pll->clkr.regmap,
-				pll->config);
-		if (ret) {
-			pr_err("Failed to configure %s\n", clk_hw_get_name(hw));
-			return ret;
-		}
-		pr_warn("%s: PLL configuration lost, reconfiguration of PLL done.\n",
-				clk_hw_get_name(hw));
-	}
-
-	rrate = alpha_pll_round_rate(rate, prate, &l, &a, alpha_width);
-
-	/*
-	 * Due to limited number of bits for fractional rate programming, the
-	 * rounded up rate could be marginally higher than the requested rate.
-	 */
-	if (rrate > (rate + PLL_OUT_RATE_MARGIN) || rrate < rate) {
-		pr_err("Call set rate on the PLL with rounded rates!\n");
-		return -EINVAL;
-	}
-
-	regmap_write(pll->clkr.regmap, PLL_L_VAL(pll), l);
-	regmap_write(pll->clkr.regmap, PLL_FRAC(pll), a);
-
-	return __clk_alpha_pll_update_latch(pll);
-}
-
-/*
- * Fabia PLL requires power-on self calibration which happen when the PLL comes
- * out of reset. Calibration frequency is calculated by below relation:
- *
- * calibration freq = ((pll_l_valmax + pll_l_valmin) * 0.54)
- */
-static int alpha_pll_fabia_prepare(struct clk_hw *hw)
-{
-	struct clk_alpha_pll *pll = to_clk_alpha_pll(hw);
-	const struct pll_vco *vco;
-	struct clk_hw *parent;
-	unsigned long calibration_freq, freq_hz;
-	u32 l, alpha_width = pll_alpha_width(pll), regval;
-	u64 a;
-	int ret;
-
-	/* Check if calibration needs to be done i.e. PLL is in reset */
-	ret = regmap_read(pll->clkr.regmap, PLL_MODE(pll), &regval);
-	if (ret)
-		return ret;
-
-	/* Return early if calibration is not needed. */
-	if (regval & PLL_RESET_N)
-		return 0;
-
-	vco = alpha_pll_find_vco(pll, clk_hw_get_rate(hw));
-	if (!vco) {
-		pr_err("alpha pll: not in a valid vco range\n");
-		return -EINVAL;
-	}
-
-	calibration_freq = ((pll->vco_table[0].min_freq +
-				pll->vco_table[0].max_freq) * 54)/100;
-
-	parent = clk_hw_get_parent(hw);
-	if (!parent)
-		return -EINVAL;
-
-	freq_hz = alpha_pll_round_rate(calibration_freq,
-			clk_hw_get_rate(parent), &l, &a, alpha_width);
-	/*
-	 * Due to a limited number of bits for fractional rate programming, the
-	 * rounded up rate could be marginally higher than the requested rate.
-	 */
-	if (freq_hz > (calibration_freq + PLL_OUT_RATE_MARGIN) ||
-						freq_hz < calibration_freq)
-		return -EINVAL;
-
-	/* Setup PLL for calibration frequency */
-	regmap_write(pll->clkr.regmap, PLL_CAL_L_VAL(pll), FABIA_PLL_CAL_VAL);
-
-	/* Bringup the pll at calibration frequency */
-	ret = alpha_pll_fabia_enable(hw);
-	if (ret) {
-		pr_err("alpha pll calibration failed\n");
-		return ret;
-	}
-
-	alpha_pll_fabia_disable(hw);
-	return 0;
-}
-
-static void clk_fabia_pll_list_registers(struct seq_file *f, struct clk_hw *hw)
-{
-	struct clk_alpha_pll *pll = to_clk_alpha_pll(hw);
-	int size, i, val;
-
-	static struct clk_register_data data[] = {
-		{"PLL_MODE", PLL_OFF_MODE},
-		{"PLL_L_VAL", PLL_OFF_L_VAL},
-		{"PLL_CAL_L_VAL", PLL_OFF_CAL_L_VAL},
-		{"PLL_USER_CTL", PLL_OFF_USER_CTL},
-		{"PLL_USER_CTL_U", PLL_OFF_USER_CTL_U},
-		{"PLL_CONFIG_CTL", PLL_OFF_CONFIG_CTL},
-		{"PLL_CONFIG_CTL_U", PLL_OFF_CONFIG_CTL_U},
-		{"PLL_TEST_CTL", PLL_OFF_TEST_CTL},
-		{"PLL_TEST_CTL_U", PLL_OFF_TEST_CTL_U},
-		{"PLL_STATUS", PLL_OFF_STATUS},
-		{"PLL_OPMODE", PLL_OFF_MODE},
-		{"PLL_FRAC", PLL_OFF_FRAC},
-	};
-
-	static struct clk_register_data data1[] = {
-		{"APSS_PLL_VOTE", 0x0},
-	};
-
-	size = ARRAY_SIZE(data);
-
-	for (i = 0; i < size; i++) {
-		regmap_read(pll->clkr.regmap, pll->offset +
-					pll->regs[data[i].offset], &val);
-		clock_debug_output(f, false,
-				"%20s: 0x%.8x\n", data[i].name, val);
-	}
-
-	regmap_read(pll->clkr.regmap, pll->offset + pll->regs[data[0].offset],
-								&val);
-
-	if (val & PLL_FSM_ENA) {
-		regmap_read(pll->clkr.regmap, pll->clkr.enable_reg +
-				data1[0].offset, &val);
-		clock_debug_output(f, false,
-				"%20s: 0x%.8x\n", data1[0].name, val);
-	}
-}
-
-const struct clk_ops clk_alpha_pll_fabia_ops = {
-	.prepare = alpha_pll_fabia_prepare,
-	.enable = alpha_pll_fabia_enable,
-	.disable = alpha_pll_fabia_disable,
-	.is_enabled = clk_alpha_pll_is_enabled,
-	.set_rate = alpha_pll_fabia_set_rate,
-	.recalc_rate = alpha_pll_fabia_recalc_rate,
-	.round_rate = clk_alpha_pll_round_rate,
-	.list_registers = clk_fabia_pll_list_registers,
-	.bus_vote = clk_debug_bus_vote,
-};
-EXPORT_SYMBOL_GPL(clk_alpha_pll_fabia_ops);
-
-const struct clk_ops clk_alpha_pll_fixed_fabia_ops = {
-	.enable = alpha_pll_fabia_enable,
-	.disable = alpha_pll_fabia_disable,
-	.is_enabled = clk_alpha_pll_is_enabled,
-	.recalc_rate = alpha_pll_fabia_recalc_rate,
-	.round_rate = clk_alpha_pll_round_rate,
-	.list_registers = clk_fabia_pll_list_registers,
-	.bus_vote = clk_debug_bus_vote,
-};
-EXPORT_SYMBOL_GPL(clk_alpha_pll_fixed_fabia_ops);
-
-static unsigned long clk_alpha_pll_postdiv_fabia_recalc_rate(struct clk_hw *hw,
-					unsigned long parent_rate)
-{
-	struct clk_alpha_pll_postdiv *pll = to_clk_alpha_pll_postdiv(hw);
-	u32 i, div = 1, val;
-	int ret;
-
-	if (!pll->post_div_table) {
-		pr_err("Missing the post_div_table for the PLL\n");
-		return -EINVAL;
-	}
-
-	ret = regmap_read(pll->clkr.regmap, PLL_USER_CTL(pll), &val);
-	if (ret)
-		return ret;
-
-	val >>= pll->post_div_shift;
-	val &= BIT(pll->width) - 1;
-
-	for (i = 0; i < pll->num_post_div; i++) {
-		if (pll->post_div_table[i].val == val) {
-			div = pll->post_div_table[i].div;
-			break;
-		}
-	}
-
-	return (parent_rate / div);
-}
-
-static long clk_alpha_pll_postdiv_fabia_round_rate(struct clk_hw *hw,
-				unsigned long rate, unsigned long *prate)
-{
-	struct clk_alpha_pll_postdiv *pll = to_clk_alpha_pll_postdiv(hw);
-
-	if (!pll->post_div_table) {
-		pr_err("Missing the post_div_table for the PLL\n");
-		return -EINVAL;
-	}
-
-	return divider_round_rate(hw, rate, prate, pll->post_div_table,
-				pll->width, CLK_DIVIDER_ROUND_CLOSEST);
-}
-
-static int clk_alpha_pll_postdiv_fabia_set_rate(struct clk_hw *hw,
-				unsigned long rate, unsigned long parent_rate)
-{
-	struct clk_alpha_pll_postdiv *pll = to_clk_alpha_pll_postdiv(hw);
-	int i, val = 0, div, ret;
-
-	/*
-	 * If the PLL is in FSM mode, then treat set_rate callback as a
-	 * no-operation.
-	 */
-	ret = regmap_read(pll->clkr.regmap, PLL_MODE(pll), &val);
-	if (ret)
-		return ret;
-
-	if (val & PLL_VOTE_FSM_ENA)
-		return 0;
-
-	if (!pll->post_div_table) {
-		pr_err("Missing the post_div_table for the PLL\n");
-		return -EINVAL;
-	}
-
-	div = DIV_ROUND_UP_ULL((u64)parent_rate, rate);
-	for (i = 0; i < pll->num_post_div; i++) {
-		if (pll->post_div_table[i].div == div) {
-			val = pll->post_div_table[i].val;
-			break;
-		}
-	}
-
-	return regmap_update_bits(pll->clkr.regmap, PLL_USER_CTL(pll),
-				(BIT(pll->width) - 1) << pll->post_div_shift,
-				val << pll->post_div_shift);
-}
-
-const struct clk_ops clk_alpha_pll_postdiv_fabia_ops = {
-	.recalc_rate = clk_alpha_pll_postdiv_fabia_recalc_rate,
-	.round_rate = clk_alpha_pll_postdiv_fabia_round_rate,
-	.set_rate = clk_alpha_pll_postdiv_fabia_set_rate,
-	.bus_vote = clk_debug_bus_vote,
-};
-EXPORT_SYMBOL_GPL(clk_alpha_pll_postdiv_fabia_ops);
-
-const struct clk_ops clk_alpha_pll_postdiv_zonda_ops = {
-	.recalc_rate = clk_alpha_pll_postdiv_fabia_recalc_rate,
-	.round_rate = clk_alpha_pll_postdiv_fabia_round_rate,
-	.set_rate = clk_alpha_pll_postdiv_fabia_set_rate,
-	.bus_vote = clk_debug_bus_vote,
-};
-EXPORT_SYMBOL(clk_alpha_pll_postdiv_zonda_ops);
-
-static int lucid_pll_is_enabled(struct clk_alpha_pll *pll,
-					struct regmap *regmap)
-{
-	u32 mode_regval, opmode_regval;
-	int ret;
-
-	ret = regmap_read(regmap, PLL_MODE(pll), &mode_regval);
-	ret |= regmap_read(regmap, PLL_OPMODE(pll), &opmode_regval);
-	if (ret)
-		return 0;
-
-	return ((opmode_regval & PLL_OPMODE_RUN) &&
-		(mode_regval & PLL_OUTCTRL));
-}
-
-void clk_lucid_pll_configure(struct clk_alpha_pll *pll, struct regmap *regmap,
-				const struct alpha_pll_config *config)
-{
-	if (lucid_pll_is_enabled(pll, regmap))
-		return;
-
-	if (config->l)
-		regmap_write(regmap, PLL_L_VAL(pll), config->l);
-
-	if (config->cal_l)
-		regmap_write(regmap, PLL_CAL_L_VAL(pll), config->cal_l);
-	else
-		regmap_write(regmap, PLL_CAL_L_VAL(pll), LUCID_PLL_CAL_VAL);
-
-	if (config->alpha)
-		regmap_write(regmap, PLL_ALPHA_VAL(pll), config->alpha);
-	if (config->config_ctl_val)
-		regmap_write(regmap, PLL_CONFIG_CTL(pll),
-				config->config_ctl_val);
-
-	if (config->config_ctl_hi_val)
-		regmap_write(regmap, PLL_CONFIG_CTL_U(pll),
-				config->config_ctl_hi_val);
-
-	if (config->config_ctl_hi1_val)
-		regmap_write(regmap, PLL_CONFIG_CTL_U1(pll),
-				config->config_ctl_hi1_val);
-
-	if (config->user_ctl_val)
-		regmap_write(regmap, PLL_USER_CTL(pll),
-				config->user_ctl_val);
-
-	if (config->user_ctl_hi_val)
-		regmap_write(regmap, PLL_USER_CTL_U(pll),
-				config->user_ctl_hi_val);
-
-	if (config->user_ctl_hi1_val)
-		regmap_write(regmap, PLL_USER_CTL_U1(pll),
-				config->user_ctl_hi1_val);
-
-	if (config->test_ctl_val)
-		regmap_write(regmap, PLL_TEST_CTL(pll),
-				config->test_ctl_val);
-
-	if (config->test_ctl_hi_val)
-		regmap_write(regmap, PLL_TEST_CTL_U(pll),
-				config->test_ctl_hi_val);
-
-	if (config->test_ctl_hi1_val)
-		regmap_write(regmap, PLL_TEST_CTL_U1(pll),
-				config->test_ctl_hi1_val);
-
-	clk_alpha_pll_custom_configure(pll, regmap, config);
-
-	regmap_update_bits(regmap, PLL_MODE(pll),
-				 PLL_UPDATE_BYPASS,
-				 PLL_UPDATE_BYPASS);
-
-	if (pll->flags & SUPPORTS_FSM_LEGACY_MODE)
-		regmap_update_bits(regmap, PLL_MODE(pll), PLL_FSM_LEGACY_MODE,
-						PLL_FSM_LEGACY_MODE);
-	/* Disable PLL output */
-	regmap_update_bits(regmap, PLL_MODE(pll),
-					PLL_OUTCTRL, 0);
-	/* Set operation mode to OFF */
-	regmap_write(regmap, PLL_OPMODE(pll), PLL_OPMODE_STANDBY);
-
-	/* PLL should be in OFF mode before continuing */
-	wmb();
-
-	/* Place the PLL in STANDBY mode */
-	regmap_update_bits(regmap, PLL_MODE(pll),
-				 PLL_RESET_N, PLL_RESET_N);
-}
-
-static int alpha_pll_lucid_enable(struct clk_hw *hw)
-{
-	struct clk_alpha_pll *pll = to_clk_alpha_pll(hw);
-	u32 val;
-	int ret;
-
-	ret = regmap_read(pll->clkr.regmap, PLL_MODE(pll), &val);
-	if (ret)
-		return ret;
-
-	/* If in FSM mode, just vote for it */
-	if (val & PLL_VOTE_FSM_ENA) {
-		ret = clk_enable_regmap(hw);
-		if (ret)
-			return ret;
-		return wait_for_pll_enable_active(pll);
-	}
-
-	/* Set operation mode to RUN */
-	regmap_write(pll->clkr.regmap, PLL_OPMODE(pll), PLL_OPMODE_RUN);
-
-	ret = wait_for_pll_enable_lock(pll);
-	if (ret)
-		return ret;
-
-	/* Enable the PLL outputs */
-	ret = regmap_update_bits(pll->clkr.regmap, PLL_USER_CTL(pll),
-				 PLL_OUT_MASK, PLL_OUT_MASK);
-	if (ret)
-		return ret;
-
-	/* Enable the global PLL outputs */
-	ret = regmap_update_bits(pll->clkr.regmap, PLL_MODE(pll),
-				 PLL_OUTCTRL, PLL_OUTCTRL);
-	if (ret)
-		return ret;
-
-	/* Ensure that the write above goes through before returning. */
-	mb();
-	return ret;
-}
-
-static void alpha_pll_lucid_disable(struct clk_hw *hw)
-{
-	struct clk_alpha_pll *pll = to_clk_alpha_pll(hw);
-	u32 val;
-	int ret;
-
-	ret = regmap_read(pll->clkr.regmap, PLL_MODE(pll), &val);
-	if (ret)
-		return;
-
-	/* If in FSM mode, just unvote it */
-	if (val & PLL_VOTE_FSM_ENA) {
-		clk_disable_regmap(hw);
-		return;
-	}
-
-	/* Disable the global PLL output */
-	ret = regmap_update_bits(pll->clkr.regmap, PLL_MODE(pll),
-							PLL_OUTCTRL, 0);
-	if (ret)
-		return;
-
-	/* Disable the PLL outputs */
-	ret = regmap_update_bits(pll->clkr.regmap, PLL_USER_CTL(pll),
-			PLL_OUT_MASK, 0);
-	if (ret)
-		return;
-
-	/* Place the PLL mode in STANDBY */
-	regmap_write(pll->clkr.regmap, PLL_OPMODE(pll),
-			PLL_OPMODE_STANDBY);
-
-	regmap_update_bits(pll->clkr.regmap, PLL_MODE(pll), PLL_RESET_N,
-			PLL_RESET_N);
-}
-
-/*
- * The Lucid PLL requires a power-on self-calibration which happens when the
- * PLL comes out of reset. The calibration is performed at an output frequency
- * of ~1300 MHz which means that SW will have to vote on a voltage that's
- * equal to or greater than SVS_L1 on the corresponding rail. Since this is not
- * feasable to do in the atomic enable path, temporarily bring up the PLL here,
- * let it calibrate, and place it in standby before returning.
- */
-static int alpha_pll_lucid_prepare(struct clk_hw *hw)
-{
-	struct clk_alpha_pll *pll = to_clk_alpha_pll(hw);
-	struct clk_hw *p;
-	u32 regval;
-	unsigned long prate;
-	int ret;
-
-	/* Return early if calibration is not needed. */
-	regmap_read(pll->clkr.regmap, PLL_MODE(pll), &regval);
-	if (regval & LUCID_PCAL_DONE)
-		return 0;
-
-	if (pll->config) {
-		/*
-		 * Reconfigure the PLL if CAL_L_VAL is 0 (which implies that all
-		 * clock controller registers have been reset).
-		 */
-		regmap_read(pll->clkr.regmap, PLL_CAL_L_VAL(pll), &regval);
-		if (!regval) {
-			pr_debug("reconfiguring %s after it was reset\n",
-				clk_hw_get_name(hw));
-			clk_lucid_pll_configure(pll, pll->clkr.regmap,
-						pll->config);
-		}
-	}
-
-	p = clk_hw_get_parent(hw);
-	if (!p)
-		return -EINVAL;
-
-	prate = clk_hw_get_rate(p);
-	if (!prate)
-		return -EINVAL;
-
-	ret = clk_vote_rate_vdd(hw->core, LUCID_PLL_CAL_VAL * prate);
-	if (ret)
-		return ret;
-
-	ret = alpha_pll_lucid_enable(hw);
-	if (ret)
-		goto ret_path;
-
-	alpha_pll_lucid_disable(hw);
-ret_path:
-	clk_unvote_rate_vdd(hw->core, LUCID_PLL_CAL_VAL * prate);
-	return 0;
-}
-
-static unsigned long
-alpha_pll_lucid_recalc_rate(struct clk_hw *hw, unsigned long parent_rate)
-{
-	struct clk_alpha_pll *pll = to_clk_alpha_pll(hw);
-	u32 l, frac;
-
-	regmap_read(pll->clkr.regmap, PLL_L_VAL(pll), &l);
-	regmap_read(pll->clkr.regmap, PLL_ALPHA_VAL(pll), &frac);
-
-	return alpha_pll_calc_rate(parent_rate, l, frac, ALPHA_REG_16BIT_WIDTH);
-}
-
-static int alpha_pll_lucid_set_rate(struct clk_hw *hw, unsigned long rate,
-				  unsigned long prate)
-{
-	struct clk_alpha_pll *pll = to_clk_alpha_pll(hw);
-	unsigned long rrate;
-	u32 regval, l;
-	u64 a;
-	int ret;
-
-	rrate = alpha_pll_round_rate(rate, prate, &l, &a,
-					ALPHA_REG_16BIT_WIDTH);
-	/*
-	 * Due to a limited number of bits for fractional rate programming, the
-	 * rounded up rate could be marginally higher than the requested rate.
-	 */
-	if (rrate > (rate + PLL_OUT_RATE_MARGIN) || rrate < rate) {
-		pr_err("Call set rate on the PLL with rounded rates!\n");
-		return -EINVAL;
-	}
-
-	regmap_write(pll->clkr.regmap, PLL_L_VAL(pll), l);
-	regmap_write(pll->clkr.regmap, PLL_ALPHA_VAL(pll), a);
-
-	/* Latch the PLL input */
-	ret = regmap_update_bits(pll->clkr.regmap, PLL_MODE(pll),
-			   PLL_UPDATE, PLL_UPDATE);
-	if (ret)
-		return ret;
-
-	/* Wait for 2 reference cycles before checking the ACK bit. */
-	udelay(1);
-	regmap_read(pll->clkr.regmap, PLL_MODE(pll), &regval);
-	if (!(regval & ALPHA_PLL_ACK_LATCH)) {
-		WARN_CLK(hw->core, clk_hw_get_name(hw), 1,
-				"PLL latch failed. Output may be unstable!\n");
-		return -EINVAL;
-	}
-
-	/* Return the latch input to 0 */
-	ret = regmap_update_bits(pll->clkr.regmap, PLL_MODE(pll),
-			   PLL_UPDATE, 0);
-	if (ret)
-		return ret;
-
-	if (clk_hw_is_enabled(hw)) {
-		ret = wait_for_pll_enable_lock(pll);
-		if (ret)
-			return ret;
-	}
-
-	/* Wait for PLL output to stabilize */
-	udelay(100);
-	return 0;
-}
-
->>>>>>> 0795b4a4
 static int alpha_pll_lucid_is_enabled(struct clk_hw *hw)
 {
 	struct clk_alpha_pll *pll = to_clk_alpha_pll(hw);
@@ -3656,12 +2719,7 @@
 	 * So slew pll to the previously set frequency.
 	 */
 	freq_hz = alpha_pll_round_rate(clk_hw_get_rate(hw),
-<<<<<<< HEAD
-			clk_hw_get_rate(parent), &l, &a, alpha_width);
-
-=======
 				clk_hw_get_rate(parent), &l, &a, alpha_width);
->>>>>>> 0795b4a4
 
 	pr_debug("pll %s: setting back to required rate %lu, freq_hz %ld\n",
 				hw->init->name, clk_hw_get_rate(hw), freq_hz);

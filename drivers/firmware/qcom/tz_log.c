// SPDX-License-Identifier: GPL-2.0-only
/*
<<<<<<< HEAD
 * Copyright (c) 2016-2020, The Linux Foundation. All rights reserved.
 * Copyright (C) 2021 XiaoMi, Inc.
=======
 * Copyright (c) 2016-2021, The Linux Foundation. All rights reserved.
>>>>>>> 3dbc65d8
 */
#include <linux/debugfs.h>
#include <linux/errno.h>
#include <linux/delay.h>
#include <linux/io.h>
#include <linux/msm_ion.h>
#include <linux/kernel.h>
#include <linux/module.h>
#include <linux/platform_device.h>
#include <linux/slab.h>
#include <linux/string.h>
#include <linux/types.h>
#include <linux/uaccess.h>
#include <linux/of.h>
#include <linux/dma-buf.h>
#include <linux/ion_kernel.h>

#include <soc/qcom/scm.h>
#include <soc/qcom/qseecomi.h>
#include <soc/qcom/qtee_shmbridge.h>

#include <linux/proc_fs.h>
#include <linux/wait.h>
#include <linux/freezer.h>

/* QSEE_LOG_BUF_SIZE = 32K */
#define QSEE_LOG_BUF_SIZE 0x8000

/* enlarged qsee log buf size is 128K by default */
#define QSEE_LOG_BUF_SIZE_V2 0x20000

/* TZ Diagnostic Area legacy version number */
#define TZBSP_DIAG_MAJOR_VERSION_LEGACY	2

/* TZ Diagnostic Area version number */
#define TZBSP_FVER_MAJOR_MINOR_MASK     0x3FF  /* 10 bits */
#define TZBSP_FVER_MAJOR_SHIFT          22
#define TZBSP_FVER_MINOR_SHIFT          12
#define TZBSP_DIAG_MAJOR_VERSION_V9     9
#define TZBSP_DIAG_MINOR_VERSION_V2     2
#define TZBSP_DIAG_MINOR_VERSION_V21     3

/* TZ Version Id */
#define QCOM_SCM_FEAT_LOG_ID            0x0a
/* TZ Diag Feature Version Id */
#define QCOM_SCM_FEAT_DIAG_ID           0x06

/*
 * Preprocessor Definitions and Constants
 */
#define TZBSP_MAX_CPU_COUNT 0x08
/*
 * Number of VMID Tables
 */
#define TZBSP_DIAG_NUM_OF_VMID 16
/*
 * VMID Description length
 */
#define TZBSP_DIAG_VMID_DESC_LEN 7
/*
 * Number of Interrupts
 */
#define TZBSP_DIAG_INT_NUM  32
/*
 * Length of descriptive name associated with Interrupt
 */
#define TZBSP_MAX_INT_DESC 16
/*
 * TZ 3.X version info
 */
#define QSEE_VERSION_TZ_3_X 0x800000
/*
 * TZ 4.X version info
 */
#define QSEE_VERSION_TZ_4_X 0x1000000

#define TZBSP_AES_256_ENCRYPTED_KEY_SIZE 256
#define TZBSP_NONCE_LEN 12
#define TZBSP_TAG_LEN 16

/* smc calls to query encrypted log feature and request encrpted log buffer*/
#define TZ_OS_QUERY_ENCR_LOG_FEATURE_ID 0x3200010B
#define TZ_OS_QUERY_ENCR_LOG_FEATURE_ID_PARAM_ID 0

#define TZ_OS_REQUEST_ENCR_LOG_BUFFER_ID 0x3200010C
#define TZ_OS_REQUEST_ENCR_LOG_BUFFER_ID_PARAM_ID 0x00000023

#define ENCRYPTED_TZ_LOG_ID 0
#define ENCRYPTED_QSEE_LOG_ID 1

/*
 * VMID Table
 */
struct tzdbg_vmid_t {
	uint8_t vmid; /* Virtual Machine Identifier */
	uint8_t desc[TZBSP_DIAG_VMID_DESC_LEN];	/* ASCII Text */
};
/*
 * Boot Info Table
 */
struct tzdbg_boot_info_t {
	uint32_t wb_entry_cnt;	/* Warmboot entry CPU Counter */
	uint32_t wb_exit_cnt;	/* Warmboot exit CPU Counter */
	uint32_t pc_entry_cnt;	/* Power Collapse entry CPU Counter */
	uint32_t pc_exit_cnt;	/* Power Collapse exit CPU counter */
	uint32_t warm_jmp_addr;	/* Last Warmboot Jump Address */
	uint32_t spare;	/* Reserved for future use. */
};
/*
 * Boot Info Table for 64-bit
 */
struct tzdbg_boot_info64_t {
	uint32_t wb_entry_cnt;  /* Warmboot entry CPU Counter */
	uint32_t wb_exit_cnt;   /* Warmboot exit CPU Counter */
	uint32_t pc_entry_cnt;  /* Power Collapse entry CPU Counter */
	uint32_t pc_exit_cnt;   /* Power Collapse exit CPU counter */
	uint32_t psci_entry_cnt;/* PSCI syscall entry CPU Counter */
	uint32_t psci_exit_cnt;   /* PSCI syscall exit CPU Counter */
	uint64_t warm_jmp_addr; /* Last Warmboot Jump Address */
	uint32_t warm_jmp_instr; /* Last Warmboot Jump Address Instruction */
};
/*
 * Reset Info Table
 */
struct tzdbg_reset_info_t {
	uint32_t reset_type;	/* Reset Reason */
	uint32_t reset_cnt;	/* Number of resets occurred/CPU */
};
/*
 * Interrupt Info Table
 */
struct tzdbg_int_t {
	/*
	 * Type of Interrupt/exception
	 */
	uint16_t int_info;
	/*
	 * Availability of the slot
	 */
	uint8_t avail;
	/*
	 * Reserved for future use
	 */
	uint8_t spare;
	/*
	 * Interrupt # for IRQ and FIQ
	 */
	uint32_t int_num;
	/*
	 * ASCII text describing type of interrupt e.g:
	 * Secure Timer, EBI XPU. This string is always null terminated,
	 * supporting at most TZBSP_MAX_INT_DESC characters.
	 * Any additional characters are truncated.
	 */
	uint8_t int_desc[TZBSP_MAX_INT_DESC];
	uint64_t int_count[TZBSP_MAX_CPU_COUNT]; /* # of times seen per CPU */
};

/*
 * Interrupt Info Table used in tz version >=4.X
 */
struct tzdbg_int_t_tz40 {
	uint16_t int_info;
	uint8_t avail;
	uint8_t spare;
	uint32_t int_num;
	uint8_t int_desc[TZBSP_MAX_INT_DESC];
	uint32_t int_count[TZBSP_MAX_CPU_COUNT]; /* uint32_t in TZ ver >= 4.x*/
};

/* warm boot reason for cores */
struct tzbsp_diag_wakeup_info_t {
	/* Wake source info : APCS_GICC_HPPIR */
	uint32_t HPPIR;
	/* Wake source info : APCS_GICC_AHPPIR */
	uint32_t AHPPIR;
};

/*
 * Log ring buffer position
 */
struct tzdbg_log_pos_t {
	uint16_t wrap;
	uint16_t offset;
};

struct tzdbg_log_pos_v2_t {
	uint32_t wrap;
	uint32_t offset;
};

 /*
  * Log ring buffer
  */
struct tzdbg_log_t {
	struct tzdbg_log_pos_t	log_pos;
	/* open ended array to the end of the 4K IMEM buffer */
	uint8_t	log_buf[];
};

struct tzdbg_log_v2_t {
	struct tzdbg_log_pos_v2_t	log_pos;
	/* open ended array to the end of the 4K IMEM buffer */
	uint8_t	log_buf[];
};

struct tzbsp_encr_info_for_log_chunk_t {
	uint32_t size_to_encr;
	uint8_t nonce[TZBSP_NONCE_LEN];
	uint8_t tag[TZBSP_TAG_LEN];
};

/*
 * Only `ENTIRE_LOG` will be used unless the
 * "OEM_tz_num_of_diag_log_chunks_to_encr" devcfg field >= 2.
 * If this is true, the diag log will be encrypted in two
 * separate chunks: a smaller chunk containing only error
 * fatal logs and a bigger "rest of the log" chunk. In this
 * case, `ERR_FATAL_LOG_CHUNK` and `BIG_LOG_CHUNK` will be
 * used instead of `ENTIRE_LOG`.
 */
enum tzbsp_encr_info_for_log_chunks_idx_t {
	BIG_LOG_CHUNK = 0,
	ENTIRE_LOG = 1,
	ERR_FATAL_LOG_CHUNK = 1,
	MAX_NUM_OF_CHUNKS,
};

struct tzbsp_encr_info_t {
	uint32_t num_of_chunks;
	struct tzbsp_encr_info_for_log_chunk_t chunks[MAX_NUM_OF_CHUNKS];
	uint8_t key[TZBSP_AES_256_ENCRYPTED_KEY_SIZE];
};

/*
 * Diagnostic Table
 * Note: This is the reference data structure for tz diagnostic table
 * supporting TZBSP_MAX_CPU_COUNT, the real diagnostic data is directly
 * copied into buffer from i/o memory.
 */
struct tzdbg_t {
	uint32_t magic_num;
	uint32_t version;
	/*
	 * Number of CPU's
	 */
	uint32_t cpu_count;
	/*
	 * Offset of VMID Table
	 */
	uint32_t vmid_info_off;
	/*
	 * Offset of Boot Table
	 */
	uint32_t boot_info_off;
	/*
	 * Offset of Reset info Table
	 */
	uint32_t reset_info_off;
	/*
	 * Offset of Interrupt info Table
	 */
	uint32_t int_info_off;
	/*
	 * Ring Buffer Offset
	 */
	uint32_t ring_off;
	/*
	 * Ring Buffer Length
	 */
	uint32_t ring_len;

	/* Offset for Wakeup info */
	uint32_t wakeup_info_off;

	union {
		/* The elements in below structure have to be used for TZ where
		 * diag version = TZBSP_DIAG_MINOR_VERSION_V2
		 */
		struct {

			/*
			 * VMID to EE Mapping
			 */
			struct tzdbg_vmid_t vmid_info[TZBSP_DIAG_NUM_OF_VMID];
			/*
			 * Boot Info
			 */
			struct tzdbg_boot_info_t boot_info[TZBSP_MAX_CPU_COUNT];
			/*
			 * Reset Info
			 */
			struct tzdbg_reset_info_t
				reset_info[TZBSP_MAX_CPU_COUNT];

			uint32_t num_interrupts;
			struct tzdbg_int_t  int_info[TZBSP_DIAG_INT_NUM];
			/* Wake up info */
			struct tzbsp_diag_wakeup_info_t
				wakeup_info[TZBSP_MAX_CPU_COUNT];

			uint8_t key[TZBSP_AES_256_ENCRYPTED_KEY_SIZE];

			uint8_t nonce[TZBSP_NONCE_LEN];

			uint8_t tag[TZBSP_TAG_LEN];
		};
		/* The elements in below structure have to be used for TZ where
		 * diag version = TZBSP_DIAG_MINOR_VERSION_V21
		 */
		struct {

			uint32_t encr_info_for_log_off;

			/*
			 * VMID to EE Mapping
			 */
			struct tzdbg_vmid_t
				vmid_info_v2[TZBSP_DIAG_NUM_OF_VMID];
			/*
			 * Boot Info
			 */
			struct tzdbg_boot_info_t
				boot_info_v2[TZBSP_MAX_CPU_COUNT];
			/*
			 * Reset Info
			 */
			struct tzdbg_reset_info_t
				reset_info_v2[TZBSP_MAX_CPU_COUNT];

			uint32_t num_interrupts_v2;
			struct tzdbg_int_t int_info_v2[TZBSP_DIAG_INT_NUM];

			/* Wake up info */
			struct tzbsp_diag_wakeup_info_t
				wakeup_info_v2[TZBSP_MAX_CPU_COUNT];

			struct tzbsp_encr_info_t encr_info_for_log;
		};
	};

	/*
	 * We need at least 2K for the ring buffer
	 */
	struct tzdbg_log_t ring_buffer;	/* TZ Ring Buffer */
};

struct hypdbg_log_pos_t {
	uint16_t wrap;
	uint16_t offset;
};

struct hypdbg_boot_info_t {
	uint32_t warm_entry_cnt;
	uint32_t warm_exit_cnt;
};

struct hypdbg_t {
	/* Magic Number */
	uint32_t magic_num;

	/* Number of CPU's */
	uint32_t cpu_count;

	/* Ring Buffer Offset */
	uint32_t ring_off;

	/* Ring buffer position mgmt */
	struct hypdbg_log_pos_t log_pos;
	uint32_t log_len;

	/* S2 fault numbers */
	uint32_t s2_fault_counter;

	/* Boot Info */
	struct hypdbg_boot_info_t boot_info[TZBSP_MAX_CPU_COUNT];

	/* Ring buffer pointer */
	uint8_t log_buf_p[];
};

/*
 * Enumeration order for VMID's
 */
enum tzdbg_stats_type {
	TZDBG_BOOT = 0,
	TZDBG_RESET,
	TZDBG_INTERRUPT,
	TZDBG_VMID,
	TZDBG_GENERAL,
	TZDBG_LOG,
	TZDBG_QSEE_LOG,
	TZDBG_HYP_GENERAL,
	TZDBG_HYP_LOG,
	TZDBG_STATS_MAX
};

struct tzdbg_stat {
	size_t display_len;
	size_t display_offset;
	char *name;
	char *data;
};

struct tzdbg {
	void __iomem *virt_iobase;
	void __iomem *hyp_virt_iobase;
	struct tzdbg_t *diag_buf;
	struct hypdbg_t *hyp_diag_buf;
	char *disp_buf;
	int debug_tz[TZDBG_STATS_MAX];
	struct tzdbg_stat stat[TZDBG_STATS_MAX];
	uint32_t hyp_debug_rw_buf_size;
	bool is_hyplog_enabled;
	uint32_t tz_version;
	bool is_encrypted_log_enabled;
	bool is_enlarged_buf;
};

struct tzbsp_encr_log_t {
	/* Magic Number */
	uint32_t magic_num;
	/* version NUMBER */
	uint32_t version;
	/* encrypted log size */
	uint32_t encr_log_buff_size;
	/* Wrap value*/
	uint16_t wrap_count;
	/* AES encryption key wrapped up with oem public key*/
	uint8_t key[TZBSP_AES_256_ENCRYPTED_KEY_SIZE];
	/* Nonce used for encryption*/
	uint8_t nonce[TZBSP_NONCE_LEN];
	/* Tag to be used for Validation */
	uint8_t tag[TZBSP_TAG_LEN];
	/* Encrypted log buffer */
	uint8_t log_buf[1];
};

struct encrypted_log_info {
	phys_addr_t paddr;
	void *vaddr;
	size_t size;
	uint64_t shmb_handle;
};

static struct tzdbg tzdbg = {
	.stat[TZDBG_BOOT].name = "boot",
	.stat[TZDBG_RESET].name = "reset",
	.stat[TZDBG_INTERRUPT].name = "interrupt",
	.stat[TZDBG_VMID].name = "vmid",
	.stat[TZDBG_GENERAL].name = "general",
	.stat[TZDBG_LOG].name = "log",
	.stat[TZDBG_QSEE_LOG].name = "qsee_log",
	.stat[TZDBG_HYP_GENERAL].name = "hyp_general",
	.stat[TZDBG_HYP_LOG].name = "hyp_log",
};

static struct tzdbg_log_t *g_qsee_log;
static struct tzdbg_log_v2_t *g_qsee_log_v2;
static dma_addr_t coh_pmem;
static uint32_t debug_rw_buf_size;
static uint32_t display_buf_size;
static uint32_t qseelog_buf_size;
static phys_addr_t disp_buf_paddr;

static uint64_t qseelog_shmbridge_handle;
static struct encrypted_log_info enc_qseelog_info;
static struct encrypted_log_info enc_tzlog_info;

<<<<<<< HEAD
static struct proc_dir_entry *g_proc_dir;
static struct proc_dir_entry *p_qsee_log_dump_handler;
static DECLARE_WAIT_QUEUE_HEAD(qseelog_waitqueue);
static atomic_t qseelog_wait = ATOMIC_INIT(0);

void read_qseelog_wakeup(void)
{
	if (atomic_read(&qseelog_wait)) {
		atomic_set(&qseelog_wait, 0);
		wake_up_all(&qseelog_waitqueue);
	}
}

=======
static int tzdbg_request_encrypted_log(dma_addr_t buf_paddr,
				       size_t len, uint32_t log_id);
>>>>>>> 3dbc65d8
/*
 * Debugfs data structure and functions
 */

static int _disp_tz_general_stats(void)
{
	int len = 0;

	len += scnprintf(tzdbg.disp_buf + len, debug_rw_buf_size - 1,
			"   Version        : 0x%x\n"
			"   Magic Number   : 0x%x\n"
			"   Number of CPU  : %d\n",
			tzdbg.diag_buf->version,
			tzdbg.diag_buf->magic_num,
			tzdbg.diag_buf->cpu_count);
	tzdbg.stat[TZDBG_GENERAL].data = tzdbg.disp_buf;
	return len;
}

static int _disp_tz_vmid_stats(void)
{
	int i, num_vmid;
	int len = 0;
	struct tzdbg_vmid_t *ptr;

	ptr = (struct tzdbg_vmid_t *)((unsigned char *)tzdbg.diag_buf +
					tzdbg.diag_buf->vmid_info_off);
	num_vmid = ((tzdbg.diag_buf->boot_info_off -
				tzdbg.diag_buf->vmid_info_off)/
					(sizeof(struct tzdbg_vmid_t)));

	for (i = 0; i < num_vmid; i++) {
		if (ptr->vmid < 0xFF) {
			len += scnprintf(tzdbg.disp_buf + len,
				(debug_rw_buf_size - 1) - len,
				"   0x%x        %s\n",
				(uint32_t)ptr->vmid, (uint8_t *)ptr->desc);
		}
		if (len > (debug_rw_buf_size - 1)) {
			pr_warn("%s: Cannot fit all info into the buffer\n",
								__func__);
			break;
		}
		ptr++;
	}

	tzdbg.stat[TZDBG_VMID].data = tzdbg.disp_buf;
	return len;
}

static int _disp_tz_boot_stats(void)
{
	int i;
	int len = 0;
	struct tzdbg_boot_info_t *ptr = NULL;
	struct tzdbg_boot_info64_t *ptr_64 = NULL;

	pr_info("qsee_version = 0x%x\n", tzdbg.tz_version);
	if (tzdbg.tz_version >= QSEE_VERSION_TZ_3_X) {
		ptr_64 = (struct tzdbg_boot_info64_t *)((unsigned char *)
			tzdbg.diag_buf + tzdbg.diag_buf->boot_info_off);
	} else {
		ptr = (struct tzdbg_boot_info_t *)((unsigned char *)
			tzdbg.diag_buf + tzdbg.diag_buf->boot_info_off);
	}

	for (i = 0; i < tzdbg.diag_buf->cpu_count; i++) {
		if (tzdbg.tz_version >= QSEE_VERSION_TZ_3_X) {
			len += scnprintf(tzdbg.disp_buf + len,
					(debug_rw_buf_size - 1) - len,
					"  CPU #: %d\n"
					"     Warmboot jump address : 0x%llx\n"
					"     Warmboot entry CPU counter : 0x%x\n"
					"     Warmboot exit CPU counter : 0x%x\n"
					"     Power Collapse entry CPU counter : 0x%x\n"
					"     Power Collapse exit CPU counter : 0x%x\n"
					"     Psci entry CPU counter : 0x%x\n"
					"     Psci exit CPU counter : 0x%x\n"
					"     Warmboot Jump Address Instruction : 0x%x\n",
					i, (uint64_t)ptr_64->warm_jmp_addr,
					ptr_64->wb_entry_cnt,
					ptr_64->wb_exit_cnt,
					ptr_64->pc_entry_cnt,
					ptr_64->pc_exit_cnt,
					ptr_64->psci_entry_cnt,
					ptr_64->psci_exit_cnt,
					ptr_64->warm_jmp_instr);

			if (len > (debug_rw_buf_size - 1)) {
				pr_warn("%s: Cannot fit all info into the buffer\n",
						__func__);
				break;
			}
			ptr_64++;
		} else {
			len += scnprintf(tzdbg.disp_buf + len,
					(debug_rw_buf_size - 1) - len,
					"  CPU #: %d\n"
					"     Warmboot jump address     : 0x%x\n"
					"     Warmboot entry CPU counter: 0x%x\n"
					"     Warmboot exit CPU counter : 0x%x\n"
					"     Power Collapse entry CPU counter: 0x%x\n"
					"     Power Collapse exit CPU counter : 0x%x\n",
					i, ptr->warm_jmp_addr,
					ptr->wb_entry_cnt,
					ptr->wb_exit_cnt,
					ptr->pc_entry_cnt,
					ptr->pc_exit_cnt);

			if (len > (debug_rw_buf_size - 1)) {
				pr_warn("%s: Cannot fit all info into the buffer\n",
						__func__);
				break;
			}
			ptr++;
		}
	}
	tzdbg.stat[TZDBG_BOOT].data = tzdbg.disp_buf;
	return len;
}

static int _disp_tz_reset_stats(void)
{
	int i;
	int len = 0;
	struct tzdbg_reset_info_t *ptr;

	ptr = (struct tzdbg_reset_info_t *)((unsigned char *)tzdbg.diag_buf +
					tzdbg.diag_buf->reset_info_off);

	for (i = 0; i < tzdbg.diag_buf->cpu_count; i++) {
		len += scnprintf(tzdbg.disp_buf + len,
				(debug_rw_buf_size - 1) - len,
				"  CPU #: %d\n"
				"     Reset Type (reason)       : 0x%x\n"
				"     Reset counter             : 0x%x\n",
				i, ptr->reset_type, ptr->reset_cnt);

		if (len > (debug_rw_buf_size - 1)) {
			pr_warn("%s: Cannot fit all info into the buffer\n",
								__func__);
			break;
		}

		ptr++;
	}
	tzdbg.stat[TZDBG_RESET].data = tzdbg.disp_buf;
	return len;
}

static int _disp_tz_interrupt_stats(void)
{
	int i, j;
	int len = 0;
	int *num_int;
	void *ptr;
	struct tzdbg_int_t *tzdbg_ptr;
	struct tzdbg_int_t_tz40 *tzdbg_ptr_tz40;

	num_int = (uint32_t *)((unsigned char *)tzdbg.diag_buf +
			(tzdbg.diag_buf->int_info_off - sizeof(uint32_t)));
	ptr = ((unsigned char *)tzdbg.diag_buf +
					tzdbg.diag_buf->int_info_off);

	pr_info("qsee_version = 0x%x\n", tzdbg.tz_version);

	if (tzdbg.tz_version < QSEE_VERSION_TZ_4_X) {
		tzdbg_ptr = ptr;
		for (i = 0; i < (*num_int); i++) {
			len += scnprintf(tzdbg.disp_buf + len,
				(debug_rw_buf_size - 1) - len,
				"     Interrupt Number          : 0x%x\n"
				"     Type of Interrupt         : 0x%x\n"
				"     Description of interrupt  : %s\n",
				tzdbg_ptr->int_num,
				(uint32_t)tzdbg_ptr->int_info,
				(uint8_t *)tzdbg_ptr->int_desc);
			for (j = 0; j < tzdbg.diag_buf->cpu_count; j++) {
				len += scnprintf(tzdbg.disp_buf + len,
				(debug_rw_buf_size - 1) - len,
				"     int_count on CPU # %d      : %u\n",
				(uint32_t)j,
				(uint32_t)tzdbg_ptr->int_count[j]);
			}
			len += scnprintf(tzdbg.disp_buf + len,
					debug_rw_buf_size - 1, "\n");

			if (len > (debug_rw_buf_size - 1)) {
				pr_warn("%s: Cannot fit all info into buf\n",
								__func__);
				break;
			}
			tzdbg_ptr++;
		}
	} else {
		tzdbg_ptr_tz40 = ptr;
		for (i = 0; i < (*num_int); i++) {
			len += scnprintf(tzdbg.disp_buf + len,
				(debug_rw_buf_size - 1) - len,
				"     Interrupt Number          : 0x%x\n"
				"     Type of Interrupt         : 0x%x\n"
				"     Description of interrupt  : %s\n",
				tzdbg_ptr_tz40->int_num,
				(uint32_t)tzdbg_ptr_tz40->int_info,
				(uint8_t *)tzdbg_ptr_tz40->int_desc);
			for (j = 0; j < tzdbg.diag_buf->cpu_count; j++) {
				len += scnprintf(tzdbg.disp_buf + len,
				(debug_rw_buf_size - 1) - len,
				"     int_count on CPU # %d      : %u\n",
				(uint32_t)j,
				(uint32_t)tzdbg_ptr_tz40->int_count[j]);
			}
			len += scnprintf(tzdbg.disp_buf + len,
					debug_rw_buf_size - 1, "\n");

			if (len > (debug_rw_buf_size - 1)) {
				pr_warn("%s: Cannot fit all info into buf\n",
								__func__);
				break;
			}
			tzdbg_ptr_tz40++;
		}
	}

	tzdbg.stat[TZDBG_INTERRUPT].data = tzdbg.disp_buf;
	return len;
}

static int _disp_tz_log_stats_legacy(void)
{
	int len = 0;
	unsigned char *ptr;

	ptr = (unsigned char *)tzdbg.diag_buf +
					tzdbg.diag_buf->ring_off;
	len += scnprintf(tzdbg.disp_buf, (debug_rw_buf_size - 1) - len,
							"%s\n", ptr);

	tzdbg.stat[TZDBG_LOG].data = tzdbg.disp_buf;
	return len;
}

static int _disp_log_stats(struct tzdbg_log_t *log,
			struct tzdbg_log_pos_t *log_start, uint32_t log_len,
			size_t count, uint32_t buf_idx)
{
	uint32_t wrap_start;
	uint32_t wrap_end;
	uint32_t wrap_cnt;
	int max_len;
	int len = 0;
	int i = 0;

	wrap_start = log_start->wrap;
	wrap_end = log->log_pos.wrap;

	/* Calculate difference in # of buffer wrap-arounds */
	if (wrap_end >= wrap_start) {
		wrap_cnt = wrap_end - wrap_start;
	} else {
		/* wrap counter has wrapped around, invalidate start position */
		wrap_cnt = 2;
	}

	if (wrap_cnt > 1) {
		/* end position has wrapped around more than once, */
		/* current start no longer valid                   */
		log_start->wrap = log->log_pos.wrap - 1;
		log_start->offset = (log->log_pos.offset + 1) % log_len;
	} else if ((wrap_cnt == 1) &&
		(log->log_pos.offset > log_start->offset)) {
		/* end position has overwritten start */
		log_start->offset = (log->log_pos.offset + 1) % log_len;
	}

<<<<<<< HEAD
	if (buf_idx == TZDBG_QSEE_LOG) {
		while (log_start->offset == log->log_pos.offset) {
			atomic_set(&qseelog_wait, 1);
			if (wait_event_freezable(qseelog_waitqueue, atomic_read(&qseelog_wait) == 0)) {
				/* Some event woke us up, so let's quit */
				return 0;
			}
=======
	pr_debug("diag_buf wrap = %u, offset = %u\n",
		log->log_pos.wrap, log->log_pos.offset);
	while (log_start->offset == log->log_pos.offset) {
		/*
		 * No data in ring buffer,
		 * so we'll hang around until something happens
		 */
		unsigned long t = msleep_interruptible(50);

		if (t != 0) {
			/* Some event woke us up, so let's quit */
			return 0;
		}
		if (buf_idx == TZDBG_LOG)
			memcpy_fromio((void *)tzdbg.diag_buf, tzdbg.virt_iobase,
				      debug_rw_buf_size);
	}

	max_len = (count > debug_rw_buf_size) ? debug_rw_buf_size : count;

	pr_debug("diag_buf wrap = %u, offset = %u\n",
		log->log_pos.wrap, log->log_pos.offset);
	/*
	 *  Read from ring buff while there is data and space in return buff
	 */
	while ((log_start->offset != log->log_pos.offset) && (len < max_len)) {
		tzdbg.disp_buf[i++] = log->log_buf[log_start->offset];
		log_start->offset = (log_start->offset + 1) % log_len;
		if (log_start->offset == 0)
			++log_start->wrap;
		++len;
	}

	/*
	 * return buffer to caller
	 */
	tzdbg.stat[buf_idx].data = tzdbg.disp_buf;
	return len;
}

static int _disp_log_stats_v2(struct tzdbg_log_v2_t *log,
			      struct tzdbg_log_pos_v2_t *log_start,
			      uint32_t log_len, size_t count,
			      uint32_t buf_idx)
{
	uint32_t wrap_start;
	uint32_t wrap_end;
	uint32_t wrap_cnt;
	int max_len;
	int len = 0;
	int i = 0;

	wrap_start = log_start->wrap;
	wrap_end = log->log_pos.wrap;

	/* Calculate difference in # of buffer wrap-arounds */
	if (wrap_end >= wrap_start) {
		wrap_cnt = wrap_end - wrap_start;
	} else {
		/* wrap counter has wrapped around, invalidate start position */
		wrap_cnt = 2;
	}

	if (wrap_cnt > 1) {
		/* end position has wrapped around more than once, */
		/* current start no longer valid                   */
		log_start->wrap = log->log_pos.wrap - 1;
		log_start->offset = (log->log_pos.offset + 1) % log_len;
	} else if ((wrap_cnt == 1) &&
		(log->log_pos.offset > log_start->offset)) {
		/* end position has overwritten start */
		log_start->offset = (log->log_pos.offset + 1) % log_len;
	}
	pr_debug("diag_buf wrap = %u, offset = %u\n",
		log->log_pos.wrap, log->log_pos.offset);

	while (log_start->offset == log->log_pos.offset) {
		/*
		 * No data in ring buffer,
		 * so we'll hang around until something happens
		 */
		unsigned long t = msleep_interruptible(50);

		if (t != 0) {
			/* Some event woke us up, so let's quit */
			return 0;
>>>>>>> 3dbc65d8
		}
	} else {
		while (log_start->offset == log->log_pos.offset) {
			/*
			 * No data in ring buffer,
			 * so we'll hang around until something happens
			 */
			unsigned long t = msleep_interruptible(50);

			if (t != 0) {
				/* Some event woke us up, so let's quit */
				return 0;
			}

			if (buf_idx == TZDBG_LOG)
				memcpy_fromio((void *)tzdbg.diag_buf, tzdbg.virt_iobase,
							debug_rw_buf_size);

			}
	}

	max_len = (count > debug_rw_buf_size) ? debug_rw_buf_size : count;

	pr_debug("diag_buf wrap = %u, offset = %u\n",
		log->log_pos.wrap, log->log_pos.offset);

	/*
	 *  Read from ring buff while there is data and space in return buff
	 */
	while ((log_start->offset != log->log_pos.offset) && (len < max_len)) {
		tzdbg.disp_buf[i++] = log->log_buf[log_start->offset];
		log_start->offset = (log_start->offset + 1) % log_len;
		if (log_start->offset == 0)
			++log_start->wrap;
		++len;
	}

	/*
	 * return buffer to caller
	 */
	tzdbg.stat[buf_idx].data = tzdbg.disp_buf;
	return len;
}

static int __disp_hyp_log_stats(uint8_t *log,
			struct hypdbg_log_pos_t *log_start, uint32_t log_len,
			size_t count, uint32_t buf_idx)
{
	struct hypdbg_t *hyp = tzdbg.hyp_diag_buf;
	unsigned long t = 0;
	uint32_t wrap_start;
	uint32_t wrap_end;
	uint32_t wrap_cnt;
	int max_len;
	int len = 0;
	int i = 0;

	wrap_start = log_start->wrap;
	wrap_end = hyp->log_pos.wrap;

	/* Calculate difference in # of buffer wrap-arounds */
	if (wrap_end >= wrap_start) {
		wrap_cnt = wrap_end - wrap_start;
	} else {
		/* wrap counter has wrapped around, invalidate start position */
		wrap_cnt = 2;
	}

	if (wrap_cnt > 1) {
		/* end position has wrapped around more than once, */
		/* current start no longer valid                   */
		log_start->wrap = hyp->log_pos.wrap - 1;
		log_start->offset = (hyp->log_pos.offset + 1) % log_len;
	} else if ((wrap_cnt == 1) &&
		(hyp->log_pos.offset > log_start->offset)) {
		/* end position has overwritten start */
		log_start->offset = (hyp->log_pos.offset + 1) % log_len;
	}

	while (log_start->offset == hyp->log_pos.offset) {
		/*
		 * No data in ring buffer,
		 * so we'll hang around until something happens
		 */
		t = msleep_interruptible(50);
		if (t != 0) {
			/* Some event woke us up, so let's quit */
			return 0;
		}

		/* TZDBG_HYP_LOG */
		memcpy_fromio((void *)tzdbg.hyp_diag_buf, tzdbg.hyp_virt_iobase,
						tzdbg.hyp_debug_rw_buf_size);
	}

	max_len = (count > tzdbg.hyp_debug_rw_buf_size) ?
				tzdbg.hyp_debug_rw_buf_size : count;

	/*
	 *  Read from ring buff while there is data and space in return buff
	 */
	while ((log_start->offset != hyp->log_pos.offset) && (len < max_len)) {
		tzdbg.disp_buf[i++] = log[log_start->offset];
		log_start->offset = (log_start->offset + 1) % log_len;
		if (log_start->offset == 0)
			++log_start->wrap;
		++len;
	}

	/*
	 * return buffer to caller
	 */
	tzdbg.stat[buf_idx].data = tzdbg.disp_buf;
	return len;
}

static int print_text(char *intro_message,
		      unsigned char *text_addr,
		      unsigned int size,
		      char *buf, uint32_t buf_len)
{
	unsigned int   i;
	int len = 0;

	pr_debug("begin address %p, size %d\n", text_addr, size);
	len += scnprintf(buf + len, buf_len - len, "%s\n", intro_message);
	for (i = 0;  i < size;  i++) {
		if (buf_len <= len + 6) {
			pr_err("buffer not enough, buf_len %d, len %d\n",
				buf_len, len);
			return buf_len;
		}
		len += scnprintf(buf + len, buf_len - len, "%02hhx ",
				 text_addr[i]);
		if ((i & 0x1f) == 0x1f)
			len += scnprintf(buf + len, buf_len - len, "%c", '\n');
	}
	len += scnprintf(buf + len, buf_len - len, "%c", '\n');
	return len;
}

static int _disp_encrpted_log_stats(struct encrypted_log_info *enc_log_info,
				    enum tzdbg_stats_type type, uint32_t log_id)
{
	int ret = 0, len = 0;
	struct tzbsp_encr_log_t *encr_log_head;
	uint32_t size = 0;

	ret = tzdbg_request_encrypted_log(enc_log_info->paddr,
					  enc_log_info->size, log_id);
	if (ret)
		return 0;
	encr_log_head = (struct tzbsp_encr_log_t *)(enc_log_info->vaddr);
	pr_debug("display_buf_size = %d, encr_log_buff_size = %d\n",
		display_buf_size, encr_log_head->encr_log_buff_size);
	size = encr_log_head->encr_log_buff_size;

	len += scnprintf(tzdbg.disp_buf + len,
			(display_buf_size - 1) - len,
			"\n-------- New Encrypted %s --------\n",
			((log_id == ENCRYPTED_QSEE_LOG_ID) ?
			"QSEE Log" : "TZ Dialog"));

	len += scnprintf(tzdbg.disp_buf + len,
			(display_buf_size - 1) - len,
			"\nMagic_Num :\n0x%x\n"
			"\nVerion :\n%d\n"
			"\nEncr_Log_Buff_Size :\n%d\n"
			"\nWrap_Count :\n%d\n",
			encr_log_head->magic_num,
			encr_log_head->version,
			encr_log_head->encr_log_buff_size,
			encr_log_head->wrap_count);

	len += print_text("\nKey : ", encr_log_head->key,
			  TZBSP_AES_256_ENCRYPTED_KEY_SIZE,
			  tzdbg.disp_buf + len, display_buf_size);
	len += print_text("\nNonce : ", encr_log_head->nonce,
			  TZBSP_NONCE_LEN,
			  tzdbg.disp_buf + len, display_buf_size - len);
	len += print_text("\nTag : ", encr_log_head->tag,
			  TZBSP_TAG_LEN,
			  tzdbg.disp_buf + len, display_buf_size - len);

	if (len > display_buf_size - size)
		pr_warn("Cannot fit all info into the buffer\n");

	pr_debug("encrypted log size %d, disply buffer size %d, used len %d\n",
		 size, display_buf_size, len);

	len += print_text("\nLog : ", encr_log_head->log_buf, size,
			  tzdbg.disp_buf + len, display_buf_size - len);
	memset(enc_log_info->vaddr, 0, enc_log_info->size);
	tzdbg.stat[type].data = tzdbg.disp_buf;
	return len;
}

static int _disp_tz_log_stats(size_t count)
{
	static struct tzdbg_log_pos_v2_t log_start_v2 = {0};
	static struct tzdbg_log_pos_t log_start = {0};
	struct tzdbg_log_v2_t *log_v2_ptr;
	struct tzdbg_log_t *log_ptr;

	log_ptr = (struct tzdbg_log_t *)((unsigned char *)tzdbg.diag_buf +
		   tzdbg.diag_buf->ring_off -
		   offsetof(struct tzdbg_log_t, log_buf));

	log_v2_ptr = (struct tzdbg_log_v2_t *)((unsigned char *)tzdbg.diag_buf +
		      tzdbg.diag_buf->ring_off -
		      offsetof(struct tzdbg_log_v2_t, log_buf));

	if (!tzdbg.is_enlarged_buf)
		return _disp_log_stats(log_ptr, &log_start,
				tzdbg.diag_buf->ring_len, count, TZDBG_LOG);

	return _disp_log_stats_v2(log_v2_ptr, &log_start_v2,
			tzdbg.diag_buf->ring_len, count, TZDBG_LOG);
}

static int _disp_hyp_log_stats(size_t count)
{
	static struct hypdbg_log_pos_t log_start = {0};
	uint8_t *log_ptr;
	uint32_t log_len;

	log_ptr = (uint8_t *)((unsigned char *)tzdbg.hyp_diag_buf +
				tzdbg.hyp_diag_buf->ring_off);
	log_len = tzdbg.hyp_debug_rw_buf_size - tzdbg.hyp_diag_buf->ring_off;

	return __disp_hyp_log_stats(log_ptr, &log_start,
			log_len, count, TZDBG_HYP_LOG);
}

static int _disp_qsee_log_stats(size_t count)
{
	static struct tzdbg_log_pos_t log_start = {0};
	static struct tzdbg_log_pos_v2_t log_start_v2 = {0};

	if (!tzdbg.is_enlarged_buf)
		return _disp_log_stats(g_qsee_log, &log_start,
			QSEE_LOG_BUF_SIZE - sizeof(struct tzdbg_log_pos_t),
			count, TZDBG_QSEE_LOG);

	return _disp_log_stats_v2(g_qsee_log_v2, &log_start_v2,
		QSEE_LOG_BUF_SIZE_V2 - sizeof(struct tzdbg_log_pos_v2_t),
		count, TZDBG_QSEE_LOG);
}

static int _disp_hyp_general_stats(size_t count)
{
	int len = 0;
	int i;
	struct hypdbg_boot_info_t *ptr = NULL;

	len += scnprintf((unsigned char *)tzdbg.disp_buf + len,
			tzdbg.hyp_debug_rw_buf_size - 1,
			"   Magic Number    : 0x%x\n"
			"   CPU Count       : 0x%x\n"
			"   S2 Fault Counter: 0x%x\n",
			tzdbg.hyp_diag_buf->magic_num,
			tzdbg.hyp_diag_buf->cpu_count,
			tzdbg.hyp_diag_buf->s2_fault_counter);

	ptr = tzdbg.hyp_diag_buf->boot_info;
	for (i = 0; i < tzdbg.hyp_diag_buf->cpu_count; i++) {
		len += scnprintf((unsigned char *)tzdbg.disp_buf + len,
				(tzdbg.hyp_debug_rw_buf_size - 1) - len,
				"  CPU #: %d\n"
				"     Warmboot entry CPU counter: 0x%x\n"
				"     Warmboot exit CPU counter : 0x%x\n",
				i, ptr->warm_entry_cnt, ptr->warm_exit_cnt);

		if (len > (tzdbg.hyp_debug_rw_buf_size - 1)) {
			pr_warn("%s: Cannot fit all info into the buffer\n",
								__func__);
			break;
		}
		ptr++;
	}

	tzdbg.stat[TZDBG_HYP_GENERAL].data = (char *)tzdbg.disp_buf;
	return len;
}

static int tzdbg_request_encrypted_log(dma_addr_t buf_paddr,
				       size_t len, uint32_t log_id)
{
	uint32_t smc_id = 0;
	struct scm_desc desc = {0};
	int ret = 0;

	smc_id = TZ_OS_REQUEST_ENCR_LOG_BUFFER_ID;
	desc.args[0] = buf_paddr;
	desc.args[1] = len;
	desc.args[2] = log_id;
	desc.arginfo = TZ_OS_REQUEST_ENCR_LOG_BUFFER_ID_PARAM_ID;
	pr_debug("%s: buf_paddr %lx, len %d, log_id %d\n",
		 __func__, (uint64_t)buf_paddr, len, log_id);
	ret = scm_call2(smc_id, &desc);
	if (ret || desc.ret[0] != QSEOS_RESULT_SUCCESS) {
		pr_err("fail to req encrypted %d log, ret %d, rep.rst =%lld\n",
		       log_id, ret, desc.ret[0]);
		return -EINVAL;
	}
	pr_debug("succeed to req encrypted %d log, ret %d, rep.rst =%lld\n",
		 log_id, ret, desc.ret[0]);
	return 0;
}

static ssize_t tzdbgfs_read_unencrypted(struct file *file, char __user *buf,
	size_t count, loff_t *offp)
{
	int len = 0;
	int tz_id = *(int *)(file->private_data);

	if (tz_id == TZDBG_BOOT || tz_id == TZDBG_RESET ||
		tz_id == TZDBG_INTERRUPT || tz_id == TZDBG_GENERAL ||
		tz_id == TZDBG_VMID || tz_id == TZDBG_LOG ||
		tz_id == TZDBG_QSEE_LOG)
		memcpy_fromio((void *)tzdbg.diag_buf, tzdbg.virt_iobase,
						debug_rw_buf_size);

	if (tz_id == TZDBG_HYP_GENERAL || tz_id == TZDBG_HYP_LOG)
		memcpy_fromio((void *)tzdbg.hyp_diag_buf,
			      tzdbg.hyp_virt_iobase,
			      tzdbg.hyp_debug_rw_buf_size);

	switch (tz_id) {
	case TZDBG_BOOT:
		len = _disp_tz_boot_stats();
		break;
	case TZDBG_RESET:
		len = _disp_tz_reset_stats();
		break;
	case TZDBG_INTERRUPT:
		len = _disp_tz_interrupt_stats();
		break;
	case TZDBG_GENERAL:
		len = _disp_tz_general_stats();
		break;
	case TZDBG_VMID:
		len = _disp_tz_vmid_stats();
		break;
	case TZDBG_LOG:
		if (TZBSP_DIAG_MAJOR_VERSION_LEGACY <
				(tzdbg.diag_buf->version >> 16)) {
			len = _disp_tz_log_stats(count);
			*offp = 0;
		} else {
			len = _disp_tz_log_stats_legacy();
		}
		break;
	case TZDBG_QSEE_LOG:
		len = _disp_qsee_log_stats(count);
		*offp = 0;
		break;
	case TZDBG_HYP_GENERAL:
		len = _disp_hyp_general_stats(count);
		break;
	case TZDBG_HYP_LOG:
		len = _disp_hyp_log_stats(count);
		*offp = 0;
		break;
	default:
		break;
	}

	if (len > count)
		len = count;

	return simple_read_from_buffer(buf, len, offp,
				tzdbg.stat[tz_id].data, len);
}

static ssize_t tzdbgfs_read_encrypted(struct file *file, char __user *buf,
				      size_t count, loff_t *offp)
{
	int len = 0, ret = 0;
	int tz_id = *(int *)(file->private_data);
	struct tzdbg_stat *stat = &(tzdbg.stat[tz_id]);

	pr_debug("%s: tz_id = %d\n", __func__, tz_id);

	if (tz_id >= TZDBG_STATS_MAX) {
		pr_err("invalid encrypted log id %d\n", tz_id);
		return ret;
	}

	if (!stat->display_len) {
		if (tz_id == TZDBG_QSEE_LOG)
			stat->display_len = _disp_encrpted_log_stats(
						&enc_qseelog_info,
						tz_id, ENCRYPTED_QSEE_LOG_ID);
		else
			stat->display_len = _disp_encrpted_log_stats(
						&enc_tzlog_info,
						tz_id, ENCRYPTED_TZ_LOG_ID);
		stat->display_offset = 0;
	}
	len = stat->display_len;
	if (len > count)
		len = count;

	*offp = 0;
	ret = simple_read_from_buffer(buf, len, offp,
				      tzdbg.stat[tz_id].data +
					stat->display_offset, count);
	stat->display_offset += ret;
	stat->display_len -= ret;
	pr_debug("ret = %d, offset = %d\n", ret, (int)(*offp));
	pr_debug("display_len = %d, offset = %d\n",
		 stat->display_len, stat->display_offset);
	return ret;
}

static ssize_t tzdbgfs_read(struct file *file, char __user *buf,
			    size_t count, loff_t *offp)
{
	struct seq_file *seq = file->private_data;
	int tz_id = TZDBG_STATS_MAX;

	if (seq)
		tz_id = *(int *)(seq->private);
	else {
		pr_err("%s: Seq data null unable to proceed\n", __func__);
		return 0;
	}

	if (!tzdbg.is_encrypted_log_enabled ||
	   (tz_id == TZDBG_HYP_GENERAL || tz_id == TZDBG_HYP_LOG))
		return tzdbgfs_read_unencrypted(file, buf, count, offp);
	else
		return tzdbgfs_read_encrypted(file, buf, count, offp);
}

static const struct file_operations tzdbg_fops = {
	.owner   = THIS_MODULE,
	.read    = tzdbgfs_read,
	.open    = simple_open,
};

static ssize_t qsee_log_dump_procfs_read(struct file *file, char __user *buf,
	size_t count, loff_t *offp)
{
	int len = 0;

	len = _disp_qsee_log_stats(count);
	*offp = 0;

	if (len > count)
		len = count;

	return simple_read_from_buffer(buf, len, offp,
				tzdbg.stat[TZDBG_QSEE_LOG].data, len);
}


static int qsee_log_dump_procfs_open(struct inode *inode, struct file *pfile)
{
	pfile->private_data = inode->i_private;
	return 0;
}

const struct file_operations qsee_log_dump_proc_fops = {
	.owner   = THIS_MODULE,
	.read    = qsee_log_dump_procfs_read,
	.open    = qsee_log_dump_procfs_open,
};


/*
 * Allocates log buffer from ION, registers the buffer at TZ
 */
static int tzdbg_register_qsee_log_buf(struct platform_device *pdev)
{
	int ret = 0;
	struct scm_desc desc = {0};
	void *buf = NULL;
	uint32_t ns_vmids[] = {VMID_HLOS};
	uint32_t ns_vm_perms[] = {PERM_READ | PERM_WRITE};
	uint32_t ns_vm_nums = 1;

	if (tzdbg.is_enlarged_buf) {
		if (of_property_read_u32((&pdev->dev)->of_node,
			"qseelog-buf-size-v2", &qseelog_buf_size)) {
			pr_debug("Enlarged qseelog buf size isn't defined\n");
			qseelog_buf_size = QSEE_LOG_BUF_SIZE_V2;
		}
	}  else {
		qseelog_buf_size = QSEE_LOG_BUF_SIZE;
	}
	pr_debug("qseelog buf size is 0x%x\n", qseelog_buf_size);

	buf = dma_alloc_coherent(&pdev->dev,
			qseelog_buf_size, &coh_pmem, GFP_KERNEL);
	if (buf == NULL)
		return -ENOMEM;

	if (!tzdbg.is_encrypted_log_enabled) {
		ret = qtee_shmbridge_register(coh_pmem,
			qseelog_buf_size, ns_vmids, ns_vm_perms, ns_vm_nums,
			PERM_READ | PERM_WRITE,
			&qseelog_shmbridge_handle);
		if (ret) {
			pr_err("failed to create bridge for qsee_log buf\n");
			goto exit_free_mem;
		}
	}
	g_qsee_log = (struct tzdbg_log_t *)buf;
	g_qsee_log->log_pos.wrap = g_qsee_log->log_pos.offset = 0;

	g_qsee_log_v2 = (struct tzdbg_log_v2_t *)buf;
	g_qsee_log_v2->log_pos.wrap = g_qsee_log_v2->log_pos.offset = 0;

	desc.args[0] = coh_pmem;
	desc.args[1] = qseelog_buf_size;
	desc.arginfo = 0x22;
	ret = scm_call2(SCM_QSEEOS_FNID(1, 6), &desc);
	if (ret || desc.ret[0] != QSEOS_RESULT_SUCCESS) {
		pr_err(
		"%s: scm_call to register log buf failed, ret = %d, resp result =%lld\n",
		__func__, ret, desc.ret[0]);
		ret = -EINVAL;
		goto exit_dereg_bridge;
	}
	return ret;

exit_dereg_bridge:
	if (!tzdbg.is_encrypted_log_enabled)
		qtee_shmbridge_deregister(qseelog_shmbridge_handle);
exit_free_mem:
	dma_free_coherent(&pdev->dev, qseelog_buf_size,
			(void *)g_qsee_log, coh_pmem);
	return ret;
}

static void tzdbg_free_qsee_log_buf(struct platform_device *pdev)
{
	if (!tzdbg.is_encrypted_log_enabled)
		qtee_shmbridge_deregister(qseelog_shmbridge_handle);
	dma_free_coherent(&pdev->dev, qseelog_buf_size,
				(void *)g_qsee_log, coh_pmem);
}

static int tzdbg_allocate_encrypted_log_buf(struct platform_device *pdev)
{
	int ret = 0;
	uint32_t ns_vmids[] = {VMID_HLOS};
	uint32_t ns_vm_perms[] = {PERM_READ | PERM_WRITE};
	uint32_t ns_vm_nums = 1;

	if (!tzdbg.is_encrypted_log_enabled)
		return 0;

	/* max encrypted qsee log buf zize (include header, and page align) */
	enc_qseelog_info.size = qseelog_buf_size + PAGE_SIZE;

	enc_qseelog_info.vaddr = dma_alloc_coherent(&pdev->dev,
						    enc_qseelog_info.size,
						    &enc_qseelog_info.paddr,
						    GFP_KERNEL);
	if (enc_qseelog_info.vaddr == NULL)
		return -ENOMEM;

	ret = qtee_shmbridge_register(enc_qseelog_info.paddr,
				      enc_qseelog_info.size, ns_vmids,
				      ns_vm_perms, ns_vm_nums,
				      PERM_READ | PERM_WRITE,
				      &enc_qseelog_info.shmb_handle);
	if (ret) {
		pr_err("failed to create encr_qsee_log bridge, ret %d\n", ret);
		goto exit_free_qseelog;
	}
	pr_debug("Alloc memory for encr_qsee_log, size = %zu\n",
		 enc_qseelog_info.size);

	enc_tzlog_info.size = debug_rw_buf_size;
	enc_tzlog_info.vaddr = dma_alloc_coherent(&pdev->dev,
						  enc_tzlog_info.size,
						  &enc_tzlog_info.paddr,
						  GFP_KERNEL);

	if (enc_tzlog_info.vaddr == NULL)
		goto exit_unreg_qseelog;

	ret = qtee_shmbridge_register(enc_tzlog_info.paddr,
				      enc_tzlog_info.size, ns_vmids,
				      ns_vm_perms, ns_vm_nums,
				      PERM_READ | PERM_WRITE,
				      &enc_tzlog_info.shmb_handle);
	if (ret) {
		pr_err("failed to create encr_tz_log bridge, ret = %d\n", ret);
		goto exit_free_tzlog;
	}
	pr_debug("Alloc memory for encr_tz_log, size %zu\n",
		enc_qseelog_info.size);

	return 0;

exit_free_tzlog:
	dma_free_coherent(&pdev->dev, enc_tzlog_info.size,
			  enc_tzlog_info.vaddr, enc_tzlog_info.paddr);
exit_unreg_qseelog:
	qtee_shmbridge_deregister(enc_qseelog_info.shmb_handle);
exit_free_qseelog:
	dma_free_coherent(&pdev->dev, enc_qseelog_info.size,
			  enc_qseelog_info.vaddr, enc_qseelog_info.paddr);
	return -ENOMEM;
}

static void tzdbg_free_encrypted_log_buf(struct platform_device *pdev)
{
	qtee_shmbridge_deregister(enc_tzlog_info.shmb_handle);
	dma_free_coherent(&pdev->dev, enc_tzlog_info.size,
			  enc_tzlog_info.vaddr, enc_tzlog_info.paddr);
	qtee_shmbridge_deregister(enc_qseelog_info.shmb_handle);
	dma_free_coherent(&pdev->dev, enc_qseelog_info.size,
			enc_qseelog_info.vaddr, enc_qseelog_info.paddr);
}

static int  tzdbgfs_init(struct platform_device *pdev)
{
	int rc = 0;
	int i;
	struct dentry           *dent_dir;
	struct dentry           *dent;

	dent_dir = debugfs_create_dir("tzdbg", NULL);
	if (dent_dir == NULL) {
		dev_err(&pdev->dev, "tzdbg debugfs_create_dir failed\n");
		return -ENOMEM;
	}

	for (i = 0; i < TZDBG_STATS_MAX; i++) {
		tzdbg.debug_tz[i] = i;
		dent = debugfs_create_file_unsafe(tzdbg.stat[i].name,
				0444, dent_dir,
				&tzdbg.debug_tz[i], &tzdbg_fops);
		if (dent == NULL) {
			dev_err(&pdev->dev, "TZ debugfs_create_file failed\n");
			rc = -ENOMEM;
			goto err;
		}
	}

<<<<<<< HEAD
	g_proc_dir = proc_mkdir("tzdbg", 0);

	if (g_proc_dir == 0) {
		printk("Unable to mkdir /proc/tzdbg\n");
		pr_err("%s: qsee log dump dirs in proc  create dir failed ! \n", __func__);
		rc = -ENOMEM;
		goto err;
	}

	p_qsee_log_dump_handler = proc_create("qsee_log_dump", 0, g_proc_dir, &qsee_log_dump_proc_fops);
	if (p_qsee_log_dump_handler == NULL) {
		pr_err("%s: qsee log dump dirs in proc  create failed ! \n", __func__);
	}

	tzdbg.disp_buf = kzalloc(max(debug_rw_buf_size,
			tzdbg.hyp_debug_rw_buf_size), GFP_KERNEL);
	if (tzdbg.disp_buf == NULL)
		goto err;
=======
>>>>>>> 3dbc65d8
	platform_set_drvdata(pdev, dent_dir);
	return 0;
err:
	debugfs_remove_recursive(dent_dir);

	return rc;
}

static void tzdbgfs_exit(struct platform_device *pdev)
{
	struct dentry *dent_dir;
	dent_dir = platform_get_drvdata(pdev);
	debugfs_remove_recursive(dent_dir);

	if (p_qsee_log_dump_handler != NULL)
		proc_remove(p_qsee_log_dump_handler);
}

static int __update_hypdbg_base(struct platform_device *pdev,
			void __iomem *virt_iobase)
{
	phys_addr_t hypdiag_phy_iobase;
	uint32_t hyp_address_offset;
	uint32_t hyp_size_offset;
	struct hypdbg_t *hyp;
	uint32_t *ptr = NULL;

	if (of_property_read_u32((&pdev->dev)->of_node, "hyplog-address-offset",
							&hyp_address_offset)) {
		dev_err(&pdev->dev, "hyplog address offset is not defined\n");
		return -EINVAL;
	}
	if (of_property_read_u32((&pdev->dev)->of_node, "hyplog-size-offset",
							&hyp_size_offset)) {
		dev_err(&pdev->dev, "hyplog size offset is not defined\n");
		return -EINVAL;
	}

	hypdiag_phy_iobase = readl_relaxed(virt_iobase + hyp_address_offset);
	tzdbg.hyp_debug_rw_buf_size = readl_relaxed(virt_iobase +
					hyp_size_offset);

	tzdbg.hyp_virt_iobase = devm_ioremap_nocache(&pdev->dev,
					hypdiag_phy_iobase,
					tzdbg.hyp_debug_rw_buf_size);
	if (!tzdbg.hyp_virt_iobase) {
		dev_err(&pdev->dev, "ERROR could not ioremap: start=%pr, len=%u\n",
			&hypdiag_phy_iobase, tzdbg.hyp_debug_rw_buf_size);
		return -ENXIO;
	}

	ptr = kzalloc(tzdbg.hyp_debug_rw_buf_size, GFP_KERNEL);
	if (!ptr)
		return -ENOMEM;

	tzdbg.hyp_diag_buf = (struct hypdbg_t *)ptr;
	hyp = tzdbg.hyp_diag_buf;
	hyp->log_pos.wrap = hyp->log_pos.offset = 0;
	return 0;
}

static int tzdbg_get_tz_version(void)
{
	uint32_t smc_id = 0;
	uint64_t version = 0;
	struct scm_desc desc = {0};
	int ret = 0;

	smc_id = TZ_INFO_GET_FEATURE_VERSION_ID;
	desc.arginfo = TZ_INFO_GET_FEATURE_VERSION_ID_PARAM_ID;
	desc.args[0] = QCOM_SCM_FEAT_LOG_ID;
	ret = scm_call2(smc_id, &desc);

	if (ret) {
		pr_err("%s: scm_call to get tz version failed\n",
				__func__);
		return ret;
	}
	tzdbg.tz_version = desc.ret[0];


	desc.args[0] = QCOM_SCM_FEAT_DIAG_ID;
	ret = scm_call2(smc_id, &desc);
	if (ret) {
		pr_err("%s: scm_call to get tz diag version failed, ret = %d\n",
				__func__, ret);
		return ret;
	}

	version = desc.ret[0];

	pr_warn("tz diag version is %x\n", version);
	if (
	(((version >> TZBSP_FVER_MAJOR_SHIFT) & TZBSP_FVER_MAJOR_MINOR_MASK)
			== TZBSP_DIAG_MAJOR_VERSION_V9) &&
	((((version >> TZBSP_FVER_MINOR_SHIFT) & TZBSP_FVER_MAJOR_MINOR_MASK)
			== TZBSP_DIAG_MINOR_VERSION_V2) ||
	(((version >> TZBSP_FVER_MINOR_SHIFT) & TZBSP_FVER_MAJOR_MINOR_MASK)
			== TZBSP_DIAG_MINOR_VERSION_V21)))
		tzdbg.is_enlarged_buf = true;
	else
		tzdbg.is_enlarged_buf = false;
	return ret;
}

static void tzdbg_encrypted_log_init(void)
{
	uint32_t smc_id = 0;
	struct scm_desc desc = {0};
	int ret = 0;

	smc_id = TZ_OS_QUERY_ENCR_LOG_FEATURE_ID;
	desc.arginfo = TZ_OS_QUERY_ENCR_LOG_FEATURE_ID_PARAM_ID;
	ret = scm_call2(smc_id, &desc);
	if (ret) {
		pr_err("scm_call QUERY_ENCR_LOG_FEATURE failed ret %d\n", ret);
		tzdbg.is_encrypted_log_enabled = false;
	} else {
		pr_info("encrypted qseelog enabled is %d\n", desc.ret[0]);
		tzdbg.is_encrypted_log_enabled = desc.ret[0];
	}
}

/*
 * Driver functions
 */
static int tz_log_probe(struct platform_device *pdev)
{
	struct resource *resource;
	void __iomem *virt_iobase;
	phys_addr_t tzdiag_phy_iobase;
	uint32_t *ptr = NULL;
	int ret = 0;

	ret = tzdbg_get_tz_version();
	if (ret)
		return ret;

	/*
	 * Get address that stores the physical location diagnostic data
	 */
	resource = platform_get_resource(pdev, IORESOURCE_MEM, 0);
	if (!resource) {
		dev_err(&pdev->dev,
				"%s: ERROR Missing MEM resource\n", __func__);
		return -ENXIO;
	}

	/*
	 * Get the debug buffer size
	 */
	debug_rw_buf_size = resource_size(resource);

	/*
	 * Map address that stores the physical location diagnostic data
	 */
	virt_iobase = devm_ioremap_nocache(&pdev->dev, resource->start,
				debug_rw_buf_size);
	if (!virt_iobase) {
		dev_err(&pdev->dev,
			"%s: ERROR could not ioremap: start=%pr, len=%u\n",
			__func__, &resource->start,
			(unsigned int)(debug_rw_buf_size));
		return -ENXIO;
	}

	if (pdev->dev.of_node) {
		tzdbg.is_hyplog_enabled = of_property_read_bool(
			(&pdev->dev)->of_node, "qcom,hyplog-enabled");
		if (tzdbg.is_hyplog_enabled) {
			ret = __update_hypdbg_base(pdev, virt_iobase);
			if (ret) {
				dev_err(&pdev->dev,
					"%s: fail to get hypdbg_base ret %d\n",
					__func__, ret);
				return -EINVAL;
			}
		} else {
			dev_info(&pdev->dev, "Hyp log service not support\n");
		}
	} else {
		dev_dbg(&pdev->dev, "Device tree data is not found\n");
	}

	tzdbg_encrypted_log_init();

	/*
	 * Retrieve the address of diagnostic data
	 */
	tzdiag_phy_iobase = readl_relaxed(virt_iobase);

	/*
	 * Map the diagnostic information area if encryption is disabled
	 */
	if (!tzdbg.is_encrypted_log_enabled) {
		tzdbg.virt_iobase = devm_ioremap_nocache(&pdev->dev,
				tzdiag_phy_iobase, debug_rw_buf_size);

		if (!tzdbg.virt_iobase) {
			dev_err(&pdev->dev,
				"%s: could not ioremap: start=%pr, len=%u\n",
				__func__, &tzdiag_phy_iobase,
				debug_rw_buf_size);
			return -ENXIO;
		}
	}
	/* allocate diag_buf */
	ptr = kzalloc(debug_rw_buf_size, GFP_KERNEL);
	if (ptr == NULL)
		return -ENOMEM;
	tzdbg.diag_buf = (struct tzdbg_t *)ptr;

	/* register unencrypted qsee log buffer */
	ret = tzdbg_register_qsee_log_buf(pdev);
	if (ret)
		goto exit_free_diag_buf;

	/* allocate encrypted qsee and tz log buffer */
	ret = tzdbg_allocate_encrypted_log_buf(pdev);
	if (ret) {
		dev_err(&pdev->dev,
			"Failed to allocate encrypted log buffer\n",
			__func__);
		goto exit_free_qsee_log_buf;
	}

	/* allocate display_buf */
	if (UINT_MAX/4 < qseelog_buf_size) {
		pr_err("display_buf_size integer overflow\n");
		goto exit_free_qsee_log_buf;
	}
	display_buf_size = qseelog_buf_size * 4;
	tzdbg.disp_buf = dma_alloc_coherent(&pdev->dev, display_buf_size,
		&disp_buf_paddr, GFP_KERNEL);
	if (tzdbg.disp_buf == NULL) {
		ret = -ENOMEM;
		goto exit_free_encr_log_buf;
	}

	if (tzdbgfs_init(pdev))
		goto exit_free_disp_buf;
	return 0;

exit_free_disp_buf:
	dma_free_coherent(&pdev->dev, display_buf_size,
			(void *)tzdbg.disp_buf, disp_buf_paddr);
exit_free_encr_log_buf:
	tzdbg_free_encrypted_log_buf(pdev);
exit_free_qsee_log_buf:
	tzdbg_free_qsee_log_buf(pdev);
exit_free_diag_buf:
	kfree(tzdbg.diag_buf);
	return -ENXIO;
}

static int tz_log_remove(struct platform_device *pdev)
{
	tzdbgfs_exit(pdev);
	dma_free_coherent(&pdev->dev, display_buf_size,
			  (void *)tzdbg.disp_buf, disp_buf_paddr);
	tzdbg_free_encrypted_log_buf(pdev);
	tzdbg_free_qsee_log_buf(pdev);
	if (!tzdbg.is_encrypted_log_enabled)
		kfree(tzdbg.diag_buf);
	return 0;
}

static const struct of_device_id tzlog_match[] = {
	{	.compatible = "qcom,tz-log",
	},
	{}
};

static struct platform_driver tz_log_driver = {
	.probe		= tz_log_probe,
	.remove		= tz_log_remove,
	.driver		= {
		.name = "tz_log",
		.of_match_table = tzlog_match,
		.probe_type = PROBE_PREFER_ASYNCHRONOUS,
	},
};

static int __init tz_log_init(void)
{
	return platform_driver_register(&tz_log_driver);
}

static void __exit tz_log_exit(void)
{
	platform_driver_unregister(&tz_log_driver);
}

module_init(tz_log_init);
module_exit(tz_log_exit);

MODULE_LICENSE("GPL v2");
MODULE_DESCRIPTION("TZ Log driver");
MODULE_ALIAS("platform:tz_log");<|MERGE_RESOLUTION|>--- conflicted
+++ resolved
@@ -1,11 +1,7 @@
 // SPDX-License-Identifier: GPL-2.0-only
 /*
-<<<<<<< HEAD
- * Copyright (c) 2016-2020, The Linux Foundation. All rights reserved.
+ * Copyright (c) 2016-2021, The Linux Foundation. All rights reserved.
  * Copyright (C) 2021 XiaoMi, Inc.
-=======
- * Copyright (c) 2016-2021, The Linux Foundation. All rights reserved.
->>>>>>> 3dbc65d8
  */
 #include <linux/debugfs.h>
 #include <linux/errno.h>
@@ -475,7 +471,6 @@
 static struct encrypted_log_info enc_qseelog_info;
 static struct encrypted_log_info enc_tzlog_info;
 
-<<<<<<< HEAD
 static struct proc_dir_entry *g_proc_dir;
 static struct proc_dir_entry *p_qsee_log_dump_handler;
 static DECLARE_WAIT_QUEUE_HEAD(qseelog_waitqueue);
@@ -489,10 +484,8 @@
 	}
 }
 
-=======
 static int tzdbg_request_encrypted_log(dma_addr_t buf_paddr,
 				       size_t len, uint32_t log_id);
->>>>>>> 3dbc65d8
 /*
  * Debugfs data structure and functions
  */
@@ -768,7 +761,6 @@
 		log_start->offset = (log->log_pos.offset + 1) % log_len;
 	}
 
-<<<<<<< HEAD
 	if (buf_idx == TZDBG_QSEE_LOG) {
 		while (log_start->offset == log->log_pos.offset) {
 			atomic_set(&qseelog_wait, 1);
@@ -776,7 +768,6 @@
 				/* Some event woke us up, so let's quit */
 				return 0;
 			}
-=======
 	pr_debug("diag_buf wrap = %u, offset = %u\n",
 		log->log_pos.wrap, log->log_pos.offset);
 	while (log_start->offset == log->log_pos.offset) {
@@ -863,7 +854,6 @@
 		if (t != 0) {
 			/* Some event woke us up, so let's quit */
 			return 0;
->>>>>>> 3dbc65d8
 		}
 	} else {
 		while (log_start->offset == log->log_pos.offset) {
@@ -1510,7 +1500,6 @@
 		}
 	}
 
-<<<<<<< HEAD
 	g_proc_dir = proc_mkdir("tzdbg", 0);
 
 	if (g_proc_dir == 0) {
@@ -1525,12 +1514,6 @@
 		pr_err("%s: qsee log dump dirs in proc  create failed ! \n", __func__);
 	}
 
-	tzdbg.disp_buf = kzalloc(max(debug_rw_buf_size,
-			tzdbg.hyp_debug_rw_buf_size), GFP_KERNEL);
-	if (tzdbg.disp_buf == NULL)
-		goto err;
-=======
->>>>>>> 3dbc65d8
 	platform_set_drvdata(pdev, dent_dir);
 	return 0;
 err:

// SPDX-License-Identifier: GPL-2.0-only
#include <linux/bug.h>
#include <linux/kernel.h>
#include <linux/bitops.h>
#include <linux/math64.h>
#include <linux/log2.h>
#include <linux/err.h>
#include <linux/module.h>

#include "qcom-vadc-common.h"

/* Voltage to temperature */
static const struct vadc_map_pt adcmap_100k_104ef_104fb[] = {
	{1758,	-40},
	{1742,	-35},
	{1719,	-30},
	{1691,	-25},
	{1654,	-20},
	{1608,	-15},
	{1551,	-10},
	{1483,	-5},
	{1404,	0},
	{1315,	5},
	{1218,	10},
	{1114,	15},
	{1007,	20},
	{900,	25},
	{795,	30},
	{696,	35},
	{605,	40},
	{522,	45},
	{448,	50},
	{383,	55},
	{327,	60},
	{278,	65},
	{237,	70},
	{202,	75},
	{172,	80},
	{146,	85},
	{125,	90},
	{107,	95},
	{92,	100},
	{79,	105},
	{68,	110},
	{59,	115},
	{51,	120},
	{44,	125}
};

/*
 * Voltage to temperature table for 100k pull up for NTCG104EF104 with
 * 1.875V reference.
 */
static const struct vadc_map_pt adcmap_100k_104ef_104fb_1875_vref[] = {
	{ 1831000,	-40000 },
	{ 1814000,	-35000 },
	{ 1791000,	-30000 },
	{ 1761000,	-25000 },
	{ 1723000,	-20000 },
	{ 1675000,	-15000 },
	{ 1616000,	-10000 },
	{ 1545000,	-5000 },
	{ 1463000,	0 },
	{ 1370000,	5000 },
	{ 1268000,	10000 },
	{ 1160000,	15000 },
	{ 1049000,	20000 },
	{ 937000,	25000 },
	{ 828000,	30000 },
	{ 726000,	35000 },
	{ 630000,	40000 },
	{ 544000,	45000 },
	{ 467000,	50000 },
	{ 399000,	55000 },
	{ 340000,	60000 },
	{ 290000,	65000 },
	{ 247000,	70000 },
	{ 209000,	75000 },
	{ 179000,	80000 },
	{ 153000,	85000 },
	{ 130000,	90000 },
	{ 112000,	95000 },
	{ 96000,	100000 },
	{ 82000,	105000 },
	{ 71000,	110000 },
	{ 62000,	115000 },
	{ 53000,	120000 },
	{ 46000,	125000 },
};

/*
 * Voltage to temperature table for 100k pull up for bat_therm with
 * Alium.
 */
static const struct vadc_map_pt adcmap_batt_therm_100k[] = {
	{1840,	-400},
	{1835,	-380},
	{1828,	-360},
	{1821,	-340},
	{1813,	-320},
	{1803,	-300},
	{1793,	-280},
	{1781,	-260},
	{1768,	-240},
	{1753,	-220},
	{1737,	-200},
	{1719,	-180},
	{1700,	-160},
	{1679,	-140},
	{1655,	-120},
	{1630,	-100},
	{1603,	-80},
	{1574,	-60},
	{1543,	-40},
	{1510,	-20},
	{1475,	0},
	{1438,	20},
	{1400,	40},
	{1360,	60},
	{1318,	80},
	{1276,	100},
	{1232,	120},
	{1187,	140},
	{1142,	160},
	{1097,	180},
	{1051,	200},
	{1005,	220},
	{960,	240},
	{915,	260},
	{871,	280},
	{828,	300},
	{786,	320},
	{745,	340},
	{705,	360},
	{666,	380},
	{629,	400},
	{594,	420},
	{560,	440},
	{527,	460},
	{497,	480},
	{467,	500},
	{439,	520},
	{413,	540},
	{388,	560},
	{365,	580},
	{343,	600},
	{322,	620},
	{302,	640},
	{284,	660},
	{267,	680},
	{251,	700},
	{235,	720},
	{221,	740},
	{208,	760},
	{195,	780},
	{184,	800},
	{173,	820},
	{163,	840},
	{153,	860},
	{144,	880},
	{136,	900},
	{128,	920},
	{120,	940},
	{114,	960},
	{107,	980}
};

/*
 * Voltage to temperature table for 100k pull up for bat_therm with
 * MLP356477.
 */
static const struct vadc_map_pt adcmap_batt_therm_100k_6125[] = {
	{1770,	-400},
	{1757,	-380},
	{1743,	-360},
	{1727,	-340},
	{1710,	-320},
	{1691,	-300},
	{1671,	-280},
	{1650,	-260},
	{1627,	-240},
	{1602,	-220},
	{1576,	-200},
	{1548,	-180},
	{1519,	-160},
	{1488,	-140},
	{1456,	-120},
	{1423,	-100},
	{1388,	-80},
	{1353,	-60},
	{1316,	-40},
	{1278,	-20},
	{1240,	0},
	{1201,	20},
	{1162,	40},
	{1122,	60},
	{1082,	80},
	{1042,	100},
	{1003,	120},
	{964,	140},
	{925,	160},
	{887,	180},
	{849,	200},
	{812,	220},
	{777,	240},
	{742,	260},
	{708,	280},
	{675,	300},
	{643,	320},
	{613,	340},
	{583,	360},
	{555,	380},
	{528,	400},
	{502,	420},
	{477,	440},
	{453,	460},
	{430,	480},
	{409,	500},
	{388,	520},
	{369,	540},
	{350,	560},
	{333,	580},
	{316,	600},
	{300,	620},
	{285,	640},
	{271,	660},
	{257,	680},
	{245,	700},
	{233,	720},
	{221,	740},
	{210,	760},
	{200,	780},
	{190,	800},
	{181,	820},
	{173,	840},
	{164,	860},
	{157,	880},
	{149,	900},
	{142,	920},
	{136,	940},
	{129,	960},
	{124,	980},
};

/*
 * Voltage to temperature table for 30k pull up for bat_therm with
 * Alium.
 */
static const struct vadc_map_pt adcmap_batt_therm_30k[] = {
	{1864,	-400},
	{1863,	-380},
	{1861,	-360},
	{1858,	-340},
	{1856,	-320},
	{1853,	-300},
	{1850,	-280},
	{1846,	-260},
	{1842,	-240},
	{1837,	-220},
	{1831,	-200},
	{1825,	-180},
	{1819,	-160},
	{1811,	-140},
	{1803,	-120},
	{1794,	-100},
	{1784,	-80},
	{1773,	-60},
	{1761,	-40},
	{1748,	-20},
	{1734,	0},
	{1718,	20},
	{1702,	40},
	{1684,	60},
	{1664,	80},
	{1643,	100},
	{1621,	120},
	{1597,	140},
	{1572,	160},
	{1546,	180},
	{1518,	200},
	{1489,	220},
	{1458,	240},
	{1426,	260},
	{1393,	280},
	{1359,	300},
	{1324,	320},
	{1288,	340},
	{1252,	360},
	{1214,	380},
	{1176,	400},
	{1138,	420},
	{1100,	440},
	{1061,	460},
	{1023,	480},
	{985,	500},
	{947,	520},
	{910,	540},
	{873,	560},
	{836,	580},
	{801,	600},
	{766,	620},
	{732,	640},
	{699,	660},
	{668,	680},
	{637,	700},
	{607,	720},
	{578,	740},
	{550,	760},
	{524,	780},
	{498,	800},
	{474,	820},
	{451,	840},
	{428,	860},
	{407,	880},
	{387,	900},
	{367,	920},
	{349,	940},
	{332,	960},
	{315,	980}
};

/*
 * Voltage to temperature table for 30k pull up for bat_therm with
 * MLP356477.
 */
static const struct vadc_map_pt adcmap_batt_therm_30k_6125[] = {
	{1842,	-400},
	{1838,	-380},
	{1833,	-360},
	{1828,	-340},
	{1822,	-320},
	{1816,	-300},
	{1809,	-280},
	{1801,	-260},
	{1793,	-240},
	{1784,	-220},
	{1774,	-200},
	{1763,	-180},
	{1752,	-160},
	{1739,	-140},
	{1726,	-120},
	{1712,	-100},
	{1697,	-80},
	{1680,	-60},
	{1663,	-40},
	{1645,	-20},
	{1625,	0},
	{1605,	20},
	{1583,	40},
	{1561,	60},
	{1537,	80},
	{1513,	100},
	{1487,	120},
	{1461,	140},
	{1433,	160},
	{1405,	180},
	{1376,	200},
	{1347,	220},
	{1316,	240},
	{1286,	260},
	{1254,	280},
	{1223,	300},
	{1191,	320},
	{1159,	340},
	{1126,	360},
	{1094,	380},
	{1062,	400},
	{1029,	420},
	{997,	440},
	{966,	460},
	{934,	480},
	{903,	500},
	{873,	520},
	{843,	540},
	{813,	560},
	{784,	580},
	{756,	600},
	{728,	620},
	{702,	640},
	{675,	660},
	{650,	680},
	{625,	700},
	{601,	720},
	{578,	740},
	{556,	760},
	{534,	780},
	{513,	800},
	{493,	820},
	{474,	840},
	{455,	860},
	{437,	880},
	{420,	900},
	{403,	920},
	{387,	940},
	{372,	960},
	{357,	980},
};

/*
 * Voltage to temperature table for 400k pull up for bat_therm with
 * Alium.
 */
static const struct vadc_map_pt adcmap_batt_therm_400k[] = {
	{1744,	-400},
	{1724,	-380},
	{1701,	-360},
	{1676,	-340},
	{1648,	-320},
	{1618,	-300},
	{1584,	-280},
	{1548,	-260},
	{1509,	-240},
	{1468,	-220},
	{1423,	-200},
	{1377,	-180},
	{1328,	-160},
	{1277,	-140},
	{1225,	-120},
	{1171,	-100},
	{1117,	-80},
	{1062,	-60},
	{1007,	-40},
	{953,	-20},
	{899,	0},
	{847,	20},
	{795,	40},
	{745,	60},
	{697,	80},
	{651,	100},
	{607,	120},
	{565,	140},
	{526,	160},
	{488,	180},
	{453,	200},
	{420,	220},
	{390,	240},
	{361,	260},
	{334,	280},
	{309,	300},
	{286,	320},
	{265,	340},
	{245,	360},
	{227,	380},
	{210,	400},
	{195,	420},
	{180,	440},
	{167,	460},
	{155,	480},
	{144,	500},
	{133,	520},
	{124,	540},
	{115,	560},
	{107,	580},
	{99,	600},
	{92,	620},
	{86,	640},
	{80,	660},
	{75,	680},
	{70,	700},
	{65,	720},
	{61,	740},
	{57,	760},
	{53,	780},
	{50,	800},
	{46,	820},
	{43,	840},
	{41,	860},
	{38,	880},
	{36,	900},
	{34,	920},
	{32,	940},
	{30,	960},
	{28,	980}
};

/*
 * Voltage to temperature table for 400k pull up for bat_therm with
 * MLP356477.
 */
static const struct vadc_map_pt adcmap_batt_therm_400k_6125[] = {
	{1516,	-400},
	{1478,	-380},
	{1438,	-360},
	{1396,	-340},
	{1353,	-320},
	{1307,	-300},
	{1261,	-280},
	{1213,	-260},
	{1164,	-240},
	{1115,	-220},
	{1066,	-200},
	{1017,	-180},
	{968,	-160},
	{920,	-140},
	{872,	-120},
	{826,	-100},
	{781,	-80},
	{737,	-60},
	{694,	-40},
	{654,	-20},
	{615,	0},
	{578,	20},
	{542,	40},
	{509,	60},
	{477,	80},
	{447,	100},
	{419,	120},
	{392,	140},
	{367,	160},
	{343,	180},
	{321,	200},
	{301,	220},
	{282,	240},
	{264,	260},
	{247,	280},
	{231,	300},
	{216,	320},
	{203,	340},
	{190,	360},
	{178,	380},
	{167,	400},
	{157,	420},
	{147,	440},
	{138,	460},
	{130,	480},
	{122,	500},
	{115,	520},
	{108,	540},
	{102,	560},
	{96,	580},
	{90,	600},
	{85,	620},
	{80,	640},
	{76,	660},
	{72,	680},
	{68,	700},
	{64,	720},
	{61,	740},
	{57,	760},
	{54,	780},
	{52,	800},
	{49,	820},
	{46,	840},
	{44,	860},
	{42,	880},
	{40,	900},
	{38,	920},
	{36,	940},
	{34,	960},
	{32,	980},
};

struct lut_table {
	const struct vadc_map_pt *table;
	u32 tablesize;
};

static const struct lut_table lut_table_30[] = {
	{adcmap_batt_therm_30k,	ARRAY_SIZE(adcmap_batt_therm_30k)},
	{adcmap_batt_therm_30k_6125, ARRAY_SIZE(adcmap_batt_therm_30k_6125)},
};

static const struct lut_table lut_table_100[] = {
	{adcmap_batt_therm_100k, ARRAY_SIZE(adcmap_batt_therm_100k)},
	{adcmap_batt_therm_100k_6125, ARRAY_SIZE(adcmap_batt_therm_100k_6125)},
};

static const struct lut_table lut_table_400[] = {
	{adcmap_batt_therm_400k, ARRAY_SIZE(adcmap_batt_therm_400k)},
	{adcmap_batt_therm_400k_6125, ARRAY_SIZE(adcmap_batt_therm_400k_6125)},
};

static const struct vadc_map_pt adcmap7_die_temp[] = {
	{ 433700, 1967},
	{ 473100, 1964},
	{ 512400, 1957},
	{ 551500, 1949},
	{ 590500, 1940},
	{ 629300, 1930},
	{ 667900, 1921},
	{ 706400, 1910},
	{ 744600, 1896},
	{ 782500, 1878},
	{ 820100, 1859},
	{ 857300, 0},
};

/*
 * Resistance to temperature table for 100k pull up for NTCG104EF104.
 */
static const struct vadc_map_pt adcmap7_100k[] = {
	{ 4250657, -40960 },
	{ 3962085, -39936 },
	{ 3694875, -38912 },
	{ 3447322, -37888 },
	{ 3217867, -36864 },
	{ 3005082, -35840 },
	{ 2807660, -34816 },
	{ 2624405, -33792 },
	{ 2454218, -32768 },
	{ 2296094, -31744 },
	{ 2149108, -30720 },
	{ 2012414, -29696 },
	{ 1885232, -28672 },
	{ 1766846, -27648 },
	{ 1656598, -26624 },
	{ 1553884, -25600 },
	{ 1458147, -24576 },
	{ 1368873, -23552 },
	{ 1285590, -22528 },
	{ 1207863, -21504 },
	{ 1135290, -20480 },
	{ 1067501, -19456 },
	{ 1004155, -18432 },
	{ 944935, -17408 },
	{ 889550, -16384 },
	{ 837731, -15360 },
	{ 789229, -14336 },
	{ 743813, -13312 },
	{ 701271, -12288 },
	{ 661405, -11264 },
	{ 624032, -10240 },
	{ 588982, -9216 },
	{ 556100, -8192 },
	{ 525239, -7168 },
	{ 496264, -6144 },
	{ 469050, -5120 },
	{ 443480, -4096 },
	{ 419448, -3072 },
	{ 396851, -2048 },
	{ 375597, -1024 },
	{ 355598, 0 },
	{ 336775, 1024 },
	{ 319052, 2048 },
	{ 302359, 3072 },
	{ 286630, 4096 },
	{ 271806, 5120 },
	{ 257829, 6144 },
	{ 244646, 7168 },
	{ 232209, 8192 },
	{ 220471, 9216 },
	{ 209390, 10240 },
	{ 198926, 11264 },
	{ 189040, 12288 },
	{ 179698, 13312 },
	{ 170868, 14336 },
	{ 162519, 15360 },
	{ 154622, 16384 },
	{ 147150, 17408 },
	{ 140079, 18432 },
	{ 133385, 19456 },
	{ 127046, 20480 },
	{ 121042, 21504 },
	{ 115352, 22528 },
	{ 109960, 23552 },
	{ 104848, 24576 },
	{ 100000, 25600 },
	{ 95402, 26624 },
	{ 91038, 27648 },
	{ 86897, 28672 },
	{ 82965, 29696 },
	{ 79232, 30720 },
	{ 75686, 31744 },
	{ 72316, 32768 },
	{ 69114, 33792 },
	{ 66070, 34816 },
	{ 63176, 35840 },
	{ 60423, 36864 },
	{ 57804, 37888 },
	{ 55312, 38912 },
	{ 52940, 39936 },
	{ 50681, 40960 },
	{ 48531, 41984 },
	{ 46482, 43008 },
	{ 44530, 44032 },
	{ 42670, 45056 },
	{ 40897, 46080 },
	{ 39207, 47104 },
	{ 37595, 48128 },
	{ 36057, 49152 },
	{ 34590, 50176 },
	{ 33190, 51200 },
	{ 31853, 52224 },
	{ 30577, 53248 },
	{ 29358, 54272 },
	{ 28194, 55296 },
	{ 27082, 56320 },
	{ 26020, 57344 },
	{ 25004, 58368 },
	{ 24033, 59392 },
	{ 23104, 60416 },
	{ 22216, 61440 },
	{ 21367, 62464 },
	{ 20554, 63488 },
	{ 19776, 64512 },
	{ 19031, 65536 },
	{ 18318, 66560 },
	{ 17636, 67584 },
	{ 16982, 68608 },
	{ 16355, 69632 },
	{ 15755, 70656 },
	{ 15180, 71680 },
	{ 14628, 72704 },
	{ 14099, 73728 },
	{ 13592, 74752 },
	{ 13106, 75776 },
	{ 12640, 76800 },
	{ 12192, 77824 },
	{ 11762, 78848 },
	{ 11350, 79872 },
	{ 10954, 80896 },
	{ 10574, 81920 },
	{ 10209, 82944 },
	{ 9858, 83968 },
	{ 9521, 84992 },
	{ 9197, 86016 },
	{ 8886, 87040 },
	{ 8587, 88064 },
	{ 8299, 89088 },
	{ 8023, 90112 },
	{ 7757, 91136 },
	{ 7501, 92160 },
	{ 7254, 93184 },
	{ 7017, 94208 },
	{ 6789, 95232 },
	{ 6570, 96256 },
	{ 6358, 97280 },
	{ 6155, 98304 },
	{ 5959, 99328 },
	{ 5770, 100352 },
	{ 5588, 101376 },
	{ 5412, 102400 },
	{ 5243, 103424 },
	{ 5080, 104448 },
	{ 4923, 105472 },
	{ 4771, 106496 },
	{ 4625, 107520 },
	{ 4484, 108544 },
	{ 4348, 109568 },
	{ 4217, 110592 },
	{ 4090, 111616 },
	{ 3968, 112640 },
	{ 3850, 113664 },
	{ 3736, 114688 },
	{ 3626, 115712 },
	{ 3519, 116736 },
	{ 3417, 117760 },
	{ 3317, 118784 },
	{ 3221, 119808 },
	{ 3129, 120832 },
	{ 3039, 121856 },
	{ 2952, 122880 },
	{ 2868, 123904 },
	{ 2787, 124928 },
	{ 2709, 125952 },
	{ 2633, 126976 },
	{ 2560, 128000 },
	{ 2489, 129024 },
	{ 2420, 130048 }
};

/* Voltage to temperature */
static const struct vadc_map_pt adcmap_batt_therm_qrd_215[] = {
	{1575,  -200},
	{1549,  -180},
	{1522,  -160},
	{1493,  -140},
	{1463,  -120},
	{1431,  -100},
	{1398,  -80},
	{1364,  -60},
	{1329,  -40},
	{1294,  -20},
	{1258,  0},
	{1222,  20},
	{1187,  40},
	{1151,  60},
	{1116,  80},
	{1082,  100},
	{1049,  120},
	{1016,  140},
	{985,   160},
	{955,   180},
	{926,   200},
	{899,   220},
	{873,   240},
	{849,   260},
	{825,   280},
	{804,   300},
	{783,   320},
	{764,   340},
	{746,   360},
	{729,   380},
	{714,   400},
	{699,   420},
	{686,   440},
	{673,   460},
	{662,   480},
	{651,   500},
	{641,   520},
	{632,   540},
	{623,   560},
	{615,   580},
	{608,   600},
	{601,   620},
	{595,   640},
	{589,   660},
	{583,   680},
	{578,   700},
	{574,   720},
	{569,   740},
	{565,   760},
	{562,   780},
	{558,   800}
};

static int qcom_vadc_map_voltage_temp(const struct vadc_map_pt *pts,
				      u32 tablesize, s32 input, s64 *output)
{
	bool descending = 1;
	u32 i = 0;

	if (!pts)
		return -EINVAL;

	/* Check if table is descending or ascending */
	if (tablesize > 1) {
		if (pts[0].x < pts[1].x)
			descending = 0;
	}

	while (i < tablesize) {
		if ((descending) && (pts[i].x < input)) {
			/* table entry is less than measured*/
			 /* value and table is descending, stop */
			break;
		} else if ((!descending) &&
				(pts[i].x > input)) {
			/* table entry is greater than measured*/
			/*value and table is ascending, stop */
			break;
		}
		i++;
	}

	if (i == 0) {
		*output = pts[0].y;
	} else if (i == tablesize) {
		*output = pts[tablesize - 1].y;
	} else {
		/* result is between search_index and search_index-1 */
		/* interpolate linearly */
		*output = (((s32)((pts[i].y - pts[i - 1].y) *
			(input - pts[i - 1].x)) /
			(pts[i].x - pts[i - 1].x)) +
			pts[i - 1].y);
	}

	return 0;
}

static void qcom_vadc_scale_calib(const struct vadc_linear_graph *calib_graph,
				  u16 adc_code,
				  bool absolute,
				  s64 *scale_voltage)
{
	*scale_voltage = (adc_code - calib_graph->gnd);
	*scale_voltage *= calib_graph->dx;
	*scale_voltage = div64_s64(*scale_voltage, calib_graph->dy);
	if (absolute)
		*scale_voltage += calib_graph->dx;

	if (*scale_voltage < 0)
		*scale_voltage = 0;
}

static int qcom_vadc_scale_volt(const struct vadc_linear_graph *calib_graph,
				const struct vadc_prescale_ratio *prescale,
				bool absolute, u16 adc_code,
				int *result_uv)
{
	s64 voltage = 0, result = 0;

	qcom_vadc_scale_calib(calib_graph, adc_code, absolute, &voltage);

	voltage = voltage * prescale->den;
	result = div64_s64(voltage, prescale->num);

	if (!absolute)
		result *= 1000;

	*result_uv = result;

	return 0;
}

static int qcom_vadc_scale_therm(const struct vadc_linear_graph *calib_graph,
				 const struct vadc_prescale_ratio *prescale,
				 bool absolute, u16 adc_code,
				 int *result_mdec)
{
	s64 voltage = 0, result = 0;
	int ret;

	qcom_vadc_scale_calib(calib_graph, adc_code, absolute, &voltage);

	if (absolute)
		voltage = div64_s64(voltage, 1000);

	ret = qcom_vadc_map_voltage_temp(adcmap_100k_104ef_104fb,
					 ARRAY_SIZE(adcmap_100k_104ef_104fb),
					 voltage, &result);
	if (ret)
		return ret;

	result *= 1000;
	*result_mdec = result;

	return 0;
}

static int qcom_vadc_scale_therm_qrd_215(
				const struct vadc_linear_graph *calib_graph,
				const struct vadc_prescale_ratio *prescale,
				bool absolute, u16 adc_code,
				int *result_mdec)
{
	s64 voltage = 0, result = 0;
	int ret;

	qcom_vadc_scale_calib(calib_graph, adc_code, absolute, &voltage);

<<<<<<< HEAD
	if (absolute)
		voltage = div64_s64(voltage, 1000);

=======
>>>>>>> 5475cd6f
	ret = qcom_vadc_map_voltage_temp(adcmap_batt_therm_qrd_215,
					 ARRAY_SIZE(adcmap_batt_therm_qrd_215),
					 voltage, &result);
	if (ret)
		return ret;

	*result_mdec = result;

	return 0;
}


static int qcom_vadc_scale_die_temp(const struct vadc_linear_graph *calib_graph,
				    const struct vadc_prescale_ratio *prescale,
				    bool absolute,
				    u16 adc_code, int *result_mdec)
{
	s64 voltage = 0;
	u64 temp; /* Temporary variable for do_div */

	qcom_vadc_scale_calib(calib_graph, adc_code, absolute, &voltage);

	if (voltage > 0) {
		temp = voltage * prescale->den;
		do_div(temp, prescale->num * 2);
		voltage = temp;
	} else {
		voltage = 0;
	}

	voltage -= KELVINMIL_CELSIUSMIL;
	*result_mdec = voltage;

	return 0;
}

static int qcom_vadc_scale_chg_temp(const struct vadc_linear_graph *calib_graph,
				    const struct vadc_prescale_ratio *prescale,
				    bool absolute,
				    u16 adc_code, int *result_mdec)
{
	s64 voltage = 0, result = 0;

	qcom_vadc_scale_calib(calib_graph, adc_code, absolute, &voltage);

	voltage = voltage * prescale->den;
	voltage = div64_s64(voltage, prescale->num);
	voltage = ((PMI_CHG_SCALE_1) * (voltage * 2));
	voltage = (voltage + PMI_CHG_SCALE_2);
	result =  div64_s64(voltage, 1000000);
	*result_mdec = result;

	return 0;
}

static int qcom_vadc_scale_hw_calib_volt(
				const struct vadc_prescale_ratio *prescale,
				const struct adc_data *data,
				u16 adc_code, int *result_uv)
{
	s64 voltage = 0, result = 0, adc_vdd_ref_mv = 1875;

	if (adc_code > VADC5_MAX_CODE)
		adc_code = 0;

	/* (ADC code * vref_vadc (1.875V)) / full_scale_code */
	voltage = (s64) adc_code * adc_vdd_ref_mv * 1000;
	voltage = div64_s64(voltage, data->full_scale_code_volt);
	voltage = voltage * prescale->den;
	result = div64_s64(voltage, prescale->num);
	*result_uv = result;

	return 0;
}

static int qcom_vadc_scale_hw_calib_therm(
				const struct vadc_prescale_ratio *prescale,
				const struct adc_data *data,
				u16 adc_code, int *result_mdec)
{
	s64 voltage = 0, result = 0;
	int ret;

	if (adc_code > VADC5_MAX_CODE)
		adc_code = 0;

	/* (ADC code * vref_vadc (1.875V)) / full_scale_code */
	voltage = (s64) adc_code * ADC_HC_VDD_REF * 1000;
	voltage = div64_s64(voltage, (data->full_scale_code_volt
								* 1000));
	ret = qcom_vadc_map_voltage_temp(adcmap_100k_104ef_104fb_1875_vref,
				 ARRAY_SIZE(adcmap_100k_104ef_104fb_1875_vref),
				 voltage, &result);
	if (ret)
		return ret;

	*result_mdec = result;

	return 0;
}

static int qcom_vadc_scale_hw_calib_batt_therm_100(
				const struct vadc_prescale_ratio *prescale,
				const struct adc_data *data,
				unsigned int lut_index,
				u16 adc_code, int *result_mdec)
{
	s64 voltage = 0, result = 0, adc_vdd_ref_mv = 1875;
	int ret;
	u32 size;
	const struct vadc_map_pt *lut;

	if (lut_index >= ARRAY_SIZE(lut_table_100)) {
		pr_err("LUT index out of range\n");
		return -EINVAL;
	}
	if (adc_code > VADC5_MAX_CODE)
		adc_code = 0;

	/* (ADC code * vref_vadc (1.875V)) / full_scale_code */
	voltage = (s64) adc_code * adc_vdd_ref_mv * 1000;
	voltage = div64_s64(voltage, (data->full_scale_code_volt
								* 1000));

	lut = lut_table_100[lut_index].table;
	size = lut_table_100[lut_index].tablesize;

	ret = qcom_vadc_map_voltage_temp(lut, size, voltage, &result);

	if (ret)
		return ret;

	*result_mdec = result;

	return 0;
}

static int qcom_vadc7_scale_hw_calib_therm(
				const struct vadc_prescale_ratio *prescale,
				const struct adc_data *data,
				u16 adc_code, int *result_mdec)
{
	s64 resistance = 0, result = 0;
	int ret;

	if (adc_code >= RATIO_MAX_ADC7)
		return -EINVAL;

	/* (ADC code * R_PULLUP (100Kohm)) / (full_scale_code - ADC code)*/
	resistance = (s64) adc_code * R_PU_100K;
	resistance = div64_s64(resistance, (RATIO_MAX_ADC7 - adc_code));

	ret = qcom_vadc_map_voltage_temp(adcmap7_100k,
				 ARRAY_SIZE(adcmap7_100k),
				 resistance, &result);
	if (ret)
		return ret;

	*result_mdec = result;

	return 0;
}

static int qcom_vadc_scale_hw_calib_batt_therm_30(
				const struct vadc_prescale_ratio *prescale,
				const struct adc_data *data,
				unsigned int lut_index,
				u16 adc_code, int *result_mdec)
{
	s64 voltage = 0, result = 0, adc_vdd_ref_mv = 1875;
	int ret;
	u32 size;
	const struct vadc_map_pt *lut;

	if (lut_index >= ARRAY_SIZE(lut_table_30)) {
		pr_err("LUT index out of range\n");
		return -EINVAL;
	}
	if (adc_code > VADC5_MAX_CODE)
		adc_code = 0;

	/* (ADC code * vref_vadc (1.875V)) / full_scale_code */
	voltage = (s64) adc_code * adc_vdd_ref_mv * 1000;
	voltage = div64_s64(voltage, (data->full_scale_code_volt
								* 1000));

	lut = lut_table_30[lut_index].table;
	size = lut_table_30[lut_index].tablesize;

	ret = qcom_vadc_map_voltage_temp(lut, size, voltage, &result);

	if (ret)
		return ret;

	*result_mdec = result;

	return 0;
}

static int qcom_vadc_scale_hw_calib_batt_therm_400(
				const struct vadc_prescale_ratio *prescale,
				const struct adc_data *data,
				unsigned int lut_index,
				u16 adc_code, int *result_mdec)
{
	s64 voltage = 0, result = 0, adc_vdd_ref_mv = 1875;
	int ret;
	u32 size;
	const struct vadc_map_pt *lut;

	if (lut_index >= ARRAY_SIZE(lut_table_400)) {
		pr_err("LUT index out of range\n");
		return -EINVAL;
	}
	if (adc_code > VADC5_MAX_CODE)
		adc_code = 0;

	/* (ADC code * vref_vadc (1.875V)) / full_scale_code */
	voltage = (s64) adc_code * adc_vdd_ref_mv * 1000;
	voltage = div64_s64(voltage, (data->full_scale_code_volt
								* 1000));

	lut = lut_table_400[lut_index].table;
	size = lut_table_400[lut_index].tablesize;

	ret = qcom_vadc_map_voltage_temp(lut, size, voltage, &result);

	if (ret)
		return ret;

	*result_mdec = result;

	return 0;
}

static int qcom_vadc_scale_hw_calib_die_temp(
				const struct vadc_prescale_ratio *prescale,
				const struct adc_data *data,
				u16 adc_code, int *result_mdec)
{
	s64 voltage = 0, adc_vdd_ref_mv = 1875;
	u64 temp; /* Temporary variable for do_div */

	if (adc_code > VADC5_MAX_CODE)
		adc_code = 0;

	/* (ADC code * vref_vadc (1.875V)) / full_scale_code */
	voltage = (s64) adc_code * adc_vdd_ref_mv * 1000;
	voltage = div64_s64(voltage, data->full_scale_code_volt);
	if (voltage > 0) {
		temp = voltage * prescale->den;
		do_div(temp, prescale->num * 2);
		voltage = temp;
	} else {
		voltage = 0;
	}

	voltage -= KELVINMIL_CELSIUSMIL;
	*result_mdec = voltage;

	return 0;
}

static int qcom_vadc7_scale_hw_calib_die_temp(
				const struct vadc_prescale_ratio *prescale,
				const struct adc_data *data,
				u16 adc_code, int *result_mdec)
{

	s64 voltage, vtemp0, temp;
	int adc_vdd_ref_mv = 1875, i = 0;

	if (adc_code > VADC5_MAX_CODE)
		adc_code = 0;

	/* (ADC code * vref_vadc (1.875V)) / full_scale_code */
	voltage = (s64) adc_code * adc_vdd_ref_mv * 1000;
	voltage = div64_s64(voltage, data->full_scale_code_volt);
	voltage = voltage * prescale->den;
	voltage = div64_s64(voltage, prescale->num);

	while (i < ARRAY_SIZE(adcmap7_die_temp)) {
		if (adcmap7_die_temp[i].x > voltage)
			break;
		i++;
	}

	if (i == 0) {
		*result_mdec = DIE_TEMP_ADC7_SCALE_1;
	} else if (i == ARRAY_SIZE(adcmap7_die_temp)) {
		*result_mdec = DIE_TEMP_ADC7_MAX;
	} else {
		vtemp0 = adcmap7_die_temp[i-1].x;
		voltage = voltage - vtemp0;
		temp = div64_s64(voltage * DIE_TEMP_ADC7_SCALE_FACTOR,
				adcmap7_die_temp[i-1].y);
		temp += DIE_TEMP_ADC7_SCALE_1 + (DIE_TEMP_ADC7_SCALE_2 * (i-1));
		*result_mdec = temp;
	}
	return 0;
}

static int qcom_vadc_scale_hw_smb_temp(
				const struct vadc_prescale_ratio *prescale,
				const struct adc_data *data,
				u16 adc_code, int *result_mdec)
{
	s64 voltage = 0, adc_vdd_ref_mv = 1875;
	u64 temp;

	if (adc_code > VADC5_MAX_CODE)
		adc_code = 0;

	/* (ADC code * vref_vadc (1.875V)) / full_scale_code */
	voltage = (s64) adc_code * adc_vdd_ref_mv * 1000;
	voltage = div64_s64(voltage, data->full_scale_code_volt);
	if (voltage > 0) {
		temp = voltage * prescale->den;
		temp *= 100;
		do_div(temp, prescale->num * PMIC5_SMB_TEMP_SCALE_FACTOR);
		voltage = temp;
	} else {
		voltage = 0;
	}

	voltage = PMIC5_SMB_TEMP_CONSTANT - voltage;
	*result_mdec = voltage;

	return 0;
}

static int qcom_vadc_scale_hw_smb1398_temp(
				const struct vadc_prescale_ratio *prescale,
				const struct adc_data *data,
				u16 adc_code, int *result_mdec)
{
	s64 voltage = 0, adc_vdd_ref_mv = 1875;
	u64 temp;

	if (adc_code > VADC5_MAX_CODE)
		adc_code = 0;

	/* (ADC code * vref_vadc (1.875V)) / full_scale_code */
	voltage = (s64) adc_code * adc_vdd_ref_mv * 1000;
	voltage = div64_s64(voltage, data->full_scale_code_volt);
	if (voltage > 0) {
		temp = voltage * prescale->den;
		temp *= 100;
		do_div(temp, prescale->num * PMIC5_SMB1398_TEMP_SCALE_FACTOR);
		voltage = temp;
	} else {
		voltage = 0;
	}

	voltage = voltage - PMIC5_SMB1398_TEMP_CONSTANT;
	*result_mdec = voltage;

	return 0;
}

static int qcom_vadc_scale_hw_pm2250_s3_die_temp(
				const struct vadc_prescale_ratio *prescale,
				const struct adc_data *data,
				u16 adc_code, int *result_mdec)
{
	s64 voltage = 0, adc_vdd_ref_mv = 1875;

	if (adc_code > VADC5_MAX_CODE)
		adc_code = 0;

	/* (ADC code * vref_vadc (1.875V)) / full_scale_code */
	voltage = (s64) adc_code * adc_vdd_ref_mv * 1000;
	voltage = div64_s64(voltage, data->full_scale_code_volt);
	if (voltage > 0) {
		voltage *= prescale->den;
		voltage = div64_s64(voltage, prescale->num);
	} else {
		voltage = 0;
	}

	voltage = PMIC5_PM2250_S3_DIE_TEMP_CONSTANT - voltage;
	voltage *= 100000;
	voltage = div64_s64(voltage, PMIC5_PM2250_S3_DIE_TEMP_SCALE_FACTOR);

	*result_mdec = voltage;

	return 0;
}

static int qcom_vadc_scale_hw_chg5_temp(
				const struct vadc_prescale_ratio *prescale,
				const struct adc_data *data,
				u16 adc_code, int *result_mdec)
{
	s64 voltage = 0, adc_vdd_ref_mv = 1875;
	u64 temp;

	if (adc_code > VADC5_MAX_CODE)
		adc_code = 0;

	/* (ADC code * vref_vadc (1.875V)) / full_scale_code */
	voltage = (s64) adc_code * adc_vdd_ref_mv * 1000;
	voltage = div64_s64(voltage, data->full_scale_code_volt);
	if (voltage > 0) {
		temp = voltage * prescale->den;
		do_div(temp, prescale->num * 4);
		voltage = temp;
	} else {
		voltage = 0;
	}

	voltage = PMIC5_CHG_TEMP_SCALE_FACTOR - voltage;
	*result_mdec = voltage;

	return 0;
}

static int qcom_adc_scale_hw_calib_cur(
				const struct vadc_prescale_ratio *prescale,
				const struct adc_data *data,
				u16 adc_code, int *result_uamps)
{
	s64 voltage = 0, result = 0;

	if ((adc_code & ADC_USR_DATA_CHECK) == 0) {
		voltage = (s64) adc_code * data->full_scale_code_cur * 1000;
		voltage = div64_s64(voltage, VADC5_MAX_CODE);
		voltage = voltage * prescale->den;
		result = div64_s64(voltage, prescale->num);
		*result_uamps = result;
	} else {
		adc_code = ~adc_code + 1;
		voltage = (s64) adc_code;
		voltage = (s64) adc_code * data->full_scale_code_cur * 1000;
		voltage = div64_s64(voltage, VADC5_MAX_CODE);
		voltage = voltage * prescale->den;
		result = div64_s64(voltage, prescale->num);
		*result_uamps = -result;
	}

	return 0;
}

int qcom_vadc_scale(enum vadc_scale_fn_type scaletype,
		    const struct vadc_linear_graph *calib_graph,
		    const struct vadc_prescale_ratio *prescale,
		    bool absolute,
		    u16 adc_code, int *result)
{
	switch (scaletype) {
	case SCALE_DEFAULT:
		return qcom_vadc_scale_volt(calib_graph, prescale,
					    absolute, adc_code,
					    result);
	case SCALE_THERM_100K_PULLUP:
	case SCALE_XOTHERM:
		return qcom_vadc_scale_therm(calib_graph, prescale,
					     absolute, adc_code,
					     result);
	case SCALE_BATT_THERM_QRD_215:
		return qcom_vadc_scale_therm_qrd_215(calib_graph, prescale,
					     absolute, adc_code,
					     result);
	case SCALE_PMIC_THERM:
		return qcom_vadc_scale_die_temp(calib_graph, prescale,
						absolute, adc_code,
						result);
	case SCALE_PMI_CHG_TEMP:
		return qcom_vadc_scale_chg_temp(calib_graph, prescale,
						absolute, adc_code,
						result);
	default:
		return -EINVAL;
	}
}
EXPORT_SYMBOL(qcom_vadc_scale);

int qcom_vadc_hw_scale(enum vadc_scale_fn_type scaletype,
		    const struct vadc_prescale_ratio *prescale,
		    const struct adc_data *data, unsigned int lut_index,
		    u16 adc_code, int *result)
{
	switch (scaletype) {
	case SCALE_HW_CALIB_DEFAULT:
		return qcom_vadc_scale_hw_calib_volt(prescale, data,
						adc_code, result);
	case SCALE_HW_CALIB_THERM_100K_PULLUP:
	case SCALE_HW_CALIB_XOTHERM:
		return qcom_vadc_scale_hw_calib_therm(prescale, data,
						adc_code, result);
	case SCALE_HW_CALIB_BATT_THERM_100K:
		return qcom_vadc_scale_hw_calib_batt_therm_100(prescale,
					data, lut_index, adc_code, result);
	case SCALE_HW_CALIB_BATT_THERM_30K:
		return qcom_vadc_scale_hw_calib_batt_therm_30(prescale,
					data, lut_index, adc_code, result);
	case SCALE_HW_CALIB_BATT_THERM_400K:
		return qcom_vadc_scale_hw_calib_batt_therm_400(prescale,
					data, lut_index, adc_code, result);
	case SCALE_HW_CALIB_PMIC_THERM:
		return qcom_vadc_scale_hw_calib_die_temp(prescale, data,
						adc_code, result);
	case SCALE_HW_CALIB_CUR:
		return qcom_adc_scale_hw_calib_cur(prescale, data,
						adc_code, result);
	case SCALE_HW_CALIB_PM5_CHG_TEMP:
		return qcom_vadc_scale_hw_chg5_temp(prescale, data,
						adc_code, result);
	case SCALE_HW_CALIB_PM5_SMB_TEMP:
		return qcom_vadc_scale_hw_smb_temp(prescale, data,
						adc_code, result);
	case SCALE_HW_CALIB_PM5_SMB1398_TEMP:
		return qcom_vadc_scale_hw_smb1398_temp(prescale, data,
						adc_code, result);
	case SCALE_HW_CALIB_PM2250_S3_DIE_TEMP:
		return qcom_vadc_scale_hw_pm2250_s3_die_temp(prescale, data,
						adc_code, result);
	case SCALE_HW_CALIB_THERM_100K_PU_PM7:
		return qcom_vadc7_scale_hw_calib_therm(prescale, data,
						adc_code, result);
	case SCALE_HW_CALIB_PMIC_THERM_PM7:
		return qcom_vadc7_scale_hw_calib_die_temp(prescale, data,
						adc_code, result);
	default:
		return -EINVAL;
	}
}
EXPORT_SYMBOL(qcom_vadc_hw_scale);

int qcom_vadc_decimation_from_dt(u32 value)
{
	if (!is_power_of_2(value) || value < VADC_DECIMATION_MIN ||
	    value > VADC_DECIMATION_MAX)
		return -EINVAL;

	return __ffs64(value / VADC_DECIMATION_MIN);
}
EXPORT_SYMBOL(qcom_vadc_decimation_from_dt);

int qcom_adc5_decimation_from_dt(u32 value, const unsigned int *decimation)
{
	uint32_t i;

	for (i = 0; i < ADC_DECIMATION_SAMPLES_MAX; i++) {
		if (value == decimation[i])
			return i;
	}

	return -EINVAL;
}
EXPORT_SYMBOL(qcom_adc5_decimation_from_dt);
MODULE_LICENSE("GPL v2");
MODULE_DESCRIPTION("Qualcomm ADC common functionality");<|MERGE_RESOLUTION|>--- conflicted
+++ resolved
@@ -930,12 +930,6 @@
 
 	qcom_vadc_scale_calib(calib_graph, adc_code, absolute, &voltage);
 
-<<<<<<< HEAD
-	if (absolute)
-		voltage = div64_s64(voltage, 1000);
-
-=======
->>>>>>> 5475cd6f
 	ret = qcom_vadc_map_voltage_temp(adcmap_batt_therm_qrd_215,
 					 ARRAY_SIZE(adcmap_batt_therm_qrd_215),
 					 voltage, &result);

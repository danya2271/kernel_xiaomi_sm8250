/*
 * Copyright (C) 2012-2017 ARM Limited or its affiliates.
 *
 * This program is free software; you can redistribute it and/or modify
 * it under the terms of the GNU General Public License version 2 as
 * published by the Free Software Foundation.
 *
 * This program is distributed in the hope that it will be useful,
 * but WITHOUT ANY WARRANTY; without even the implied warranty of
 * MERCHANTABILITY or FITNESS FOR A PARTICULAR PURPOSE.  See the
 * GNU General Public License for more details.
 *
 * You should have received a copy of the GNU General Public License
 * along with this program; if not, see <http://www.gnu.org/licenses/>.
 */

#include <linux/kernel.h>
#include <linux/module.h>

#include <linux/crypto.h>
#include <crypto/algapi.h>
#include <crypto/aes.h>
#include <crypto/sha.h>
#include <crypto/aead.h>
#include <crypto/authenc.h>
#include <crypto/scatterwalk.h>
#include <crypto/internal/skcipher.h>

#include <linux/init.h>
#include <linux/moduleparam.h>
#include <linux/types.h>
#include <linux/random.h>
#include <linux/ioport.h>
#include <linux/interrupt.h>
#include <linux/fcntl.h>
#include <linux/poll.h>
#include <linux/proc_fs.h>
#include <linux/mutex.h>
#include <linux/sysctl.h>
#include <linux/fs.h>
#include <linux/cdev.h>
#include <linux/platform_device.h>
#include <linux/mm.h>
#include <linux/delay.h>
#include <linux/dma-mapping.h>
#include <linux/dmapool.h>
#include <linux/list.h>
#include <linux/slab.h>
#include <linux/spinlock.h>
#include <linux/pm.h>

/* cache.h required for L1_CACHE_ALIGN() and cache_line_size() */
#include <linux/cache.h>
#include <linux/io.h>
#include <linux/uaccess.h>
#include <linux/pagemap.h>
#include <linux/sched.h>
#include <linux/random.h>
#include <linux/of.h>
#include <linux/clk.h>
#include <linux/of_address.h>

#include "ssi_config.h"
#include "ssi_driver.h"
#include "ssi_request_mgr.h"
#include "ssi_buffer_mgr.h"
#include "ssi_sysfs.h"
#include "ssi_cipher.h"
#include "ssi_aead.h"
#include "ssi_hash.h"
#include "ssi_ivgen.h"
#include "ssi_sram_mgr.h"
#include "ssi_pm.h"
<<<<<<< HEAD
#include "ssi_fips_local.h"
=======
#include "ssi_fips.h"
>>>>>>> bb176f67

#ifdef DX_DUMP_BYTES
void dump_byte_array(const char *name, const u8 *the_array, unsigned long size)
{
	int i, line_offset = 0, ret = 0;
	const u8 *cur_byte;
	char line_buf[80];

	if (!the_array) {
<<<<<<< HEAD
		SSI_LOG_ERR("cannot dump_byte_array - NULL pointer\n");
=======
		SSI_LOG_ERR("cannot dump array - NULL pointer\n");
>>>>>>> bb176f67
		return;
	}

	ret = snprintf(line_buf, sizeof(line_buf), "%s[%lu]: ", name, size);
	if (ret < 0) {
		SSI_LOG_ERR("snprintf returned %d . aborting buffer array dump\n", ret);
		return;
	}
	line_offset = ret;
	for (i = 0, cur_byte = the_array;
	     (i < size) && (line_offset < sizeof(line_buf)); i++, cur_byte++) {
			ret = snprintf(line_buf + line_offset,
				       sizeof(line_buf) - line_offset,
				       "0x%02X ", *cur_byte);
		if (ret < 0) {
			SSI_LOG_ERR("snprintf returned %d . aborting buffer array dump\n", ret);
			return;
		}
		line_offset += ret;
		if (line_offset > 75) { /* Cut before line end */
			SSI_LOG_DEBUG("%s\n", line_buf);
			line_offset = 0;
		}
	}

	if (line_offset > 0) /* Dump remaining line */
		SSI_LOG_DEBUG("%s\n", line_buf);
}
#endif

static irqreturn_t cc_isr(int irq, void *dev_id)
{
	struct ssi_drvdata *drvdata = (struct ssi_drvdata *)dev_id;
	void __iomem *cc_base = drvdata->cc_base;
	u32 irr;
	u32 imr;

	/* STAT_OP_TYPE_GENERIC STAT_PHASE_0: Interrupt */

	/* read the interrupt status */
	irr = CC_HAL_READ_REGISTER(CC_REG_OFFSET(HOST_RGF, HOST_IRR));
	SSI_LOG_DEBUG("Got IRR=0x%08X\n", irr);
	if (unlikely(irr == 0)) { /* Probably shared interrupt line */
		SSI_LOG_ERR("Got interrupt with empty IRR\n");
		return IRQ_NONE;
	}
	imr = CC_HAL_READ_REGISTER(CC_REG_OFFSET(HOST_RGF, HOST_IMR));

	/* clear interrupt - must be before processing events */
	CC_HAL_WRITE_REGISTER(CC_REG_OFFSET(HOST_RGF, HOST_ICR), irr);

	drvdata->irq = irr;
	/* Completion interrupt - most probable */
	if (likely((irr & SSI_COMP_IRQ_MASK) != 0)) {
		/* Mask AXI completion interrupt - will be unmasked in Deferred service handler */
		CC_HAL_WRITE_REGISTER(CC_REG_OFFSET(HOST_RGF, HOST_IMR), imr | SSI_COMP_IRQ_MASK);
		irr &= ~SSI_COMP_IRQ_MASK;
		complete_request(drvdata);
	}
#ifdef CC_SUPPORT_FIPS
	/* TEE FIPS interrupt */
	if (likely((irr & SSI_GPR0_IRQ_MASK) != 0)) {
		/* Mask interrupt - will be unmasked in Deferred service handler */
		CC_HAL_WRITE_REGISTER(CC_REG_OFFSET(HOST_RGF, HOST_IMR), imr | SSI_GPR0_IRQ_MASK);
		irr &= ~SSI_GPR0_IRQ_MASK;
		fips_handler(drvdata);
	}
#endif
	/* AXI error interrupt */
	if (unlikely((irr & SSI_AXI_ERR_IRQ_MASK) != 0)) {
		u32 axi_err;

		/* Read the AXI error ID */
		axi_err = CC_HAL_READ_REGISTER(CC_REG_OFFSET(CRY_KERNEL, AXIM_MON_ERR));
		SSI_LOG_DEBUG("AXI completion error: axim_mon_err=0x%08X\n", axi_err);

		irr &= ~SSI_AXI_ERR_IRQ_MASK;
	}

	if (unlikely(irr != 0)) {
		SSI_LOG_DEBUG("IRR includes unknown cause bits (0x%08X)\n", irr);
		/* Just warning */
	}

	return IRQ_HANDLED;
}

int init_cc_regs(struct ssi_drvdata *drvdata, bool is_probe)
{
	unsigned int val, cache_params;
	void __iomem *cc_base = drvdata->cc_base;

	/* Unmask all AXI interrupt sources AXI_CFG1 register */
	val = CC_HAL_READ_REGISTER(CC_REG_OFFSET(CRY_KERNEL, AXIM_CFG));
	CC_HAL_WRITE_REGISTER(CC_REG_OFFSET(CRY_KERNEL, AXIM_CFG), val & ~SSI_AXI_IRQ_MASK);
	SSI_LOG_DEBUG("AXIM_CFG=0x%08X\n", CC_HAL_READ_REGISTER(CC_REG_OFFSET(CRY_KERNEL, AXIM_CFG)));

	/* Clear all pending interrupts */
	val = CC_HAL_READ_REGISTER(CC_REG_OFFSET(HOST_RGF, HOST_IRR));
	SSI_LOG_DEBUG("IRR=0x%08X\n", val);
	CC_HAL_WRITE_REGISTER(CC_REG_OFFSET(HOST_RGF, HOST_ICR), val);

	/* Unmask relevant interrupt cause */
	val = (~(SSI_COMP_IRQ_MASK | SSI_AXI_ERR_IRQ_MASK | SSI_GPR0_IRQ_MASK));
	CC_HAL_WRITE_REGISTER(CC_REG_OFFSET(HOST_RGF, HOST_IMR), val);

#ifdef DX_HOST_IRQ_TIMER_INIT_VAL_REG_OFFSET
#ifdef DX_IRQ_DELAY
	/* Set CC IRQ delay */
	CC_HAL_WRITE_REGISTER(CC_REG_OFFSET(HOST_RGF, HOST_IRQ_TIMER_INIT_VAL),
			      DX_IRQ_DELAY);
#endif
	if (CC_HAL_READ_REGISTER(CC_REG_OFFSET(HOST_RGF, HOST_IRQ_TIMER_INIT_VAL)) > 0) {
		SSI_LOG_DEBUG("irq_delay=%d CC cycles\n",
			      CC_HAL_READ_REGISTER(CC_REG_OFFSET(HOST_RGF, HOST_IRQ_TIMER_INIT_VAL)));
	}
#endif

	cache_params = (drvdata->coherent ? CC_COHERENT_CACHE_PARAMS : 0x0);

	val = CC_HAL_READ_REGISTER(CC_REG_OFFSET(CRY_KERNEL, AXIM_CACHE_PARAMS));

	if (is_probe)
		SSI_LOG_INFO("Cache params previous: 0x%08X\n", val);

	CC_HAL_WRITE_REGISTER(CC_REG_OFFSET(CRY_KERNEL, AXIM_CACHE_PARAMS),
			      cache_params);
	val = CC_HAL_READ_REGISTER(CC_REG_OFFSET(CRY_KERNEL, AXIM_CACHE_PARAMS));

	if (is_probe)
		SSI_LOG_INFO("Cache params current: 0x%08X (expect: 0x%08X)\n",
			     val, cache_params);

	return 0;
}

static int init_cc_resources(struct platform_device *plat_dev)
{
	struct resource *req_mem_cc_regs = NULL;
	void __iomem *cc_base = NULL;
	bool irq_registered = false;
<<<<<<< HEAD
	struct ssi_drvdata *new_drvdata = kzalloc(sizeof(struct ssi_drvdata), GFP_KERNEL);
=======
	struct ssi_drvdata *new_drvdata = kzalloc(sizeof(*new_drvdata),
						  GFP_KERNEL);
>>>>>>> bb176f67
	struct device *dev = &plat_dev->dev;
	struct device_node *np = dev->of_node;
	u32 signature_val;
	int rc = 0;

	if (unlikely(!new_drvdata)) {
		SSI_LOG_ERR("Failed to allocate drvdata");
		rc = -ENOMEM;
		goto init_cc_res_err;
	}

	new_drvdata->clk = of_clk_get(np, 0);
	new_drvdata->coherent = of_dma_is_coherent(np);

	/*Initialize inflight counter used in dx_ablkcipher_secure_complete used for count of BYSPASS blocks operations*/
	new_drvdata->inflight_counter = 0;

	dev_set_drvdata(&plat_dev->dev, new_drvdata);
	/* Get device resources */
	/* First CC registers space */
	new_drvdata->res_mem = platform_get_resource(plat_dev, IORESOURCE_MEM, 0);
	if (unlikely(!new_drvdata->res_mem)) {
		SSI_LOG_ERR("Failed getting IO memory resource\n");
		rc = -ENODEV;
		goto init_cc_res_err;
	}
	SSI_LOG_DEBUG("Got MEM resource (%s): start=%pad end=%pad\n",
		      new_drvdata->res_mem->name,
		      new_drvdata->res_mem->start,
		      new_drvdata->res_mem->end);
	/* Map registers space */
	req_mem_cc_regs = request_mem_region(new_drvdata->res_mem->start, resource_size(new_drvdata->res_mem), "arm_cc7x_regs");
	if (unlikely(!req_mem_cc_regs)) {
		SSI_LOG_ERR("Couldn't allocate registers memory region at "
			     "0x%08X\n", (unsigned int)new_drvdata->res_mem->start);
		rc = -EBUSY;
		goto init_cc_res_err;
	}
	cc_base = ioremap(new_drvdata->res_mem->start, resource_size(new_drvdata->res_mem));
	if (unlikely(!cc_base)) {
		SSI_LOG_ERR("ioremap[CC](0x%08X,0x%08X) failed\n",
			    (unsigned int)new_drvdata->res_mem->start,
			    (unsigned int)resource_size(new_drvdata->res_mem));
		rc = -ENOMEM;
		goto init_cc_res_err;
	}
	SSI_LOG_DEBUG("CC registers mapped from %pa to 0x%p\n", &new_drvdata->res_mem->start, cc_base);
	new_drvdata->cc_base = cc_base;

	/* Then IRQ */
	new_drvdata->res_irq = platform_get_resource(plat_dev, IORESOURCE_IRQ, 0);
	if (unlikely(!new_drvdata->res_irq)) {
		SSI_LOG_ERR("Failed getting IRQ resource\n");
		rc = -ENODEV;
		goto init_cc_res_err;
	}
	rc = request_irq(new_drvdata->res_irq->start, cc_isr,
			 IRQF_SHARED, "arm_cc7x", new_drvdata);
	if (unlikely(rc != 0)) {
		SSI_LOG_ERR("Could not register to interrupt %llu\n",
			    (unsigned long long)new_drvdata->res_irq->start);
		goto init_cc_res_err;
	}
	init_completion(&new_drvdata->icache_setup_completion);

	irq_registered = true;
	SSI_LOG_DEBUG("Registered to IRQ (%s) %llu\n",
		      new_drvdata->res_irq->name,
		      (unsigned long long)new_drvdata->res_irq->start);

	new_drvdata->plat_dev = plat_dev;

	rc = cc_clk_on(new_drvdata);
	if (rc)
		goto init_cc_res_err;

	if (!new_drvdata->plat_dev->dev.dma_mask)
<<<<<<< HEAD
	{
		new_drvdata->plat_dev->dev.dma_mask = &new_drvdata->plat_dev->dev.coherent_dma_mask;
	}
=======
		new_drvdata->plat_dev->dev.dma_mask = &new_drvdata->plat_dev->dev.coherent_dma_mask;

>>>>>>> bb176f67
	if (!new_drvdata->plat_dev->dev.coherent_dma_mask)
		new_drvdata->plat_dev->dev.coherent_dma_mask = DMA_BIT_MASK(DMA_BIT_MASK_LEN);

	/* Verify correct mapping */
	signature_val = CC_HAL_READ_REGISTER(CC_REG_OFFSET(HOST_RGF, HOST_SIGNATURE));
	if (signature_val != DX_DEV_SIGNATURE) {
		SSI_LOG_ERR("Invalid CC signature: SIGNATURE=0x%08X != expected=0x%08X\n",
<<<<<<< HEAD
			signature_val, (u32)DX_DEV_SIGNATURE);
=======
			    signature_val, (u32)DX_DEV_SIGNATURE);
>>>>>>> bb176f67
		rc = -EINVAL;
		goto init_cc_res_err;
	}
	SSI_LOG_DEBUG("CC SIGNATURE=0x%08X\n", signature_val);

	/* Display HW versions */
	SSI_LOG(KERN_INFO, "ARM CryptoCell %s Driver: HW version 0x%08X, Driver version %s\n", SSI_DEV_NAME_STR,
		CC_HAL_READ_REGISTER(CC_REG_OFFSET(HOST_RGF, HOST_VERSION)), DRV_MODULE_VERSION);

	rc = init_cc_regs(new_drvdata, true);
	if (unlikely(rc != 0)) {
		SSI_LOG_ERR("init_cc_regs failed\n");
		goto init_cc_res_err;
	}

#ifdef ENABLE_CC_SYSFS
	rc = ssi_sysfs_init(&plat_dev->dev.kobj, new_drvdata);
	if (unlikely(rc != 0)) {
		SSI_LOG_ERR("init_stat_db failed\n");
		goto init_cc_res_err;
	}
#endif

	rc = ssi_sram_mgr_init(new_drvdata);
	if (unlikely(rc != 0)) {
		SSI_LOG_ERR("ssi_sram_mgr_init failed\n");
		goto init_cc_res_err;
	}

	new_drvdata->mlli_sram_addr =
		ssi_sram_mgr_alloc(new_drvdata, MAX_MLLI_BUFF_SIZE);
	if (unlikely(new_drvdata->mlli_sram_addr == NULL_SRAM_ADDR)) {
		SSI_LOG_ERR("Failed to alloc MLLI Sram buffer\n");
		rc = -ENOMEM;
		goto init_cc_res_err;
	}

	rc = request_mgr_init(new_drvdata);
	if (unlikely(rc != 0)) {
		SSI_LOG_ERR("request_mgr_init failed\n");
		goto init_cc_res_err;
	}

	rc = ssi_buffer_mgr_init(new_drvdata);
	if (unlikely(rc != 0)) {
		SSI_LOG_ERR("buffer_mgr_init failed\n");
		goto init_cc_res_err;
	}

	rc = ssi_power_mgr_init(new_drvdata);
	if (unlikely(rc != 0)) {
		SSI_LOG_ERR("ssi_power_mgr_init failed\n");
		goto init_cc_res_err;
	}

	rc = ssi_fips_init(new_drvdata);
	if (unlikely(rc != 0)) {
		SSI_LOG_ERR("SSI_FIPS_INIT failed 0x%x\n", rc);
		goto init_cc_res_err;
	}

	rc = ssi_ivgen_init(new_drvdata);
	if (unlikely(rc != 0)) {
		SSI_LOG_ERR("ssi_ivgen_init failed\n");
		goto init_cc_res_err;
	}

	/* Allocate crypto algs */
	rc = ssi_ablkcipher_alloc(new_drvdata);
	if (unlikely(rc != 0)) {
		SSI_LOG_ERR("ssi_ablkcipher_alloc failed\n");
		goto init_cc_res_err;
	}

	/* hash must be allocated before aead since hash exports APIs */
	rc = ssi_hash_alloc(new_drvdata);
	if (unlikely(rc != 0)) {
		SSI_LOG_ERR("ssi_hash_alloc failed\n");
		goto init_cc_res_err;
	}

	rc = ssi_aead_alloc(new_drvdata);
	if (unlikely(rc != 0)) {
		SSI_LOG_ERR("ssi_aead_alloc failed\n");
		goto init_cc_res_err;
	}

	/* If we got here and FIPS mode is enabled
	 * it means all FIPS test passed, so let TEE
	 * know we're good.
	 */
	cc_set_ree_fips_status(new_drvdata, true);

	return 0;

init_cc_res_err:
	SSI_LOG_ERR("Freeing CC HW resources!\n");

	if (new_drvdata) {
		ssi_aead_free(new_drvdata);
		ssi_hash_free(new_drvdata);
		ssi_ablkcipher_free(new_drvdata);
		ssi_ivgen_fini(new_drvdata);
		ssi_power_mgr_fini(new_drvdata);
		ssi_buffer_mgr_fini(new_drvdata);
		request_mgr_fini(new_drvdata);
		ssi_sram_mgr_fini(new_drvdata);
		ssi_fips_fini(new_drvdata);
#ifdef ENABLE_CC_SYSFS
		ssi_sysfs_fini();
#endif

		if (req_mem_cc_regs) {
			if (irq_registered) {
				free_irq(new_drvdata->res_irq->start, new_drvdata);
				new_drvdata->res_irq = NULL;
				iounmap(cc_base);
				new_drvdata->cc_base = NULL;
			}
			release_mem_region(new_drvdata->res_mem->start,
					   resource_size(new_drvdata->res_mem));
			new_drvdata->res_mem = NULL;
		}
		kfree(new_drvdata);
		dev_set_drvdata(&plat_dev->dev, NULL);
	}

	return rc;
}

void fini_cc_regs(struct ssi_drvdata *drvdata)
{
	/* Mask all interrupts */
	WRITE_REGISTER(drvdata->cc_base +
		       CC_REG_OFFSET(HOST_RGF, HOST_IMR), 0xFFFFFFFF);
}

static void cleanup_cc_resources(struct platform_device *plat_dev)
{
	struct ssi_drvdata *drvdata =
		(struct ssi_drvdata *)dev_get_drvdata(&plat_dev->dev);

	ssi_aead_free(drvdata);
	ssi_hash_free(drvdata);
	ssi_ablkcipher_free(drvdata);
	ssi_ivgen_fini(drvdata);
	ssi_power_mgr_fini(drvdata);
	ssi_buffer_mgr_fini(drvdata);
	request_mgr_fini(drvdata);
	ssi_sram_mgr_fini(drvdata);
	ssi_fips_fini(drvdata);
#ifdef ENABLE_CC_SYSFS
	ssi_sysfs_fini();
#endif

	fini_cc_regs(drvdata);
	cc_clk_off(drvdata);
	free_irq(drvdata->res_irq->start, drvdata);
	drvdata->res_irq = NULL;

	if (drvdata->cc_base) {
		iounmap(drvdata->cc_base);
		release_mem_region(drvdata->res_mem->start,
				   resource_size(drvdata->res_mem));
		drvdata->cc_base = NULL;
		drvdata->res_mem = NULL;
	}

	kfree(drvdata);
	dev_set_drvdata(&plat_dev->dev, NULL);
}

int cc_clk_on(struct ssi_drvdata *drvdata)
{
	struct clk *clk = drvdata->clk;
	int rc;

	if (IS_ERR(clk))
		/* Not all devices have a clock associated with CCREE  */
		return 0;

	rc = clk_prepare_enable(clk);
	if (rc)
		return rc;

	return 0;
}

void cc_clk_off(struct ssi_drvdata *drvdata)
{
	struct clk *clk = drvdata->clk;

	if (IS_ERR(clk))
		/* Not all devices have a clock associated with CCREE */
		return;

	clk_disable_unprepare(clk);
}

static int cc7x_probe(struct platform_device *plat_dev)
{
	int rc;
#if defined(CONFIG_ARM) && defined(CC_DEBUG)
	u32 ctr, cacheline_size;

	asm volatile("mrc p15, 0, %0, c0, c0, 1" : "=r" (ctr));
	cacheline_size =  4 << ((ctr >> 16) & 0xf);
	SSI_LOG_DEBUG("CP15(L1_CACHE_BYTES) = %u , Kconfig(L1_CACHE_BYTES) = %u\n",
		      cacheline_size, L1_CACHE_BYTES);

	asm volatile("mrc p15, 0, %0, c0, c0, 0" : "=r" (ctr));
<<<<<<< HEAD
	SSI_LOG_DEBUG("Main ID register (MIDR): Implementer 0x%02X, Arch 0x%01X,"
		     " Part 0x%03X, Rev r%dp%d\n",
		(ctr >> 24), (ctr >> 16) & 0xF, (ctr >> 4) & 0xFFF, (ctr >> 20) & 0xF, ctr & 0xF);
=======
	SSI_LOG_DEBUG("Main ID register (MIDR): Implementer 0x%02X, Arch 0x%01X, Part 0x%03X, Rev r%dp%d\n",
		      (ctr >> 24), (ctr >> 16) & 0xF, (ctr >> 4) & 0xFFF,
		      (ctr >> 20) & 0xF, ctr & 0xF);
>>>>>>> bb176f67
#endif

	/* Map registers space */
	rc = init_cc_resources(plat_dev);
	if (rc != 0)
		return rc;

	SSI_LOG(KERN_INFO, "ARM cc7x_ree device initialized\n");

	return 0;
}

static int cc7x_remove(struct platform_device *plat_dev)
{
	SSI_LOG_DEBUG("Releasing cc7x resources...\n");

	cleanup_cc_resources(plat_dev);

	SSI_LOG(KERN_INFO, "ARM cc7x_ree device terminated\n");

	return 0;
}

#if defined(CONFIG_PM_RUNTIME) || defined(CONFIG_PM_SLEEP)
<<<<<<< HEAD
static struct dev_pm_ops arm_cc7x_driver_pm = {
=======
static const struct dev_pm_ops arm_cc7x_driver_pm = {
>>>>>>> bb176f67
	SET_RUNTIME_PM_OPS(ssi_power_mgr_runtime_suspend, ssi_power_mgr_runtime_resume, NULL)
};
#endif

#if defined(CONFIG_PM_RUNTIME) || defined(CONFIG_PM_SLEEP)
#define	DX_DRIVER_RUNTIME_PM	(&arm_cc7x_driver_pm)
#else
#define	DX_DRIVER_RUNTIME_PM	NULL
#endif

#ifdef CONFIG_OF
static const struct of_device_id arm_cc7x_dev_of_match[] = {
	{.compatible = "arm,cryptocell-712-ree"},
	{}
};
MODULE_DEVICE_TABLE(of, arm_cc7x_dev_of_match);
#endif

static struct platform_driver cc7x_driver = {
	.driver = {
		   .name = "cc7xree",
#ifdef CONFIG_OF
		   .of_match_table = arm_cc7x_dev_of_match,
#endif
		   .pm = DX_DRIVER_RUNTIME_PM,
	},
	.probe = cc7x_probe,
	.remove = cc7x_remove,
};
module_platform_driver(cc7x_driver);

/* Module description */
MODULE_DESCRIPTION("ARM TrustZone CryptoCell REE Driver");
MODULE_VERSION(DRV_MODULE_VERSION);
MODULE_AUTHOR("ARM");
MODULE_LICENSE("GPL v2");<|MERGE_RESOLUTION|>--- conflicted
+++ resolved
@@ -71,11 +71,7 @@
 #include "ssi_ivgen.h"
 #include "ssi_sram_mgr.h"
 #include "ssi_pm.h"
-<<<<<<< HEAD
-#include "ssi_fips_local.h"
-=======
 #include "ssi_fips.h"
->>>>>>> bb176f67
 
 #ifdef DX_DUMP_BYTES
 void dump_byte_array(const char *name, const u8 *the_array, unsigned long size)
@@ -85,11 +81,7 @@
 	char line_buf[80];
 
 	if (!the_array) {
-<<<<<<< HEAD
-		SSI_LOG_ERR("cannot dump_byte_array - NULL pointer\n");
-=======
 		SSI_LOG_ERR("cannot dump array - NULL pointer\n");
->>>>>>> bb176f67
 		return;
 	}
 
@@ -231,12 +223,8 @@
 	struct resource *req_mem_cc_regs = NULL;
 	void __iomem *cc_base = NULL;
 	bool irq_registered = false;
-<<<<<<< HEAD
-	struct ssi_drvdata *new_drvdata = kzalloc(sizeof(struct ssi_drvdata), GFP_KERNEL);
-=======
 	struct ssi_drvdata *new_drvdata = kzalloc(sizeof(*new_drvdata),
 						  GFP_KERNEL);
->>>>>>> bb176f67
 	struct device *dev = &plat_dev->dev;
 	struct device_node *np = dev->of_node;
 	u32 signature_val;
@@ -314,14 +302,8 @@
 		goto init_cc_res_err;
 
 	if (!new_drvdata->plat_dev->dev.dma_mask)
-<<<<<<< HEAD
-	{
 		new_drvdata->plat_dev->dev.dma_mask = &new_drvdata->plat_dev->dev.coherent_dma_mask;
-	}
-=======
-		new_drvdata->plat_dev->dev.dma_mask = &new_drvdata->plat_dev->dev.coherent_dma_mask;
-
->>>>>>> bb176f67
+
 	if (!new_drvdata->plat_dev->dev.coherent_dma_mask)
 		new_drvdata->plat_dev->dev.coherent_dma_mask = DMA_BIT_MASK(DMA_BIT_MASK_LEN);
 
@@ -329,11 +311,7 @@
 	signature_val = CC_HAL_READ_REGISTER(CC_REG_OFFSET(HOST_RGF, HOST_SIGNATURE));
 	if (signature_val != DX_DEV_SIGNATURE) {
 		SSI_LOG_ERR("Invalid CC signature: SIGNATURE=0x%08X != expected=0x%08X\n",
-<<<<<<< HEAD
-			signature_val, (u32)DX_DEV_SIGNATURE);
-=======
 			    signature_val, (u32)DX_DEV_SIGNATURE);
->>>>>>> bb176f67
 		rc = -EINVAL;
 		goto init_cc_res_err;
 	}
@@ -545,15 +523,9 @@
 		      cacheline_size, L1_CACHE_BYTES);
 
 	asm volatile("mrc p15, 0, %0, c0, c0, 0" : "=r" (ctr));
-<<<<<<< HEAD
-	SSI_LOG_DEBUG("Main ID register (MIDR): Implementer 0x%02X, Arch 0x%01X,"
-		     " Part 0x%03X, Rev r%dp%d\n",
-		(ctr >> 24), (ctr >> 16) & 0xF, (ctr >> 4) & 0xFFF, (ctr >> 20) & 0xF, ctr & 0xF);
-=======
 	SSI_LOG_DEBUG("Main ID register (MIDR): Implementer 0x%02X, Arch 0x%01X, Part 0x%03X, Rev r%dp%d\n",
 		      (ctr >> 24), (ctr >> 16) & 0xF, (ctr >> 4) & 0xFFF,
 		      (ctr >> 20) & 0xF, ctr & 0xF);
->>>>>>> bb176f67
 #endif
 
 	/* Map registers space */
@@ -578,11 +550,7 @@
 }
 
 #if defined(CONFIG_PM_RUNTIME) || defined(CONFIG_PM_SLEEP)
-<<<<<<< HEAD
-static struct dev_pm_ops arm_cc7x_driver_pm = {
-=======
 static const struct dev_pm_ops arm_cc7x_driver_pm = {
->>>>>>> bb176f67
 	SET_RUNTIME_PM_OPS(ssi_power_mgr_runtime_suspend, ssi_power_mgr_runtime_resume, NULL)
 };
 #endif

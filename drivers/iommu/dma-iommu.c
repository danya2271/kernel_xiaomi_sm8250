--- conflicted
+++ resolved
@@ -340,10 +340,7 @@
 
 	return 0;
 }
-<<<<<<< HEAD
-=======
 EXPORT_SYMBOL_GPL(iommu_dma_reserve_iova);
->>>>>>> 5e52a76e
 
 /*
  * Should be called prior to using dma-apis.
@@ -361,10 +358,7 @@
 	iovad->best_fit = true;
 	return 0;
 }
-<<<<<<< HEAD
-=======
 EXPORT_SYMBOL_GPL(iommu_dma_enable_best_fit_algo);
->>>>>>> 5e52a76e
 
 /**
  * dma_info_to_prot - Translate DMA API directions and attributes to IOMMU API

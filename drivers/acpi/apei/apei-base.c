--- conflicted
+++ resolved
@@ -596,38 +596,12 @@
 {
 	int rc;
 	u64 address;
-<<<<<<< HEAD
-	u32 tmp, width = reg->bit_width;
-=======
->>>>>>> e2920638
 	acpi_status status;
 
 	rc = apei_check_gar(reg, &address);
 	if (rc)
 		return rc;
 
-<<<<<<< HEAD
-	if (width == 64)
-		width = 32;	/* Break into two 32-bit transfers */
-
-	*val = 0;
-	switch(reg->space_id) {
-	case ACPI_ADR_SPACE_SYSTEM_MEMORY:
-		status = acpi_os_read_memory((acpi_physical_address)
-					     address, &tmp, width);
-		if (ACPI_FAILURE(status))
-			return -EIO;
-		*val = tmp;
-
-		if (reg->bit_width == 64) {
-			/* Read the top 32 bits */
-			status = acpi_os_read_memory((acpi_physical_address)
-						     (address + 4), &tmp, 32);
-			if (ACPI_FAILURE(status))
-				return -EIO;
-			*val |= ((u64)tmp << 32);
-		}
-=======
 	*val = 0;
 	switch(reg->space_id) {
 	case ACPI_ADR_SPACE_SYSTEM_MEMORY:
@@ -635,7 +609,6 @@
 					     address, val, reg->bit_width);
 		if (ACPI_FAILURE(status))
 			return -EIO;
->>>>>>> e2920638
 		break;
 	case ACPI_ADR_SPACE_SYSTEM_IO:
 		status = acpi_os_read_port(address, (u32 *)val, reg->bit_width);
@@ -655,43 +628,18 @@
 {
 	int rc;
 	u64 address;
-<<<<<<< HEAD
-	u32 width = reg->bit_width;
-=======
->>>>>>> e2920638
 	acpi_status status;
 
 	rc = apei_check_gar(reg, &address);
 	if (rc)
 		return rc;
 
-<<<<<<< HEAD
-	if (width == 64)
-		width = 32;	/* Break into two 32-bit transfers */
-
-	switch (reg->space_id) {
-	case ACPI_ADR_SPACE_SYSTEM_MEMORY:
-		status = acpi_os_write_memory((acpi_physical_address)
-					      address, ACPI_LODWORD(val),
-					      width);
-		if (ACPI_FAILURE(status))
-			return -EIO;
-
-		if (reg->bit_width == 64) {
-			status = acpi_os_write_memory((acpi_physical_address)
-						      (address + 4),
-						      ACPI_HIDWORD(val), 32);
-			if (ACPI_FAILURE(status))
-				return -EIO;
-		}
-=======
 	switch (reg->space_id) {
 	case ACPI_ADR_SPACE_SYSTEM_MEMORY:
 		status = acpi_os_write_memory64((acpi_physical_address)
 					      address, val, reg->bit_width);
 		if (ACPI_FAILURE(status))
 			return -EIO;
->>>>>>> e2920638
 		break;
 	case ACPI_ADR_SPACE_SYSTEM_IO:
 		status = acpi_os_write_port(address, val, reg->bit_width);

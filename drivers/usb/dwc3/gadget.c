--- conflicted
+++ resolved
@@ -1144,16 +1144,11 @@
 	 * pending to be processed by the driver.
 	 */
 	if (dep->trb_enqueue == dep->trb_dequeue) {
-<<<<<<< HEAD
-		tmp = dwc3_ep_prev_trb(dep, dep->trb_enqueue);
-		if (!tmp || tmp->ctrl & DWC3_TRB_CTRL_HWO)
-=======
 		/*
 		 * If there is any request remained in the started_list at
 		 * this point, that means there is no TRB available.
 		 */
 		if (!list_empty(&dep->started_list))
->>>>>>> 0795b4a4
 			return 0;
 
 		return DWC3_TRB_NUM - 1;
@@ -2061,19 +2056,11 @@
 	dbg_event(0xFF, "Gdgwake put",
 		atomic_read(&dwc->dev->power.usage_count));
 }
-<<<<<<< HEAD
 
 static int dwc3_gadget_wakeup_int(struct dwc3 *dwc)
 {
 	bool			link_recover_only = false;
 
-=======
-
-static int dwc3_gadget_wakeup_int(struct dwc3 *dwc)
-{
-	bool			link_recover_only = false;
-
->>>>>>> 0795b4a4
 	u32			reg;
 	int			ret = 0;
 	u8			link_state;
@@ -2203,8 +2190,6 @@
 {
 	int ret = 0;
 	struct dwc3 *dwc = gadget_to_dwc(g);
-<<<<<<< HEAD
-=======
 
 	if (!g || (g->speed != USB_SPEED_SUPER))
 		return -ENOTSUPP;
@@ -2229,31 +2214,6 @@
 {
 	struct dwc3		*dwc = gadget_to_dwc(g);
 	unsigned long		flags;
->>>>>>> 0795b4a4
-
-	if (!g || (g->speed != USB_SPEED_SUPER))
-		return -ENOTSUPP;
-
-	if (dwc3_gadget_is_suspended(dwc)) {
-		dev_dbg(dwc->dev, "USB bus is suspended, scheduling wakeup\n");
-		dwc3_gadget_wakeup(&dwc->gadget);
-		return -EAGAIN;
-	}
-
-	ret = dwc3_send_gadget_generic_command(dwc, DWC3_DGCMD_XMIT_DEV,
-			0x1 | (interface_id << 4));
-	if (ret)
-		dev_err(dwc->dev, "Function wakeup HW command failed, ret %d\n",
-				ret);
-
-	return ret;
-}
-
-static int dwc3_gadget_set_selfpowered(struct usb_gadget *g,
-		int is_selfpowered)
-{
-	struct dwc3		*dwc = gadget_to_dwc(g);
-	unsigned long		flags;
 
 	spin_lock_irqsave(&dwc->lock, flags);
 	g->is_selfpowered = !!is_selfpowered;
@@ -2274,7 +2234,6 @@
 	reg = dwc3_readl(dwc->regs, DWC3_DCTL);
 	reg |= DWC3_DCTL_CSFTRST;
 	dwc3_writel(dwc->regs, DWC3_DCTL, reg);
-<<<<<<< HEAD
 
 	do {
 		reg = dwc3_readl(dwc->regs, DWC3_DCTL);
@@ -2308,41 +2267,6 @@
 	u32			reg, reg1;
 	u32			timeout = 1500;
 
-=======
-
-	do {
-		reg = dwc3_readl(dwc->regs, DWC3_DCTL);
-		if (!(reg & DWC3_DCTL_CSFTRST))
-			goto done;
-
-		usleep_range(1000, 1100);
-	} while (--retries);
-
-	dev_err(dwc->dev, "%s timedout\n", __func__);
-
-	return -ETIMEDOUT;
-
-done:
-	/* phy sync delay as per data book */
-	msleep(50);
-
-	/*
-	 * Soft reset clears the block on the doorbell,
-	 * set it back to prevent unwanted writes to the doorbell.
-	 */
-	dwc3_notify_event(dwc, DWC3_CONTROLLER_NOTIFY_CLEAR_DB, 0);
-
-	return 0;
-}
-
-#define MIN_RUN_STOP_DELAY_MS 50
-
-static int dwc3_gadget_run_stop(struct dwc3 *dwc, int is_on, int suspend)
-{
-	u32			reg, reg1;
-	u32			timeout = 1500;
-
->>>>>>> 0795b4a4
 	dbg_event(0xFF, "run_stop", is_on);
 	reg = dwc3_readl(dwc->regs, DWC3_DCTL);
 	if (is_on) {
@@ -2426,7 +2350,6 @@
 			dbg_event(0xFF, "STOPTOUT", reg);
 		return -ETIMEDOUT;
 	}
-<<<<<<< HEAD
 
 	return 0;
 }
@@ -2469,8 +2392,6 @@
 			dwc->gadget_state = DWC3_GADGET_INACTIVE;
 			break;
 		}
-=======
->>>>>>> 0795b4a4
 
 		if (dwc->softconnect) {
 			ret = dwc3_gadget_run_stop(dwc, true, false);
@@ -2509,82 +2430,6 @@
 	return 0;
 }
 
-static int dwc3_gadget_run_stop_util(struct dwc3 *dwc)
-{
-	int ret = 0;
-
-	dev_dbg(dwc->dev, "%s: enter: %d\n", __func__, dwc->gadget_state);
-	switch (dwc->gadget_state) {
-	case DWC3_GADGET_INACTIVE:
-		if (dwc->vbus_active && dwc->softconnect) {
-			ret = dwc3_gadget_run_stop(dwc, true, false);
-			dwc->gadget_state = DWC3_GADGET_ACTIVE;
-			break;
-		}
-
-		if (dwc->vbus_active) {
-			dwc->gadget_state = DWC3_GADGET_CABLE_CONN;
-			break;
-		}
-
-		if (dwc->softconnect) {
-			dwc->gadget_state = DWC3_GADGET_SOFT_CONN;
-			break;
-		}
-	case DWC3_GADGET_SOFT_CONN:
-		if (!dwc->softconnect) {
-			dwc->gadget_state = DWC3_GADGET_INACTIVE;
-			break;
-		}
-
-		if (dwc->vbus_active) {
-			ret = dwc3_gadget_run_stop(dwc, true, false);
-			dwc->gadget_state = DWC3_GADGET_ACTIVE;
-		}
-		break;
-	case DWC3_GADGET_CABLE_CONN:
-		if (!dwc->vbus_active) {
-			dwc->gadget_state = DWC3_GADGET_INACTIVE;
-			break;
-		}
-
-		if (dwc->softconnect) {
-			ret = dwc3_gadget_run_stop(dwc, true, false);
-			dwc->gadget_state = DWC3_GADGET_ACTIVE;
-		}
-		break;
-	case DWC3_GADGET_ACTIVE:
-		if (!dwc->vbus_active) {
-			dwc->gadget_state = DWC3_GADGET_SOFT_CONN;
-			ret = dwc3_gadget_run_stop(dwc, false, false);
-			break;
-		}
-
-		if (!dwc->softconnect) {
-			dwc->gadget_state = DWC3_GADGET_CABLE_CONN;
-			ret = dwc3_gadget_run_stop(dwc, false, false);
-			break;
-		}
-		break;
-	default:
-		dev_err(dwc->dev, "Invalid state\n");
-	}
-
-	dev_dbg(dwc->dev, "%s: exit: %d\n", __func__, dwc->gadget_state);
-	return ret;
-}
-
-static int dwc3_gadget_vbus_draw(struct usb_gadget *g, unsigned int mA)
-{
-	struct dwc3		*dwc = gadget_to_dwc(g);
-
-	dwc->vbus_draw = mA;
-	dev_dbg(dwc->dev, "Notify controller from %s. mA = %u\n", __func__, mA);
-	dbg_event(0xFF, "currentDraw", mA);
-	dwc3_notify_event(dwc, DWC3_CONTROLLER_SET_CURRENT_DRAW_EVENT, 0);
-	return 0;
-}
-
 static int dwc3_gadget_pullup(struct usb_gadget *g, int is_on)
 {
 	struct dwc3		*dwc = gadget_to_dwc(g);
@@ -2632,11 +2477,7 @@
 		ret = wait_for_completion_timeout(&dwc->ep0_in_setup,
 				msecs_to_jiffies(DWC3_PULL_UP_TIMEOUT));
 		if (ret == 0)
-<<<<<<< HEAD
-			dev_err(dwc->dev, "timed out waiting for SETUP phase\n");
-=======
 			dev_warn(dwc->dev, "timed out waiting for SETUP phase\n");
->>>>>>> 0795b4a4
 	}
 
 	/* pull-up disable: clear pending events without queueing bh */

// SPDX-License-Identifier: GPL-2.0+
/*
 * f_fs.c -- user mode file system API for USB composite function controllers
 *
 * Copyright (C) 2010 Samsung Electronics
 * Author: Michal Nazarewicz <mina86@mina86.com>
 *
 * Based on inode.c (GadgetFS) which was:
 * Copyright (C) 2003-2004 David Brownell
 * Copyright (C) 2003 Agilent Technologies
 */


/* #define DEBUG */
/* #define VERBOSE_DEBUG */

#include <linux/blkdev.h>
#include <linux/pagemap.h>
#include <linux/export.h>
#include <linux/hid.h>
#include <linux/module.h>
#include <linux/sched/signal.h>
#include <linux/uio.h>
#include <asm/unaligned.h>

#include <linux/usb/composite.h>
#include <linux/usb/functionfs.h>

#include <linux/aio.h>
#include <linux/mmu_context.h>
#include <linux/poll.h>
#include <linux/eventfd.h>

#include "u_fs.h"
#include "u_f.h"
#include "u_os_desc.h"
#include "configfs.h"

#define FUNCTIONFS_MAGIC	0xa647361 /* Chosen by a honest dice roll ;) */

#define NUM_PAGES	10 /* # of pages for ipc logging */

#ifdef CONFIG_DYNAMIC_DEBUG
#define ffs_log(fmt, ...) do { \
	ipc_log_string(ffs->ipc_log, "%s: " fmt,  __func__, ##__VA_ARGS__); \
	dynamic_pr_debug("%s: " fmt, __func__, ##__VA_ARGS__); \
} while (0)
#else
#define ffs_log(fmt, ...) \
	ipc_log_string(ffs->ipc_log, "%s: " fmt,  __func__, ##__VA_ARGS__)
#endif

/* Reference counter handling */
static void ffs_data_get(struct ffs_data *ffs);
static void ffs_data_put(struct ffs_data *ffs);
/* Creates new ffs_data object. */
static struct ffs_data *__must_check ffs_data_new(const char *dev_name)
	__attribute__((malloc));

/* Opened counter handling. */
static void ffs_data_opened(struct ffs_data *ffs);
static void ffs_data_closed(struct ffs_data *ffs);

/* Called with ffs->mutex held; take over ownership of data. */
static int __must_check
__ffs_data_got_descs(struct ffs_data *ffs, char *data, size_t len);
static int __must_check
__ffs_data_got_strings(struct ffs_data *ffs, char *data, size_t len);


/* The function structure ***************************************************/

struct ffs_ep;

struct ffs_function {
	struct usb_configuration	*conf;
	struct usb_gadget		*gadget;
	struct ffs_data			*ffs;

	struct ffs_ep			*eps;
	u8				eps_revmap[16];
	short				*interfaces_nums;

	struct usb_function		function;
};


static struct ffs_function *ffs_func_from_usb(struct usb_function *f)
{
	return container_of(f, struct ffs_function, function);
}


static inline enum ffs_setup_state
ffs_setup_state_clear_cancelled(struct ffs_data *ffs)
{
	return (enum ffs_setup_state)
		cmpxchg(&ffs->setup_state, FFS_SETUP_CANCELLED, FFS_NO_SETUP);
}


static void ffs_func_eps_disable(struct ffs_function *func);
static int __must_check ffs_func_eps_enable(struct ffs_function *func);

static int ffs_func_bind(struct usb_configuration *,
			 struct usb_function *);
static int ffs_func_set_alt(struct usb_function *, unsigned, unsigned);
static void ffs_func_disable(struct usb_function *);
static int ffs_func_setup(struct usb_function *,
			  const struct usb_ctrlrequest *);
static bool ffs_func_req_match(struct usb_function *,
			       const struct usb_ctrlrequest *,
			       bool config0);
static void ffs_func_suspend(struct usb_function *);
static void ffs_func_resume(struct usb_function *);


static int ffs_func_revmap_ep(struct ffs_function *func, u8 num);
static int ffs_func_revmap_intf(struct ffs_function *func, u8 intf);


/* The endpoints structures *************************************************/

struct ffs_ep {
	struct usb_ep			*ep;	/* P: ffs->eps_lock */
	struct usb_request		*req;	/* P: epfile->mutex */

	/* [0]: full speed, [1]: high speed, [2]: super speed */
	struct usb_endpoint_descriptor	*descs[3];

	u8				num;

	int				status;	/* P: epfile->mutex */
};

struct ffs_epfile {
	/* Protects ep->ep and ep->req. */
	struct mutex			mutex;

	struct ffs_data			*ffs;
	struct ffs_ep			*ep;	/* P: ffs->eps_lock */
	atomic_t			opened;

	struct dentry			*dentry;

	/*
	 * Buffer for holding data from partial reads which may happen since
	 * we’re rounding user read requests to a multiple of a max packet size.
	 *
	 * The pointer is initialised with NULL value and may be set by
	 * __ffs_epfile_read_data function to point to a temporary buffer.
	 *
	 * In normal operation, calls to __ffs_epfile_read_buffered will consume
	 * data from said buffer and eventually free it.  Importantly, while the
	 * function is using the buffer, it sets the pointer to NULL.  This is
	 * all right since __ffs_epfile_read_data and __ffs_epfile_read_buffered
	 * can never run concurrently (they are synchronised by epfile->mutex)
	 * so the latter will not assign a new value to the pointer.
	 *
	 * Meanwhile ffs_func_eps_disable frees the buffer (if the pointer is
	 * valid) and sets the pointer to READ_BUFFER_DROP value.  This special
	 * value is crux of the synchronisation between ffs_func_eps_disable and
	 * __ffs_epfile_read_data.
	 *
	 * Once __ffs_epfile_read_data is about to finish it will try to set the
	 * pointer back to its old value (as described above), but seeing as the
	 * pointer is not-NULL (namely READ_BUFFER_DROP) it will instead free
	 * the buffer.
	 *
	 * == State transitions ==
	 *
	 * • ptr == NULL:  (initial state)
	 *   ◦ __ffs_epfile_read_buffer_free: go to ptr == DROP
	 *   ◦ __ffs_epfile_read_buffered:    nop
	 *   ◦ __ffs_epfile_read_data allocates temp buffer: go to ptr == buf
	 *   ◦ reading finishes:              n/a, not in ‘and reading’ state
	 * • ptr == DROP:
	 *   ◦ __ffs_epfile_read_buffer_free: nop
	 *   ◦ __ffs_epfile_read_buffered:    go to ptr == NULL
	 *   ◦ __ffs_epfile_read_data allocates temp buffer: free buf, nop
	 *   ◦ reading finishes:              n/a, not in ‘and reading’ state
	 * • ptr == buf:
	 *   ◦ __ffs_epfile_read_buffer_free: free buf, go to ptr == DROP
	 *   ◦ __ffs_epfile_read_buffered:    go to ptr == NULL and reading
	 *   ◦ __ffs_epfile_read_data:        n/a, __ffs_epfile_read_buffered
	 *                                    is always called first
	 *   ◦ reading finishes:              n/a, not in ‘and reading’ state
	 * • ptr == NULL and reading:
	 *   ◦ __ffs_epfile_read_buffer_free: go to ptr == DROP and reading
	 *   ◦ __ffs_epfile_read_buffered:    n/a, mutex is held
	 *   ◦ __ffs_epfile_read_data:        n/a, mutex is held
	 *   ◦ reading finishes and …
	 *     … all data read:               free buf, go to ptr == NULL
	 *     … otherwise:                   go to ptr == buf and reading
	 * • ptr == DROP and reading:
	 *   ◦ __ffs_epfile_read_buffer_free: nop
	 *   ◦ __ffs_epfile_read_buffered:    n/a, mutex is held
	 *   ◦ __ffs_epfile_read_data:        n/a, mutex is held
	 *   ◦ reading finishes:              free buf, go to ptr == DROP
	 */
	struct ffs_buffer		*read_buffer;
#define READ_BUFFER_DROP ((struct ffs_buffer *)ERR_PTR(-ESHUTDOWN))

	char				name[5];

	unsigned char			in;	/* P: ffs->eps_lock */
	unsigned char			isoc;	/* P: ffs->eps_lock */

	bool				invalid;
};

struct ffs_buffer {
	size_t length;
	char *data;
	char storage[];
};

/*  ffs_io_data structure ***************************************************/

struct ffs_io_data {
	bool aio;
	bool read;

	struct kiocb *kiocb;
	struct iov_iter data;
	const void *to_free;
	char *buf;

	struct mm_struct *mm;
	struct work_struct work;

	struct usb_ep *ep;
	struct usb_request *req;

	struct ffs_data *ffs;
};

struct ffs_desc_helper {
	struct ffs_data *ffs;
	unsigned interfaces_count;
	unsigned eps_count;
};

static int  __must_check ffs_epfiles_create(struct ffs_data *ffs);
static void ffs_epfiles_destroy(struct ffs_epfile *epfiles, unsigned count);

static struct dentry *
ffs_sb_create_file(struct super_block *sb, const char *name, void *data,
		   const struct file_operations *fops);

/* Devices management *******************************************************/

DEFINE_MUTEX(ffs_lock);
EXPORT_SYMBOL_GPL(ffs_lock);

static struct ffs_dev *_ffs_find_dev(const char *name);
static struct ffs_dev *_ffs_alloc_dev(void);
static void _ffs_free_dev(struct ffs_dev *dev);
static int ffs_acquire_dev(const char *dev_name, struct ffs_data *ffs_data);
static void ffs_release_dev(struct ffs_dev *ffs_dev);
static int ffs_ready(struct ffs_data *ffs);
static void ffs_closed(struct ffs_data *ffs);

/* Misc helper functions ****************************************************/

static int ffs_mutex_lock(struct mutex *mutex, unsigned nonblock)
	__attribute__((warn_unused_result, nonnull));
static char *ffs_prepare_buffer(const char __user *buf, size_t len,
	size_t extra_buf_alloc)
	__attribute__((warn_unused_result, nonnull));


/* Control file aka ep0 *****************************************************/

static void ffs_ep0_complete(struct usb_ep *ep, struct usb_request *req)
{
	struct ffs_data *ffs = req->context;

	complete(&ffs->ep0req_completion);
}

static int __ffs_ep0_queue_wait(struct ffs_data *ffs, char *data, size_t len)
	__releases(&ffs->ev.waitq.lock)
{
	struct usb_request *req = ffs->ep0req;
	int ret;

	if (!req) {
		spin_unlock_irq(&ffs->ev.waitq.lock);
		return -EINVAL;
	}

	req->zero     = len < le16_to_cpu(ffs->ev.setup.wLength);

	spin_unlock_irq(&ffs->ev.waitq.lock);

	ffs_log("enter: state %d setup_state %d flags %lu", ffs->state,
		ffs->setup_state, ffs->flags);

	req->buf      = data;
	req->length   = len;

	/*
	 * UDC layer requires to provide a buffer even for ZLP, but should
	 * not use it at all. Let's provide some poisoned pointer to catch
	 * possible bug in the driver.
	 */
	if (req->buf == NULL)
		req->buf = (void *)0xDEADBABE;

	reinit_completion(&ffs->ep0req_completion);

	ret = usb_ep_queue(ffs->gadget->ep0, req, GFP_ATOMIC);
	if (unlikely(ret < 0))
		return ret;

	ret = wait_for_completion_interruptible(&ffs->ep0req_completion);
	if (unlikely(ret)) {
		usb_ep_dequeue(ffs->gadget->ep0, req);
		return -EINTR;
	}

	ffs->setup_state = FFS_NO_SETUP;

	ffs_log("exit: state %d setup_state %d flags %lu", ffs->state,
		ffs->setup_state, ffs->flags);

	return req->status ? req->status : req->actual;
}

static int __ffs_ep0_stall(struct ffs_data *ffs)
{
	ffs_log("state %d setup_state %d flags %lu can_stall %d", ffs->state,
		ffs->setup_state, ffs->flags, ffs->ev.can_stall);

	if (ffs->ev.can_stall) {
		pr_vdebug("ep0 stall\n");
		usb_ep_set_halt(ffs->gadget->ep0);
		ffs->setup_state = FFS_NO_SETUP;
		return -EL2HLT;
	} else {
		pr_debug("bogus ep0 stall!\n");
		return -ESRCH;
	}
}

static ssize_t ffs_ep0_write(struct file *file, const char __user *buf,
			     size_t len, loff_t *ptr)
{
	struct ffs_data *ffs = file->private_data;
	struct usb_gadget *gadget = ffs->gadget;
	ssize_t ret;
	char *data;

	ENTER();

	ffs_log("enter:len %zu state %d setup_state %d flags %lu", len,
		ffs->state, ffs->setup_state, ffs->flags);

	/* Fast check if setup was canceled */
	if (ffs_setup_state_clear_cancelled(ffs) == FFS_SETUP_CANCELLED)
		return -EIDRM;

	/* Acquire mutex */
	ret = ffs_mutex_lock(&ffs->mutex, file->f_flags & O_NONBLOCK);
	if (unlikely(ret < 0))
		return ret;

	/* Check state */
	switch (ffs->state) {
	case FFS_READ_DESCRIPTORS:
	case FFS_READ_STRINGS:
		/* Copy data */
		if (unlikely(len < 16)) {
			ret = -EINVAL;
			break;
		}

		data = ffs_prepare_buffer(buf, len, 0);
		if (IS_ERR(data)) {
			ret = PTR_ERR(data);
			break;
		}

		/* Handle data */
		if (ffs->state == FFS_READ_DESCRIPTORS) {
			pr_info("read descriptors\n");
			ret = __ffs_data_got_descs(ffs, data, len);
			if (unlikely(ret < 0))
				break;

			ffs->state = FFS_READ_STRINGS;
			ret = len;
		} else {
			pr_info("read strings\n");
			ret = __ffs_data_got_strings(ffs, data, len);
			if (unlikely(ret < 0))
				break;

			ret = ffs_epfiles_create(ffs);
			if (unlikely(ret)) {
				ffs->state = FFS_CLOSING;
				break;
			}

			ffs->state = FFS_ACTIVE;
			mutex_unlock(&ffs->mutex);

			ret = ffs_ready(ffs);
			if (unlikely(ret < 0)) {
				ffs->state = FFS_CLOSING;
				return ret;
			}

			return len;
		}
		break;

	case FFS_ACTIVE:
		data = NULL;
		/*
		 * We're called from user space, we can use _irq
		 * rather then _irqsave
		 */
		spin_lock_irq(&ffs->ev.waitq.lock);
		switch (ffs_setup_state_clear_cancelled(ffs)) {
		case FFS_SETUP_CANCELLED:
			ret = -EIDRM;
			goto done_spin;

		case FFS_NO_SETUP:
			ret = -ESRCH;
			goto done_spin;

		case FFS_SETUP_PENDING:
			break;
		}

		/* FFS_SETUP_PENDING */
		if (!(ffs->ev.setup.bRequestType & USB_DIR_IN)) {
			spin_unlock_irq(&ffs->ev.waitq.lock);
			ret = __ffs_ep0_stall(ffs);
			break;
		}

		/* FFS_SETUP_PENDING and not stall */
		len = min(len, (size_t)le16_to_cpu(ffs->ev.setup.wLength));

		spin_unlock_irq(&ffs->ev.waitq.lock);

		data = ffs_prepare_buffer(buf, len, gadget->extra_buf_alloc);
		if (IS_ERR(data)) {
			ret = PTR_ERR(data);
			break;
		}

		spin_lock_irq(&ffs->ev.waitq.lock);

		/*
		 * We are guaranteed to be still in FFS_ACTIVE state
		 * but the state of setup could have changed from
		 * FFS_SETUP_PENDING to FFS_SETUP_CANCELLED so we need
		 * to check for that.  If that happened we copied data
		 * from user space in vain but it's unlikely.
		 *
		 * For sure we are not in FFS_NO_SETUP since this is
		 * the only place FFS_SETUP_PENDING -> FFS_NO_SETUP
		 * transition can be performed and it's protected by
		 * mutex.
		 */
		if (ffs_setup_state_clear_cancelled(ffs) ==
		    FFS_SETUP_CANCELLED) {
			ret = -EIDRM;
done_spin:
			spin_unlock_irq(&ffs->ev.waitq.lock);
		} else {
			/* unlocks spinlock */
			ret = __ffs_ep0_queue_wait(ffs, data, len);
		}
		kfree(data);
		break;

	default:
		ret = -EBADFD;
		break;
	}

	ffs_log("exit:ret %zd state %d setup_state %d flags %lu", ret,
		ffs->state, ffs->setup_state, ffs->flags);

	mutex_unlock(&ffs->mutex);
	return ret;
}

/* Called with ffs->ev.waitq.lock and ffs->mutex held, both released on exit. */
static ssize_t __ffs_ep0_read_events(struct ffs_data *ffs, char __user *buf,
				     size_t n)
	__releases(&ffs->ev.waitq.lock)
{
	/*
	 * n cannot be bigger than ffs->ev.count, which cannot be bigger than
	 * size of ffs->ev.types array (which is four) so that's how much space
	 * we reserve.
	 */
	struct usb_functionfs_event events[ARRAY_SIZE(ffs->ev.types)];
	const size_t size = n * sizeof *events;
	unsigned i = 0;

	memset(events, 0, size);

	do {
		events[i].type = ffs->ev.types[i];
		if (events[i].type == FUNCTIONFS_SETUP) {
			events[i].u.setup = ffs->ev.setup;
			ffs->setup_state = FFS_SETUP_PENDING;
		}
	} while (++i < n);

	ffs->ev.count -= n;
	if (ffs->ev.count)
		memmove(ffs->ev.types, ffs->ev.types + n,
			ffs->ev.count * sizeof *ffs->ev.types);

	spin_unlock_irq(&ffs->ev.waitq.lock);

	ffs_log("state %d setup_state %d flags %lu #evt %zu", ffs->state,
		ffs->setup_state, ffs->flags, n);

	mutex_unlock(&ffs->mutex);

	return unlikely(copy_to_user(buf, events, size)) ? -EFAULT : size;
}

static ssize_t ffs_ep0_read(struct file *file, char __user *buf,
			    size_t len, loff_t *ptr)
{
	struct ffs_data *ffs = file->private_data;
	char *data = NULL;
	size_t n;
	int ret;

	ENTER();

	ffs_log("enter:len %zu state %d setup_state %d flags %lu", len,
		ffs->state, ffs->setup_state, ffs->flags);

	/* Fast check if setup was canceled */
	if (ffs_setup_state_clear_cancelled(ffs) == FFS_SETUP_CANCELLED)
		return -EIDRM;

	/* Acquire mutex */
	ret = ffs_mutex_lock(&ffs->mutex, file->f_flags & O_NONBLOCK);
	if (unlikely(ret < 0))
		return ret;

	/* Check state */
	if (ffs->state != FFS_ACTIVE) {
		ret = -EBADFD;
		goto done_mutex;
	}

	/*
	 * We're called from user space, we can use _irq rather then
	 * _irqsave
	 */
	spin_lock_irq(&ffs->ev.waitq.lock);

	switch (ffs_setup_state_clear_cancelled(ffs)) {
	case FFS_SETUP_CANCELLED:
		ret = -EIDRM;
		break;

	case FFS_NO_SETUP:
		n = len / sizeof(struct usb_functionfs_event);
		if (unlikely(!n)) {
			ret = -EINVAL;
			break;
		}

		if ((file->f_flags & O_NONBLOCK) && !ffs->ev.count) {
			ret = -EAGAIN;
			break;
		}

		if (wait_event_interruptible_exclusive_locked_irq(ffs->ev.waitq,
							ffs->ev.count)) {
			ret = -EINTR;
			break;
		}

		/* unlocks spinlock */
		return __ffs_ep0_read_events(ffs, buf,
					     min(n, (size_t)ffs->ev.count));

	case FFS_SETUP_PENDING:
		if (ffs->ev.setup.bRequestType & USB_DIR_IN) {
			spin_unlock_irq(&ffs->ev.waitq.lock);
			ret = __ffs_ep0_stall(ffs);
			goto done_mutex;
		}

		len = min(len, (size_t)le16_to_cpu(ffs->ev.setup.wLength));

		spin_unlock_irq(&ffs->ev.waitq.lock);

		if (likely(len)) {
			data = kmalloc(len, GFP_KERNEL);
			if (unlikely(!data)) {
				ret = -ENOMEM;
				goto done_mutex;
			}
		}

		spin_lock_irq(&ffs->ev.waitq.lock);

		/* See ffs_ep0_write() */
		if (ffs_setup_state_clear_cancelled(ffs) ==
		    FFS_SETUP_CANCELLED) {
			ret = -EIDRM;
			break;
		}

		/* unlocks spinlock */
		ret = __ffs_ep0_queue_wait(ffs, data, len);
		if (likely(ret > 0) && unlikely(copy_to_user(buf, data, len)))
			ret = -EFAULT;
		goto done_mutex;

	default:
		ret = -EBADFD;
		break;
	}

	spin_unlock_irq(&ffs->ev.waitq.lock);
done_mutex:
	ffs_log("exit:ret %d state %d setup_state %d flags %lu", ret,
		ffs->state, ffs->setup_state, ffs->flags);

	mutex_unlock(&ffs->mutex);
	kfree(data);

	return ret;
}

static int ffs_ep0_open(struct inode *inode, struct file *file)
{
	struct ffs_data *ffs = inode->i_private;

	ENTER();

	ffs_log("state %d setup_state %d flags %lu opened %d", ffs->state,
		ffs->setup_state, ffs->flags, atomic_read(&ffs->opened));

	if (unlikely(ffs->state == FFS_CLOSING))
		return -EBUSY;

	file->private_data = ffs;
	ffs_data_opened(ffs);

	return stream_open(inode, file);
}

static int ffs_ep0_release(struct inode *inode, struct file *file)
{
	struct ffs_data *ffs = file->private_data;

	ENTER();

	ffs_log("state %d setup_state %d flags %lu opened %d", ffs->state,
		ffs->setup_state, ffs->flags, atomic_read(&ffs->opened));

	ffs_data_closed(ffs);

	return 0;
}

static long ffs_ep0_ioctl(struct file *file, unsigned code, unsigned long value)
{
	struct ffs_data *ffs = file->private_data;
	struct usb_gadget *gadget = ffs->gadget;
	long ret;

	ENTER();

	ffs_log("state %d setup_state %d flags %lu opened %d", ffs->state,
		ffs->setup_state, ffs->flags, atomic_read(&ffs->opened));

	if (code == FUNCTIONFS_INTERFACE_REVMAP) {
		struct ffs_function *func = ffs->func;
		ret = func ? ffs_func_revmap_intf(func, value) : -ENODEV;
	} else if (gadget && gadget->ops->ioctl) {
		ret = gadget->ops->ioctl(gadget, code, value);
	} else {
		ret = -ENOTTY;
	}

	return ret;
}

static __poll_t ffs_ep0_poll(struct file *file, poll_table *wait)
{
	struct ffs_data *ffs = file->private_data;
	__poll_t mask = EPOLLWRNORM;
	int ret;

	ffs_log("enter:state %d setup_state %d flags %lu opened %d", ffs->state,
		ffs->setup_state, ffs->flags, atomic_read(&ffs->opened));

	poll_wait(file, &ffs->ev.waitq, wait);

	ret = ffs_mutex_lock(&ffs->mutex, file->f_flags & O_NONBLOCK);
	if (unlikely(ret < 0))
		return mask;

	switch (ffs->state) {
	case FFS_READ_DESCRIPTORS:
	case FFS_READ_STRINGS:
		mask |= EPOLLOUT;
		break;

	case FFS_ACTIVE:
		switch (ffs->setup_state) {
		case FFS_NO_SETUP:
			if (ffs->ev.count)
				mask |= EPOLLIN;
			break;

		case FFS_SETUP_PENDING:
		case FFS_SETUP_CANCELLED:
			mask |= (EPOLLIN | EPOLLOUT);
			break;
		}
	case FFS_CLOSING:
		break;
	case FFS_DEACTIVATED:
		break;
	}

	ffs_log("exit: mask %u", mask);

	mutex_unlock(&ffs->mutex);

	return mask;
}

static const struct file_operations ffs_ep0_operations = {
	.llseek =	no_llseek,

	.open =		ffs_ep0_open,
	.write =	ffs_ep0_write,
	.read =		ffs_ep0_read,
	.release =	ffs_ep0_release,
	.unlocked_ioctl =	ffs_ep0_ioctl,
	.poll =		ffs_ep0_poll,
};


/* "Normal" endpoints operations ********************************************/

static void ffs_epfile_io_complete(struct usb_ep *_ep, struct usb_request *req)
{
	ENTER();
	if (likely(req->context)) {
		struct ffs_ep *ep = _ep->driver_data;
		ep->status = req->status ? req->status : req->actual;
		complete(req->context);
	}
}

static ssize_t ffs_copy_to_iter(void *data, int data_len, struct iov_iter *iter)
{
	ssize_t ret = copy_to_iter(data, data_len, iter);
	if (likely(ret == data_len))
		return ret;

	if (unlikely(iov_iter_count(iter)))
		return -EFAULT;

	/*
	 * Dear user space developer!
	 *
	 * TL;DR: To stop getting below error message in your kernel log, change
	 * user space code using functionfs to align read buffers to a max
	 * packet size.
	 *
	 * Some UDCs (e.g. dwc3) require request sizes to be a multiple of a max
	 * packet size.  When unaligned buffer is passed to functionfs, it
	 * internally uses a larger, aligned buffer so that such UDCs are happy.
	 *
	 * Unfortunately, this means that host may send more data than was
	 * requested in read(2) system call.  f_fs doesn’t know what to do with
	 * that excess data so it simply drops it.
	 *
	 * Was the buffer aligned in the first place, no such problem would
	 * happen.
	 *
	 * Data may be dropped only in AIO reads.  Synchronous reads are handled
	 * by splitting a request into multiple parts.  This splitting may still
	 * be a problem though so it’s likely best to align the buffer
	 * regardless of it being AIO or not..
	 *
	 * This only affects OUT endpoints, i.e. reading data with a read(2),
	 * aio_read(2) etc. system calls.  Writing data to an IN endpoint is not
	 * affected.
	 */
	pr_err("functionfs read size %d > requested size %zd, dropping excess data. "
	       "Align read buffer size to max packet size to avoid the problem.\n",
	       data_len, ret);

	return ret;
}

static void ffs_user_copy_worker(struct work_struct *work)
{
	struct ffs_io_data *io_data = container_of(work, struct ffs_io_data,
						   work);
	struct ffs_data *ffs = io_data->ffs;
	int ret = io_data->req->status ? io_data->req->status :
					 io_data->req->actual;
	bool kiocb_has_eventfd = io_data->kiocb->ki_flags & IOCB_EVENTFD;

	ffs_log("enter: ret %d for %s", ret, io_data->read ? "read" : "write");

	if (io_data->read && ret > 0) {
		mm_segment_t oldfs = get_fs();

		set_fs(USER_DS);
		use_mm(io_data->mm);
		ret = ffs_copy_to_iter(io_data->buf, ret, &io_data->data);
		unuse_mm(io_data->mm);
		set_fs(oldfs);
	}

	io_data->kiocb->ki_complete(io_data->kiocb, ret, ret);

	if (io_data->ffs->ffs_eventfd && !kiocb_has_eventfd)
		eventfd_signal(io_data->ffs->ffs_eventfd, 1);

	usb_ep_free_request(io_data->ep, io_data->req);

	if (io_data->read)
		kfree(io_data->to_free);
	kfree(io_data->buf);
	kfree(io_data);

	ffs_log("exit");
}

static void ffs_epfile_async_io_complete(struct usb_ep *_ep,
					 struct usb_request *req)
{
	struct ffs_io_data *io_data = req->context;
	struct ffs_data *ffs = io_data->ffs;

	ENTER();

	ffs_log("enter");

	INIT_WORK(&io_data->work, ffs_user_copy_worker);
	queue_work(ffs->io_completion_wq, &io_data->work);
}

static void __ffs_epfile_read_buffer_free(struct ffs_epfile *epfile)
{
	/*
	 * See comment in struct ffs_epfile for full read_buffer pointer
	 * synchronisation story.
	 */
	struct ffs_buffer *buf = xchg(&epfile->read_buffer, READ_BUFFER_DROP);
	if (buf && buf != READ_BUFFER_DROP)
		kfree(buf);
}

/* Assumes epfile->mutex is held. */
static ssize_t __ffs_epfile_read_buffered(struct ffs_epfile *epfile,
					  struct iov_iter *iter)
{
	/*
	 * Null out epfile->read_buffer so ffs_func_eps_disable does not free
	 * the buffer while we are using it.  See comment in struct ffs_epfile
	 * for full read_buffer pointer synchronisation story.
	 */
	struct ffs_buffer *buf = xchg(&epfile->read_buffer, NULL);
	ssize_t ret;
	if (!buf || buf == READ_BUFFER_DROP)
		return 0;

	ret = copy_to_iter(buf->data, buf->length, iter);
	if (buf->length == ret) {
		kfree(buf);
		return ret;
	}

	if (unlikely(iov_iter_count(iter))) {
		ret = -EFAULT;
	} else {
		buf->length -= ret;
		buf->data += ret;
	}

	if (cmpxchg(&epfile->read_buffer, NULL, buf))
		kfree(buf);

	return ret;
}

/* Assumes epfile->mutex is held. */
static ssize_t __ffs_epfile_read_data(struct ffs_epfile *epfile,
				      void *data, int data_len,
				      struct iov_iter *iter)
{
	struct ffs_buffer *buf;

	ssize_t ret = copy_to_iter(data, data_len, iter);
	if (likely(data_len == ret))
		return ret;

	if (unlikely(iov_iter_count(iter)))
		return -EFAULT;

	/* See ffs_copy_to_iter for more context. */
	pr_warn("functionfs read size %d > requested size %zd, splitting request into multiple reads.",
		data_len, ret);

	data_len -= ret;
	buf = kmalloc(sizeof(*buf) + data_len, GFP_KERNEL);
	if (!buf)
		return -ENOMEM;
	buf->length = data_len;
	buf->data = buf->storage;
	memcpy(buf->storage, data + ret, data_len);

	/*
	 * At this point read_buffer is NULL or READ_BUFFER_DROP (if
	 * ffs_func_eps_disable has been called in the meanwhile).  See comment
	 * in struct ffs_epfile for full read_buffer pointer synchronisation
	 * story.
	 */
	if (unlikely(cmpxchg(&epfile->read_buffer, NULL, buf)))
		kfree(buf);

	return ret;
}

static ssize_t ffs_epfile_io(struct file *file, struct ffs_io_data *io_data)
{
	struct ffs_epfile *epfile = file->private_data;
	struct ffs_data *ffs;
	struct usb_request *req;
	struct ffs_ep *ep;
	char *data = NULL;
	ssize_t ret, data_len = -EINVAL;
	int halt;
	size_t extra_buf_alloc = 0;

	/* Are we still active? */
	if (WARN_ON(epfile->ffs->state != FFS_ACTIVE))
		return -ENODEV;

	ffs = epfile->ffs;
	ffs_log("enter: %s", epfile->name);

	/* Wait for endpoint to be enabled */
	ep = epfile->ep;
	if (!ep) {
		if (file->f_flags & O_NONBLOCK)
			return -EAGAIN;

		/*
		 * epfile->invalid is set when EPs are disabled. Userspace
		 * might have stale threads continuing to do I/O and may be
		 * unaware of that especially if we block here. Instead return
		 * an error immediately here and don't allow any more I/O
		 * until the epfile is reopened.
		 */
		if (epfile->invalid)
			return -ENODEV;

		ret = wait_event_interruptible(
				epfile->ffs->wait, (ep = epfile->ep));
		if (ret)
			return -EINTR;
	}

	/* Do we halt? */
	halt = (!io_data->read == !epfile->in);
	if (halt && epfile->isoc)
		return -EINVAL;

	/* We will be using request and read_buffer */
	ret = ffs_mutex_lock(&epfile->mutex, file->f_flags & O_NONBLOCK);
	if (unlikely(ret))
		goto error;

	/* Allocate & copy */
	if (!halt) {
		struct usb_gadget *gadget;

		/*
		 * Do we have buffered data from previous partial read?  Check
		 * that for synchronous case only because we do not have
		 * facility to ‘wake up’ a pending asynchronous read and push
		 * buffered data to it which we would need to make things behave
		 * consistently.
		 */
		if (!io_data->aio && io_data->read) {
			ret = __ffs_epfile_read_buffered(epfile, &io_data->data);
			if (ret)
				goto error_mutex;
		}

		/*
		 * if we _do_ wait above, the epfile->ffs->gadget might be NULL
		 * before the waiting completes, so do not assign to 'gadget'
		 * earlier
		 */
		gadget = epfile->ffs->gadget;

		spin_lock_irq(&epfile->ffs->eps_lock);
		/* In the meantime, endpoint got disabled or changed. */
		if (epfile->ep != ep) {
			ret = -ESHUTDOWN;
			goto error_lock;
		}
		data_len = iov_iter_count(&io_data->data);
		/*
		 * Controller may require buffer size to be aligned to
		 * maxpacketsize of an out endpoint.
		 */
		if (io_data->read)
			data_len = usb_ep_align_maybe(gadget, ep->ep, data_len);
		spin_unlock_irq(&epfile->ffs->eps_lock);

		extra_buf_alloc = gadget->extra_buf_alloc;
		if (!io_data->read)
			data = kmalloc(data_len + extra_buf_alloc,
					GFP_KERNEL);
		else
			data = kmalloc(data_len, GFP_KERNEL);
		if (unlikely(!data)) {
			ret = -ENOMEM;
			goto error_mutex;
		}
		if (!io_data->read &&
		    !copy_from_iter_full(data, data_len, &io_data->data)) {
			ret = -EFAULT;
			goto error_mutex;
		}
	}

	spin_lock_irq(&epfile->ffs->eps_lock);

	if (epfile->ep != ep) {
		/* In the meantime, endpoint got disabled or changed. */
		ret = -ESHUTDOWN;
	} else if (halt) {
		ret = usb_ep_set_halt(ep->ep);
		if (!ret)
			ret = -EBADMSG;
	} else if (unlikely(data_len == -EINVAL)) {
		/*
		 * Sanity Check: even though data_len can't be used
		 * uninitialized at the time I write this comment, some
		 * compilers complain about this situation.
		 * In order to keep the code clean from warnings, data_len is
		 * being initialized to -EINVAL during its declaration, which
		 * means we can't rely on compiler anymore to warn no future
		 * changes won't result in data_len being used uninitialized.
		 * For such reason, we're adding this redundant sanity check
		 * here.
		 */
		WARN(1, "%s: data_len == -EINVAL\n", __func__);
		ret = -EINVAL;
	} else if (!io_data->aio) {
		DECLARE_COMPLETION_ONSTACK(done);
		bool interrupted = false;

		req = ep->req;
		req->buf      = data;
		req->length   = data_len;

		req->context  = &done;
		req->complete = ffs_epfile_io_complete;

		ret = usb_ep_queue(ep->ep, req, GFP_ATOMIC);
		if (unlikely(ret < 0))
			goto error_lock;

		spin_unlock_irq(&epfile->ffs->eps_lock);

		ffs_log("queued %zd bytes on %s", data_len, epfile->name);

		if (unlikely(wait_for_completion_interruptible(&done))) {
			/*
			 * To avoid race condition with ffs_epfile_io_complete,
			 * dequeue the request first then check
			 * status. usb_ep_dequeue API should guarantee no race
			 * condition with req->complete callback.
			 */
			spin_lock_irq(&epfile->ffs->eps_lock);
			interrupted = true;
			/*
			 * While we were acquiring lock endpoint got
			 * disabled (disconnect) or changed
			 (composition switch) ?
			 */
			if (epfile->ep == ep) {
				usb_ep_dequeue(ep->ep, req);
				spin_unlock_irq(&epfile->ffs->eps_lock);
				wait_for_completion(&done);
				interrupted = ep->status < 0;
			} else {
				spin_unlock_irq(&epfile->ffs->eps_lock);
			}
		}

		ffs_log("%s:ep status %d for req %pK", epfile->name, ep->status,
				req);

		if (interrupted) {
			ret = -EINTR;
			goto error_mutex;
		}

		ret = -ENODEV;
		spin_lock_irq(&epfile->ffs->eps_lock);
		/*
		 * While we were acquiring lock endpoint got
		 * disabled (disconnect) or changed
		 * (composition switch) ?
		 */
		if (epfile->ep == ep)
			ret = ep->status;
		spin_unlock_irq(&epfile->ffs->eps_lock);
		if (io_data->read && ret > 0)
			ret = __ffs_epfile_read_data(epfile, data, ep->status,
						     &io_data->data);
		goto error_mutex;
	} else if (!(req = usb_ep_alloc_request(ep->ep, GFP_ATOMIC))) {
		ret = -ENOMEM;
	} else {
		req->buf      = data;
		req->length   = data_len;

		io_data->buf = data;
		io_data->ep = ep->ep;
		io_data->req = req;
		io_data->ffs = epfile->ffs;

		req->context  = io_data;
		req->complete = ffs_epfile_async_io_complete;

		ret = usb_ep_queue(ep->ep, req, GFP_ATOMIC);
		if (unlikely(ret)) {
			io_data->req = NULL;
			usb_ep_free_request(ep->ep, req);
			goto error_lock;
		}

		ffs_log("queued %zd bytes on %s", data_len, epfile->name);

		ret = -EIOCBQUEUED;
		/*
		 * Do not kfree the buffer in this function.  It will be freed
		 * by ffs_user_copy_worker.
		 */
		data = NULL;
	}

error_lock:
	spin_unlock_irq(&epfile->ffs->eps_lock);
error_mutex:
	mutex_unlock(&epfile->mutex);
error:
	kfree(data);

	ffs_log("exit: %s ret %zd", epfile->name, ret);

	return ret;
}

static int
ffs_epfile_open(struct inode *inode, struct file *file)
{
	struct ffs_epfile *epfile = inode->i_private;
	struct ffs_data *ffs = epfile->ffs;

	ENTER();

	ffs_log("%s: state %d setup_state %d flag %lu opened %u",
		epfile->name, epfile->ffs->state, epfile->ffs->setup_state,
		epfile->ffs->flags, atomic_read(&epfile->opened));

	if (WARN_ON(epfile->ffs->state != FFS_ACTIVE))
		return -ENODEV;

	file->private_data = epfile;
	ffs_data_opened(epfile->ffs);
	atomic_inc(&epfile->opened);

	return stream_open(inode, file);
}

static int ffs_aio_cancel(struct kiocb *kiocb)
{
	struct ffs_io_data *io_data = kiocb->private;
	struct ffs_epfile *epfile = kiocb->ki_filp->private_data;
	struct ffs_data *ffs = epfile->ffs;
	unsigned long flags;
	int value;

	ENTER();

	ffs_log("enter:state %d setup_state %d flag %lu", epfile->ffs->state,
		epfile->ffs->setup_state, epfile->ffs->flags);

	spin_lock_irqsave(&epfile->ffs->eps_lock, flags);

	if (likely(io_data && io_data->ep && io_data->req))
		value = usb_ep_dequeue(io_data->ep, io_data->req);
	else
		value = -EINVAL;

	spin_unlock_irqrestore(&epfile->ffs->eps_lock, flags);

	ffs_log("exit: value %d", value);

	return value;
}

static ssize_t ffs_epfile_write_iter(struct kiocb *kiocb, struct iov_iter *from)
{
	struct ffs_epfile *epfile = kiocb->ki_filp->private_data;
	struct ffs_data *ffs = epfile->ffs;
	struct ffs_io_data io_data, *p = &io_data;
	ssize_t res;

	ENTER();

	ffs_log("enter");

	if (!is_sync_kiocb(kiocb)) {
		p = kzalloc(sizeof(io_data), GFP_KERNEL);
		if (unlikely(!p))
			return -ENOMEM;
		p->aio = true;
	} else {
		memset(p, 0, sizeof(*p));
		p->aio = false;
	}

	p->read = false;
	p->kiocb = kiocb;
	p->data = *from;
	p->mm = current->mm;

	kiocb->private = p;

	if (p->aio)
		kiocb_set_cancel_fn(kiocb, ffs_aio_cancel);

	res = ffs_epfile_io(kiocb->ki_filp, p);
	if (res == -EIOCBQUEUED)
		return res;
	if (p->aio)
		kfree(p);
	else
		*from = p->data;

	ffs_log("exit: ret %zd", res);

	return res;
}

static ssize_t ffs_epfile_read_iter(struct kiocb *kiocb, struct iov_iter *to)
{
	struct ffs_epfile *epfile = kiocb->ki_filp->private_data;
	struct ffs_data *ffs = epfile->ffs;
	struct ffs_io_data io_data, *p = &io_data;
	ssize_t res;

	ENTER();

	ffs_log("enter");

	if (!is_sync_kiocb(kiocb)) {
		p = kzalloc(sizeof(io_data), GFP_KERNEL);
		if (unlikely(!p))
			return -ENOMEM;
		p->aio = true;
	} else {
		memset(p, 0, sizeof(*p));
		p->aio = false;
	}

	p->read = true;
	p->kiocb = kiocb;
	if (p->aio) {
		p->to_free = dup_iter(&p->data, to, GFP_KERNEL);
		if (!p->to_free) {
			kfree(p);
			return -ENOMEM;
		}
	} else {
		p->data = *to;
		p->to_free = NULL;
	}
	p->mm = current->mm;

	kiocb->private = p;

	if (p->aio)
		kiocb_set_cancel_fn(kiocb, ffs_aio_cancel);

	res = ffs_epfile_io(kiocb->ki_filp, p);
	if (res == -EIOCBQUEUED)
		return res;

	if (p->aio) {
		kfree(p->to_free);
		kfree(p);
	} else {
		*to = p->data;
	}

	ffs_log("exit: ret %zd", res);

	return res;
}

static int
ffs_epfile_release(struct inode *inode, struct file *file)
{
	struct ffs_epfile *epfile = inode->i_private;
	struct ffs_data *ffs = epfile->ffs;
	unsigned long flags;

	ENTER();

	spin_lock_irqsave(&epfile->ffs->eps_lock, flags);
	__ffs_epfile_read_buffer_free(epfile);
	spin_unlock_irqrestore(&epfile->ffs->eps_lock, flags);
	ffs_log("%s: state %d setup_state %d flag %lu opened %u",
		epfile->name, epfile->ffs->state, epfile->ffs->setup_state,
		epfile->ffs->flags, atomic_read(&epfile->opened));

	if (atomic_dec_and_test(&epfile->opened))
		epfile->invalid = false;

	ffs_data_closed(epfile->ffs);

	return 0;
}

static long ffs_epfile_ioctl(struct file *file, unsigned code,
			     unsigned long value)
{
	struct ffs_epfile *epfile = file->private_data;
	struct ffs_data *ffs = epfile->ffs;
	struct ffs_ep *ep;
	int ret;

	ENTER();

	ffs_log("%s: code 0x%08x value %#lx state %d setup_state %d flag %lu",
		epfile->name, code, value, epfile->ffs->state,
		epfile->ffs->setup_state, epfile->ffs->flags);

	if (WARN_ON(epfile->ffs->state != FFS_ACTIVE))
		return -ENODEV;

	/* Wait for endpoint to be enabled */
	ep = epfile->ep;
	if (!ep) {
		if (file->f_flags & O_NONBLOCK)
			return -EAGAIN;

		/* don't allow any I/O until file is reopened */
		if (epfile->invalid)
			return -ENODEV;

		ret = wait_event_interruptible(
				epfile->ffs->wait, (ep = epfile->ep));
		if (ret)
			return -EINTR;
	}

	spin_lock_irq(&epfile->ffs->eps_lock);

	/* In the meantime, endpoint got disabled or changed. */
	if (epfile->ep != ep) {
		spin_unlock_irq(&epfile->ffs->eps_lock);
		return -ESHUTDOWN;
	}

	switch (code) {
	case FUNCTIONFS_FIFO_STATUS:
		ret = usb_ep_fifo_status(epfile->ep->ep);
		break;
	case FUNCTIONFS_FIFO_FLUSH:
		usb_ep_fifo_flush(epfile->ep->ep);
		ret = 0;
		break;
	case FUNCTIONFS_CLEAR_HALT:
		ret = usb_ep_clear_halt(epfile->ep->ep);
		break;
	case FUNCTIONFS_ENDPOINT_REVMAP:
		ret = epfile->ep->num;
		break;
	case FUNCTIONFS_ENDPOINT_DESC:
	{
		int desc_idx;
		struct usb_endpoint_descriptor desc1, *desc;

		switch (epfile->ffs->gadget->speed) {
		case USB_SPEED_SUPER:
		case USB_SPEED_SUPER_PLUS:
			desc_idx = 2;
			break;
		case USB_SPEED_HIGH:
			desc_idx = 1;
			break;
		default:
			desc_idx = 0;
		}

		desc = epfile->ep->descs[desc_idx];
		memcpy(&desc1, desc, desc->bLength);

		spin_unlock_irq(&epfile->ffs->eps_lock);
		ret = copy_to_user((void __user *)value, &desc1, desc1.bLength);
		if (ret)
			ret = -EFAULT;
		return ret;
	}
	default:
		ret = -ENOTTY;
	}
	spin_unlock_irq(&epfile->ffs->eps_lock);

	ffs_log("exit: %s: ret %d\n", epfile->name, ret);

	return ret;
}

#ifdef CONFIG_COMPAT
static long ffs_epfile_compat_ioctl(struct file *file, unsigned code,
		unsigned long value)
{
	return ffs_epfile_ioctl(file, code, value);
}
#endif

static const struct file_operations ffs_epfile_operations = {
	.llseek =	no_llseek,

	.open =		ffs_epfile_open,
	.write_iter =	ffs_epfile_write_iter,
	.read_iter =	ffs_epfile_read_iter,
	.release =	ffs_epfile_release,
	.unlocked_ioctl =	ffs_epfile_ioctl,
#ifdef CONFIG_COMPAT
	.compat_ioctl = ffs_epfile_compat_ioctl,
#endif
};


/* File system and super block operations ***********************************/

/*
 * Mounting the file system creates a controller file, used first for
 * function configuration then later for event monitoring.
 */

static struct inode *__must_check
ffs_sb_make_inode(struct super_block *sb, void *data,
		  const struct file_operations *fops,
		  const struct inode_operations *iops,
		  struct ffs_file_perms *perms)
{
	struct ffs_data	*ffs = sb->s_fs_info;
	struct inode *inode;

	ENTER();

	ffs_log("enter");

	inode = new_inode(sb);

	if (likely(inode)) {
		struct timespec64 ts = current_time(inode);

		inode->i_ino	 = get_next_ino();
		inode->i_mode    = perms->mode;
		inode->i_uid     = perms->uid;
		inode->i_gid     = perms->gid;
		inode->i_atime   = ts;
		inode->i_mtime   = ts;
		inode->i_ctime   = ts;
		inode->i_private = data;
		if (fops)
			inode->i_fop = fops;
		if (iops)
			inode->i_op  = iops;
	}

	return inode;
}

/* Create "regular" file */
static struct dentry *ffs_sb_create_file(struct super_block *sb,
					const char *name, void *data,
					const struct file_operations *fops)
{
	struct ffs_data	*ffs = sb->s_fs_info;
	struct dentry	*dentry;
	struct inode	*inode;

	ENTER();

	ffs_log("enter");

	dentry = d_alloc_name(sb->s_root, name);
	if (unlikely(!dentry))
		return NULL;

	inode = ffs_sb_make_inode(sb, data, fops, NULL, &ffs->file_perms);
	if (unlikely(!inode)) {
		dput(dentry);
		return NULL;
	}

	d_add(dentry, inode);

	return dentry;
}

/* Super block */
static const struct super_operations ffs_sb_operations = {
	.statfs =	simple_statfs,
	.drop_inode =	generic_delete_inode,
};

struct ffs_sb_fill_data {
	struct ffs_file_perms perms;
	umode_t root_mode;
	const char *dev_name;
	bool no_disconnect;
	struct ffs_data *ffs_data;
};

static int ffs_sb_fill(struct super_block *sb, void *_data, int silent)
{
	struct ffs_sb_fill_data *data = _data;
	struct inode	*inode;
	struct ffs_data	*ffs = data->ffs_data;

	ENTER();

	ffs_log("enter");

	ffs->sb              = sb;
	data->ffs_data       = NULL;
	sb->s_fs_info        = ffs;
	sb->s_blocksize      = PAGE_SIZE;
	sb->s_blocksize_bits = PAGE_SHIFT;
	sb->s_magic          = FUNCTIONFS_MAGIC;
	sb->s_op             = &ffs_sb_operations;
	sb->s_time_gran      = 1;

	/* Root inode */
	data->perms.mode = data->root_mode;
	inode = ffs_sb_make_inode(sb, NULL,
				  &simple_dir_operations,
				  &simple_dir_inode_operations,
				  &data->perms);
	sb->s_root = d_make_root(inode);
	if (unlikely(!sb->s_root))
		return -ENOMEM;

	/* EP0 file */
	if (unlikely(!ffs_sb_create_file(sb, "ep0", ffs,
					 &ffs_ep0_operations)))
		return -ENOMEM;

	return 0;
}

static int ffs_fs_parse_opts(struct ffs_sb_fill_data *data, char *opts)
{
	ENTER();

	if (!opts || !*opts)
		return 0;

	for (;;) {
		unsigned long value;
		char *eq, *comma;

		/* Option limit */
		comma = strchr(opts, ',');
		if (comma)
			*comma = 0;

		/* Value limit */
		eq = strchr(opts, '=');
		if (unlikely(!eq)) {
			pr_err("'=' missing in %s\n", opts);
			return -EINVAL;
		}
		*eq = 0;

		/* Parse value */
		if (kstrtoul(eq + 1, 0, &value)) {
			pr_err("%s: invalid value: %s\n", opts, eq + 1);
			return -EINVAL;
		}

		/* Interpret option */
		switch (eq - opts) {
		case 13:
			if (!memcmp(opts, "no_disconnect", 13))
				data->no_disconnect = !!value;
			else
				goto invalid;
			break;
		case 5:
			if (!memcmp(opts, "rmode", 5))
				data->root_mode  = (value & 0555) | S_IFDIR;
			else if (!memcmp(opts, "fmode", 5))
				data->perms.mode = (value & 0666) | S_IFREG;
			else
				goto invalid;
			break;

		case 4:
			if (!memcmp(opts, "mode", 4)) {
				data->root_mode  = (value & 0555) | S_IFDIR;
				data->perms.mode = (value & 0666) | S_IFREG;
			} else {
				goto invalid;
			}
			break;

		case 3:
			if (!memcmp(opts, "uid", 3)) {
				data->perms.uid = make_kuid(current_user_ns(), value);
				if (!uid_valid(data->perms.uid)) {
					pr_err("%s: unmapped value: %lu\n", opts, value);
					return -EINVAL;
				}
			} else if (!memcmp(opts, "gid", 3)) {
				data->perms.gid = make_kgid(current_user_ns(), value);
				if (!gid_valid(data->perms.gid)) {
					pr_err("%s: unmapped value: %lu\n", opts, value);
					return -EINVAL;
				}
			} else {
				goto invalid;
			}
			break;

		default:
invalid:
			pr_err("%s: invalid option\n", opts);
			return -EINVAL;
		}

		/* Next iteration */
		if (!comma)
			break;
		opts = comma + 1;
	}

	return 0;
}

/* "mount -t functionfs dev_name /dev/function" ends up here */

static struct dentry *
ffs_fs_mount(struct file_system_type *t, int flags,
	      const char *dev_name, void *opts)
{
	struct ffs_sb_fill_data data = {
		.perms = {
			.mode = S_IFREG | 0600,
			.uid = GLOBAL_ROOT_UID,
			.gid = GLOBAL_ROOT_GID,
		},
		.root_mode = S_IFDIR | 0500,
		.no_disconnect = false,
	};
	struct dentry *rv;
	int ret;
	struct ffs_data	*ffs;

	ENTER();

	ret = ffs_fs_parse_opts(&data, opts);
	if (unlikely(ret < 0))
		return ERR_PTR(ret);

	ffs = ffs_data_new(dev_name);
	if (IS_ERR_OR_NULL(ffs)) {
		if (!ffs)
			return ERR_PTR(-ENOMEM);
		else
			return ERR_PTR((long) ffs);
	}

	ffs->file_perms = data.perms;
	ffs->no_disconnect = data.no_disconnect;

	ffs->dev_name = kstrdup(dev_name, GFP_KERNEL);
	if (unlikely(!ffs->dev_name)) {
		ffs_data_put(ffs);
		return ERR_PTR(-ENOMEM);
	}

	ret = ffs_acquire_dev(dev_name, ffs);
	if (ret) {
		ffs_data_put(ffs);
		return ERR_PTR(ret);
	}
	data.ffs_data = ffs;

	rv = mount_nodev(t, flags, &data, ffs_sb_fill);
	if (IS_ERR(rv) && data.ffs_data)
		ffs_data_put(data.ffs_data);
	return rv;
}

static void
ffs_fs_kill_sb(struct super_block *sb)
{
	ENTER();

	kill_litter_super(sb);
	if (sb->s_fs_info)
		ffs_data_closed(sb->s_fs_info);
}

static struct file_system_type ffs_fs_type = {
	.owner		= THIS_MODULE,
	.name		= "functionfs",
	.mount		= ffs_fs_mount,
	.kill_sb	= ffs_fs_kill_sb,
};
MODULE_ALIAS_FS("functionfs");


/* Driver's main init/cleanup functions *************************************/

static int functionfs_init(void)
{
	int ret;

	ENTER();

	ret = register_filesystem(&ffs_fs_type);
	if (likely(!ret))
		pr_info("file system registered\n");
	else
		pr_err("failed registering file system (%d)\n", ret);

	return ret;
}

static void functionfs_cleanup(void)
{
	ENTER();

	pr_info("unloading\n");
	unregister_filesystem(&ffs_fs_type);
}


/* ffs_data and ffs_function construction and destruction code **************/

static void ffs_data_clear(struct ffs_data *ffs);
static void ffs_data_reset(struct ffs_data *ffs);

static void ffs_data_get(struct ffs_data *ffs)
{
	ENTER();

	ffs_log("ref %u", refcount_read(&ffs->ref));

	refcount_inc(&ffs->ref);
}

static void ffs_data_opened(struct ffs_data *ffs)
{
	ENTER();

	ffs_log("enter: state %d setup_state %d flag %lu opened %d ref %d",
		ffs->state, ffs->setup_state, ffs->flags,
		atomic_read(&ffs->opened), refcount_read(&ffs->ref));

	refcount_inc(&ffs->ref);
	if (atomic_add_return(1, &ffs->opened) == 1 &&
			ffs->state == FFS_DEACTIVATED) {
		ffs->state = FFS_CLOSING;
		ffs_data_reset(ffs);
	}
}

static void ffs_data_put(struct ffs_data *ffs)
{
	ENTER();

	ffs_log("ref %u", refcount_read(&ffs->ref));

	if (unlikely(refcount_dec_and_test(&ffs->ref))) {
		pr_info("%s(): freeing\n", __func__);
		ffs_data_clear(ffs);
		ffs_release_dev(ffs->private_data);
		BUG_ON(waitqueue_active(&ffs->ev.waitq) ||
		       waitqueue_active(&ffs->ep0req_completion.wait) ||
		       waitqueue_active(&ffs->wait));
		destroy_workqueue(ffs->io_completion_wq);
		ipc_log_context_destroy(ffs->ipc_log);
		kfree(ffs->dev_name);
		kfree(ffs);
	}
}

static void ffs_data_closed(struct ffs_data *ffs)
{
	struct ffs_epfile *epfiles;
	unsigned long flags;

	ENTER();

	ffs_log("state %d setup_state %d flag %lu opened %d", ffs->state,
		ffs->setup_state, ffs->flags, atomic_read(&ffs->opened));

	if (atomic_dec_and_test(&ffs->opened)) {
		if (ffs->no_disconnect) {
			ffs->state = FFS_DEACTIVATED;
			spin_lock_irqsave(&ffs->eps_lock, flags);
			epfiles = ffs->epfiles;
			ffs->epfiles = NULL;
			spin_unlock_irqrestore(&ffs->eps_lock,
							flags);

			mutex_lock(&ffs->mutex);
			if (epfiles)
				ffs_epfiles_destroy(epfiles,
						 ffs->eps_count);
			mutex_unlock(&ffs->mutex);

			if (ffs->setup_state == FFS_SETUP_PENDING)
				__ffs_ep0_stall(ffs);
		} else {
			ffs->state = FFS_CLOSING;
			ffs_data_reset(ffs);
		}
	}
	if (atomic_read(&ffs->opened) < 0) {
		ffs->state = FFS_CLOSING;
		ffs_data_reset(ffs);
	}

	ffs_data_put(ffs);
}

static struct ffs_data *ffs_data_new(const char *dev_name)
{
	char ipcname[24] = "usb_ffs_";
	struct ffs_dev *ffs_dev;
	struct ffs_data *ffs = kzalloc(sizeof *ffs, GFP_KERNEL);
	if (unlikely(!ffs))
		return NULL;

	ffs_dev = _ffs_find_dev(dev_name);
	if (ffs_dev && ffs_dev->mounted) {
		pr_info("%s(): %s Already mounted\n", __func__, dev_name);
		kfree(ffs);
		return ERR_PTR(-EBUSY);
	}

	ENTER();

	ffs->io_completion_wq = alloc_ordered_workqueue("%s", 0, dev_name);
	if (!ffs->io_completion_wq) {
		kfree(ffs);
		return NULL;
	}

	refcount_set(&ffs->ref, 1);
	atomic_set(&ffs->opened, 0);
	ffs->state = FFS_READ_DESCRIPTORS;
	mutex_init(&ffs->mutex);
	spin_lock_init(&ffs->eps_lock);
	init_waitqueue_head(&ffs->ev.waitq);
	init_waitqueue_head(&ffs->wait);
	init_completion(&ffs->ep0req_completion);

	/* XXX REVISIT need to update it in some places, or do we? */
	ffs->ev.can_stall = 1;

	strlcat(ipcname, dev_name, sizeof(ipcname));
	ffs->ipc_log = ipc_log_context_create(NUM_PAGES, ipcname, 0);
	if (IS_ERR_OR_NULL(ffs->ipc_log))
		ffs->ipc_log =  NULL;

	return ffs;
}

static void ffs_data_clear(struct ffs_data *ffs)
{
	struct ffs_epfile *epfiles;
	unsigned long flags;

	ENTER();

	ffs_log("enter: state %d setup_state %d flag %lu", ffs->state,
		ffs->setup_state, ffs->flags);

	pr_debug("%s: ffs->gadget= %pK, ffs->flags= %lu\n",
				__func__, ffs->gadget, ffs->flags);
	ffs_closed(ffs);

	BUG_ON(ffs->gadget);

	spin_lock_irqsave(&ffs->eps_lock, flags);
	epfiles = ffs->epfiles;
	ffs->epfiles = NULL;
	spin_unlock_irqrestore(&ffs->eps_lock, flags);

	/*
	 * potential race possible between ffs_func_eps_disable
	 * & ffs_epfile_release therefore maintaining a local
	 * copy of epfile will save us from use-after-free.
	 */
	mutex_lock(&ffs->mutex);
	if (epfiles) {
		ffs_epfiles_destroy(epfiles, ffs->eps_count);
		ffs->epfiles = NULL;
	}

	if (ffs->ffs_eventfd) {
		eventfd_ctx_put(ffs->ffs_eventfd);
		ffs->ffs_eventfd = NULL;
	}

	kfree(ffs->raw_descs_data);
	ffs->raw_descs_data = NULL;
	kfree(ffs->raw_strings);
	ffs->raw_strings = NULL;
	kfree(ffs->stringtabs);
	ffs->stringtabs = NULL;
	mutex_unlock(&ffs->mutex);
}

static void ffs_data_reset(struct ffs_data *ffs)
{
	ENTER();

	ffs_log("enter: state %d setup_state %d flag %lu", ffs->state,
		ffs->setup_state, ffs->flags);

	ffs_data_clear(ffs);

	ffs->raw_descs = NULL;

	ffs->raw_descs_length = 0;
	ffs->fs_descs_count = 0;
	ffs->hs_descs_count = 0;
	ffs->ss_descs_count = 0;

	ffs->strings_count = 0;
	ffs->interfaces_count = 0;
	ffs->eps_count = 0;

	ffs->ev.count = 0;

	ffs->state = FFS_READ_DESCRIPTORS;
	ffs->setup_state = FFS_NO_SETUP;
	ffs->flags = 0;

	ffs->ms_os_descs_ext_prop_count = 0;
	ffs->ms_os_descs_ext_prop_name_len = 0;
	ffs->ms_os_descs_ext_prop_data_len = 0;
}


static int functionfs_bind(struct ffs_data *ffs, struct usb_composite_dev *cdev)
{
	struct usb_gadget_strings **lang;
	int first_id;

	ENTER();

	ffs_log("enter: state %d setup_state %d flag %lu", ffs->state,
		ffs->setup_state, ffs->flags);

	if (WARN_ON(ffs->state != FFS_ACTIVE
		 || test_and_set_bit(FFS_FL_BOUND, &ffs->flags)))
		return -EBADFD;

	first_id = usb_string_ids_n(cdev, ffs->strings_count);
	if (unlikely(first_id < 0))
		return first_id;

	ffs->ep0req = usb_ep_alloc_request(cdev->gadget->ep0, GFP_KERNEL);
	if (unlikely(!ffs->ep0req))
		return -ENOMEM;
	ffs->ep0req->complete = ffs_ep0_complete;
	ffs->ep0req->context = ffs;

	lang = ffs->stringtabs;
	if (lang) {
		for (; *lang; ++lang) {
			struct usb_string *str = (*lang)->strings;
			int id = first_id;
			for (; str->s; ++id, ++str)
				str->id = id;
		}
	}

	ffs->gadget = cdev->gadget;

	ffs_data_get(ffs);
	return 0;
}

static void functionfs_unbind(struct ffs_data *ffs)
{
	ENTER();

	if (!WARN_ON(!ffs->gadget)) {
		/* dequeue before freeing ep0req */
		usb_ep_dequeue(ffs->gadget->ep0, ffs->ep0req);
		mutex_lock(&ffs->mutex);
		usb_ep_free_request(ffs->gadget->ep0, ffs->ep0req);
		ffs->ep0req = NULL;
		ffs->gadget = NULL;
		clear_bit(FFS_FL_BOUND, &ffs->flags);
		ffs_log("state %d setup_state %d flag %lu gadget %pK\n",
			ffs->state, ffs->setup_state, ffs->flags, ffs->gadget);
		mutex_unlock(&ffs->mutex);
		ffs_data_put(ffs);
	}
}

static int ffs_epfiles_create(struct ffs_data *ffs)
{
	struct ffs_epfile *epfile, *epfiles;
	unsigned i, count;

	ENTER();

	ffs_log("enter: eps_count %u state %d setup_state %d flag %lu",
		ffs->eps_count, ffs->state, ffs->setup_state, ffs->flags);

	count = ffs->eps_count;
	epfiles = kcalloc(count, sizeof(*epfiles), GFP_KERNEL);
	if (!epfiles)
		return -ENOMEM;

	epfile = epfiles;
	for (i = 1; i <= count; ++i, ++epfile) {
		epfile->ffs = ffs;
		mutex_init(&epfile->mutex);
		if (ffs->user_flags & FUNCTIONFS_VIRTUAL_ADDR)
			sprintf(epfile->name, "ep%02x", ffs->eps_addrmap[i]);
		else
			sprintf(epfile->name, "ep%u", i);
		epfile->dentry = ffs_sb_create_file(ffs->sb, epfile->name,
						 epfile,
						 &ffs_epfile_operations);
		if (unlikely(!epfile->dentry)) {
			ffs_epfiles_destroy(epfiles, i - 1);
			return -ENOMEM;
		}

		atomic_set(&epfile->opened, 0);
	}

	ffs->epfiles = epfiles;

	return 0;
}

static void ffs_epfiles_destroy(struct ffs_epfile *epfiles, unsigned count)
{
	struct ffs_epfile *epfile = epfiles;
	struct ffs_data *ffs = epfiles->ffs;

	ENTER();

	ffs_log("enter: count %u", count);

	for (; count; --count, ++epfile) {
		BUG_ON(mutex_is_locked(&epfile->mutex));
		if (epfile->dentry) {
			d_delete(epfile->dentry);
			dput(epfile->dentry);
			epfile->dentry = NULL;
		}
	}

	kfree(epfiles);
}

static void ffs_func_eps_disable(struct ffs_function *func)
{
	struct ffs_data *ffs;
	struct ffs_ep *ep;
	struct ffs_epfile *epfile;
	unsigned short count;
	unsigned long flags;

	spin_lock_irqsave(&func->ffs->eps_lock, flags);
	ffs = func->ffs;
	ep = func->eps;
	epfile = ffs->epfiles;
	count = ffs->eps_count;

	ffs_log("enter: state %d setup_state %d flag %lu", func->ffs->state,
		func->ffs->setup_state, func->ffs->flags);

	while (count--) {
		/* pending requests get nuked */
		if (likely(ep->ep))
			usb_ep_disable(ep->ep);
		++ep;

		if (epfile) {
			epfile->invalid = true; /* until file is reopened */
			epfile->ep = NULL;
			__ffs_epfile_read_buffer_free(epfile);
			++epfile;
		}
	}
	spin_unlock_irqrestore(&func->ffs->eps_lock, flags);
}

static int ffs_func_eps_enable(struct ffs_function *func)
{
	struct ffs_data *ffs;
	struct ffs_ep *ep;
	struct ffs_epfile *epfile;
	unsigned short count;
	unsigned long flags;
	int ret = 0;

	spin_lock_irqsave(&func->ffs->eps_lock, flags);
	ffs = func->ffs;
	ep = func->eps;
	epfile = ffs->epfiles;
	count = ffs->eps_count;

	ffs_log("enter: state %d setup_state %d flag %lu", func->ffs->state,
		func->ffs->setup_state, func->ffs->flags);

	while(count--) {
		ep->ep->driver_data = ep;

		ret = config_ep_by_speed(func->gadget, &func->function, ep->ep);
		if (ret) {
			pr_err("%s: config_ep_by_speed(%s) returned %d\n",
					__func__, ep->ep->name, ret);
			break;
		}

		ret = usb_ep_enable(ep->ep);
		if (likely(!ret)) {
			epfile->ep = ep;
			epfile->in = usb_endpoint_dir_in(ep->ep->desc);
			epfile->isoc = usb_endpoint_xfer_isoc(ep->ep->desc);
			ffs_log("usb_ep_enable %s", ep->ep->name);
		} else {
			ffs_log("usb_ep_enable %s ret %d", ep->ep->name, ret);
			break;
		}

		++ep;
		++epfile;
	}

	wake_up_interruptible(&ffs->wait);
	spin_unlock_irqrestore(&func->ffs->eps_lock, flags);

	return ret;
}


/* Parsing and building descriptors and strings *****************************/

/*
 * This validates if data pointed by data is a valid USB descriptor as
 * well as record how many interfaces, endpoints and strings are
 * required by given configuration.  Returns address after the
 * descriptor or NULL if data is invalid.
 */

enum ffs_entity_type {
	FFS_DESCRIPTOR, FFS_INTERFACE, FFS_STRING, FFS_ENDPOINT
};

enum ffs_os_desc_type {
	FFS_OS_DESC, FFS_OS_DESC_EXT_COMPAT, FFS_OS_DESC_EXT_PROP
};

typedef int (*ffs_entity_callback)(enum ffs_entity_type entity,
				   u8 *valuep,
				   struct usb_descriptor_header *desc,
				   void *priv);

typedef int (*ffs_os_desc_callback)(enum ffs_os_desc_type entity,
				    struct usb_os_desc_header *h, void *data,
				    unsigned len, void *priv);

static int __must_check ffs_do_single_desc(struct ffs_data *ffs,
					   char *data, unsigned int len,
					   ffs_entity_callback entity,
					   void *priv)
{
	struct usb_descriptor_header *_ds = (void *)data;
	u8 length;
	int ret;

	ENTER();

	ffs_log("enter: len %u", len);

	/* At least two bytes are required: length and type */
	if (len < 2) {
		pr_vdebug("descriptor too short\n");
		return -EINVAL;
	}

	/* If we have at least as many bytes as the descriptor takes? */
	length = _ds->bLength;
	if (len < length) {
		pr_vdebug("descriptor longer then available data\n");
		return -EINVAL;
	}

#define __entity_check_INTERFACE(val)  1
#define __entity_check_STRING(val)     (val)
#define __entity_check_ENDPOINT(val)   ((val) & USB_ENDPOINT_NUMBER_MASK)
#define __entity(type, val) do {					\
		pr_vdebug("entity " #type "(%02x)\n", (val));		\
		if (unlikely(!__entity_check_ ##type(val))) {		\
			pr_vdebug("invalid entity's value\n");		\
			return -EINVAL;					\
		}							\
		ret = entity(FFS_ ##type, &val, _ds, priv);		\
		if (unlikely(ret < 0)) {				\
			pr_debug("entity " #type "(%02x); ret = %d\n",	\
				 (val), ret);				\
			return ret;					\
		}							\
	} while (0)

	/* Parse descriptor depending on type. */
	switch (_ds->bDescriptorType) {
	case USB_DT_DEVICE:
	case USB_DT_CONFIG:
	case USB_DT_STRING:
	case USB_DT_DEVICE_QUALIFIER:
		/* function can't have any of those */
		pr_vdebug("descriptor reserved for gadget: %d\n",
		      _ds->bDescriptorType);
		return -EINVAL;

	case USB_DT_INTERFACE: {
		struct usb_interface_descriptor *ds = (void *)_ds;
		pr_vdebug("interface descriptor\n");
		if (length != sizeof *ds)
			goto inv_length;

		__entity(INTERFACE, ds->bInterfaceNumber);
		if (ds->iInterface)
			__entity(STRING, ds->iInterface);
	}
		break;

	case USB_DT_ENDPOINT: {
		struct usb_endpoint_descriptor *ds = (void *)_ds;
		pr_vdebug("endpoint descriptor\n");
		if (length != USB_DT_ENDPOINT_SIZE &&
		    length != USB_DT_ENDPOINT_AUDIO_SIZE)
			goto inv_length;
		__entity(ENDPOINT, ds->bEndpointAddress);
	}
		break;

	case HID_DT_HID:
		pr_vdebug("hid descriptor\n");
		if (length != sizeof(struct hid_descriptor))
			goto inv_length;
		break;

	case USB_DT_OTG:
		if (length != sizeof(struct usb_otg_descriptor))
			goto inv_length;
		break;

	case USB_DT_INTERFACE_ASSOCIATION: {
		struct usb_interface_assoc_descriptor *ds = (void *)_ds;
		pr_vdebug("interface association descriptor\n");
		if (length != sizeof *ds)
			goto inv_length;
		if (ds->iFunction)
			__entity(STRING, ds->iFunction);
	}
		break;

	case USB_DT_SS_ENDPOINT_COMP:
		pr_vdebug("EP SS companion descriptor\n");
		if (length != sizeof(struct usb_ss_ep_comp_descriptor))
			goto inv_length;
		break;

	case USB_DT_OTHER_SPEED_CONFIG:
	case USB_DT_INTERFACE_POWER:
	case USB_DT_DEBUG:
	case USB_DT_SECURITY:
	case USB_DT_CS_RADIO_CONTROL:
		/* TODO */
		pr_vdebug("unimplemented descriptor: %d\n", _ds->bDescriptorType);
		return -EINVAL;

	default:
		/* We should never be here */
		pr_vdebug("unknown descriptor: %d\n", _ds->bDescriptorType);
		return -EINVAL;

inv_length:
		pr_vdebug("invalid length: %d (descriptor %d)\n",
			  _ds->bLength, _ds->bDescriptorType);
		return -EINVAL;
	}

#undef __entity
#undef __entity_check_DESCRIPTOR
#undef __entity_check_INTERFACE
#undef __entity_check_STRING
#undef __entity_check_ENDPOINT

	ffs_log("exit: desc type %d length %d", _ds->bDescriptorType, length);

	return length;
}

static int __must_check ffs_do_descs(struct ffs_data *ffs, unsigned int count,
				     char *data, unsigned int len,
				     ffs_entity_callback entity, void *priv)
{
	const unsigned _len = len;
	unsigned long num = 0;

	ENTER();

	ffs_log("enter: len %u", len);

	for (;;) {
		int ret;

		if (num == count)
			data = NULL;

		/* Record "descriptor" entity */
		ret = entity(FFS_DESCRIPTOR, (u8 *)num, (void *)data, priv);
		if (unlikely(ret < 0)) {
			pr_debug("entity DESCRIPTOR(%02lx); ret = %d\n",
				 num, ret);
			return ret;
		}

		if (!data)
			return _len - len;

		ret = ffs_do_single_desc(ffs, data, len, entity, priv);
		if (unlikely(ret < 0)) {
			pr_debug("%s returns %d\n", __func__, ret);
			return ret;
		}

		len -= ret;
		data += ret;
		++num;
	}
}

static int __ffs_data_do_entity(enum ffs_entity_type type,
				u8 *valuep, struct usb_descriptor_header *desc,
				void *priv)
{
	struct ffs_desc_helper *helper = priv;
	struct ffs_data *ffs = helper->ffs;
	struct usb_endpoint_descriptor *d;

	ENTER();

	ffs_log("enter: type %u", type);

	switch (type) {
	case FFS_DESCRIPTOR:
		break;

	case FFS_INTERFACE:
		/*
		 * Interfaces are indexed from zero so if we
		 * encountered interface "n" then there are at least
		 * "n+1" interfaces.
		 */
		if (*valuep >= helper->interfaces_count)
			helper->interfaces_count = *valuep + 1;
		break;

	case FFS_STRING:
		/*
		 * Strings are indexed from 1 (0 is reserved
		 * for languages list)
		 */
		if (*valuep > helper->ffs->strings_count)
			helper->ffs->strings_count = *valuep;
		break;

	case FFS_ENDPOINT:
		d = (void *)desc;
		helper->eps_count++;
		if (helper->eps_count >= FFS_MAX_EPS_COUNT)
			return -EINVAL;
		/* Check if descriptors for any speed were already parsed */
		if (!helper->ffs->eps_count && !helper->ffs->interfaces_count)
			helper->ffs->eps_addrmap[helper->eps_count] =
				d->bEndpointAddress;
		else if (helper->ffs->eps_addrmap[helper->eps_count] !=
				d->bEndpointAddress)
			return -EINVAL;
		break;
	}

	return 0;
}

static int __ffs_do_os_desc_header(struct ffs_data *ffs,
				   enum ffs_os_desc_type *next_type,
				   struct usb_os_desc_header *desc)
{
	u16 bcd_version = le16_to_cpu(desc->bcdVersion);
	u16 w_index = le16_to_cpu(desc->wIndex);

	ffs_log("enter: bcd:%x w_index:%d", bcd_version, w_index);

	if (bcd_version != 1) {
		pr_vdebug("unsupported os descriptors version: %d",
			  bcd_version);
		return -EINVAL;
	}
	switch (w_index) {
	case 0x4:
		*next_type = FFS_OS_DESC_EXT_COMPAT;
		break;
	case 0x5:
		*next_type = FFS_OS_DESC_EXT_PROP;
		break;
	default:
		pr_vdebug("unsupported os descriptor type: %d", w_index);
		return -EINVAL;
	}

	return sizeof(*desc);
}

/*
 * Process all extended compatibility/extended property descriptors
 * of a feature descriptor
 */
static int __must_check ffs_do_single_os_desc(struct ffs_data *ffs,
					      char *data, unsigned int len,
					      enum ffs_os_desc_type type,
					      u16 feature_count,
					      ffs_os_desc_callback entity,
					      void *priv,
					      struct usb_os_desc_header *h)
{
	int ret;
	const unsigned _len = len;

	ENTER();

	ffs_log("enter: len %u os desc type %d", len, type);

	/* loop over all ext compat/ext prop descriptors */
	while (feature_count--) {
		ret = entity(type, h, data, len, priv);
		if (unlikely(ret < 0)) {
			ffs_log("bad OS descriptor, type: %d\n", type);
			return ret;
		}
		data += ret;
		len -= ret;
	}


	return _len - len;
}

/* Process a number of complete Feature Descriptors (Ext Compat or Ext Prop) */
static int __must_check ffs_do_os_descs(struct ffs_data *ffs,
					unsigned int count, char *data,
					unsigned int len,
					ffs_os_desc_callback entity, void *priv)
{
	const unsigned _len = len;
	unsigned long num = 0;

	ENTER();

	ffs_log("enter: len %u", len);

	for (num = 0; num < count; ++num) {
		int ret;
		enum ffs_os_desc_type type;
		u16 feature_count;
		struct usb_os_desc_header *desc = (void *)data;

		if (len < sizeof(*desc))
			return -EINVAL;

		/*
		 * Record "descriptor" entity.
		 * Process dwLength, bcdVersion, wIndex, get b/wCount.
		 * Move the data pointer to the beginning of extended
		 * compatibilities proper or extended properties proper
		 * portions of the data
		 */
		if (le32_to_cpu(desc->dwLength) > len)
			return -EINVAL;

		ret = __ffs_do_os_desc_header(ffs, &type, desc);
		if (unlikely(ret < 0)) {
			ffs_log("entity OS_DESCRIPTOR(%02lx); ret = %d\n",
				 num, ret);
			return ret;
		}
		/*
		 * 16-bit hex "?? 00" Little Endian looks like 8-bit hex "??"
		 */
		feature_count = le16_to_cpu(desc->wCount);
		if (type == FFS_OS_DESC_EXT_COMPAT &&
		    (feature_count > 255 || desc->Reserved))
				return -EINVAL;
		len -= ret;
		data += ret;

		/*
		 * Process all function/property descriptors
		 * of this Feature Descriptor
		 */
		ret = ffs_do_single_os_desc(ffs, data, len, type,
					    feature_count, entity, priv, desc);
		if (unlikely(ret < 0)) {
			ffs_log("%s returns %d\n", __func__, ret);
			return ret;
		}

		len -= ret;
		data += ret;
	}

	return _len - len;
}

/**
 * Validate contents of the buffer from userspace related to OS descriptors.
 */
static int __ffs_data_do_os_desc(enum ffs_os_desc_type type,
				 struct usb_os_desc_header *h, void *data,
				 unsigned len, void *priv)
{
	struct ffs_data *ffs = priv;
	u8 length;

	ENTER();

	ffs_log("enter: type %d len %u", type, len);

	switch (type) {
	case FFS_OS_DESC_EXT_COMPAT: {
		struct usb_ext_compat_desc *d = data;
		int i;

		if (len < sizeof(*d) ||
		    d->bFirstInterfaceNumber >= ffs->interfaces_count)
			return -EINVAL;
		if (d->Reserved1 != 1) {
			/*
			 * According to the spec, Reserved1 must be set to 1
			 * but older kernels incorrectly rejected non-zero
			 * values.  We fix it here to avoid returning EINVAL
			 * in response to values we used to accept.
			 */
			pr_debug("usb_ext_compat_desc::Reserved1 forced to 1\n");
			d->Reserved1 = 1;
		}
		for (i = 0; i < ARRAY_SIZE(d->Reserved2); ++i)
			if (d->Reserved2[i])
				return -EINVAL;

		length = sizeof(struct usb_ext_compat_desc);
	}
		break;
	case FFS_OS_DESC_EXT_PROP: {
		struct usb_ext_prop_desc *d = data;
		u32 type, pdl;
		u16 pnl;

		if (len < sizeof(*d) || h->interface >= ffs->interfaces_count)
			return -EINVAL;
		length = le32_to_cpu(d->dwSize);
		if (len < length)
			return -EINVAL;
		type = le32_to_cpu(d->dwPropertyDataType);
		if (type < USB_EXT_PROP_UNICODE ||
		    type > USB_EXT_PROP_UNICODE_MULTI) {
			pr_vdebug("unsupported os descriptor property type: %d",
				  type);
			return -EINVAL;
		}
		pnl = le16_to_cpu(d->wPropertyNameLength);
		if (length < 14 + pnl) {
			pr_vdebug("invalid os descriptor length: %d pnl:%d (descriptor %d)\n",
				  length, pnl, type);
			return -EINVAL;
		}
		pdl = le32_to_cpu(*(__le32 *)((u8 *)data + 10 + pnl));
		if (length != 14 + pnl + pdl) {
			pr_vdebug("invalid os descriptor length: %d pnl:%d pdl:%d (descriptor %d)\n",
				  length, pnl, pdl, type);
			return -EINVAL;
		}
		++ffs->ms_os_descs_ext_prop_count;
		/* property name reported to the host as "WCHAR"s */
		ffs->ms_os_descs_ext_prop_name_len += pnl * 2;
		ffs->ms_os_descs_ext_prop_data_len += pdl;
	}
		break;
	default:
		pr_vdebug("unknown descriptor: %d\n", type);
		return -EINVAL;
	}

	return length;
}

static int __ffs_data_got_descs(struct ffs_data *ffs,
				char *const _data, size_t len)
{
	char *data = _data, *raw_descs;
	unsigned os_descs_count = 0, counts[3], flags;
	int ret = -EINVAL, i;
	struct ffs_desc_helper helper;

	ENTER();

	ffs_log("enter: len %zu", len);

	if (get_unaligned_le32(data + 4) != len)
		goto error;

	switch (get_unaligned_le32(data)) {
	case FUNCTIONFS_DESCRIPTORS_MAGIC:
		flags = FUNCTIONFS_HAS_FS_DESC | FUNCTIONFS_HAS_HS_DESC;
		data += 8;
		len  -= 8;
		break;
	case FUNCTIONFS_DESCRIPTORS_MAGIC_V2:
		flags = get_unaligned_le32(data + 8);
		ffs->user_flags = flags;
		if (flags & ~(FUNCTIONFS_HAS_FS_DESC |
			      FUNCTIONFS_HAS_HS_DESC |
			      FUNCTIONFS_HAS_SS_DESC |
			      FUNCTIONFS_HAS_MS_OS_DESC |
			      FUNCTIONFS_VIRTUAL_ADDR |
			      FUNCTIONFS_EVENTFD |
			      FUNCTIONFS_ALL_CTRL_RECIP |
			      FUNCTIONFS_CONFIG0_SETUP)) {
			ret = -ENOSYS;
			goto error;
		}
		data += 12;
		len  -= 12;
		break;
	default:
		goto error;
	}

	if (flags & FUNCTIONFS_EVENTFD) {
		if (len < 4)
			goto error;
		ffs->ffs_eventfd =
			eventfd_ctx_fdget((int)get_unaligned_le32(data));
		if (IS_ERR(ffs->ffs_eventfd)) {
			ret = PTR_ERR(ffs->ffs_eventfd);
			ffs->ffs_eventfd = NULL;
			goto error;
		}
		data += 4;
		len  -= 4;
	}

	/* Read fs_count, hs_count and ss_count (if present) */
	for (i = 0; i < 3; ++i) {
		if (!(flags & (1 << i))) {
			counts[i] = 0;
		} else if (len < 4) {
			goto error;
		} else {
			counts[i] = get_unaligned_le32(data);
			data += 4;
			len  -= 4;
		}
	}
	if (flags & (1 << i)) {
		if (len < 4) {
			goto error;
		}
		os_descs_count = get_unaligned_le32(data);
		data += 4;
		len -= 4;
	};

	/* Read descriptors */
	raw_descs = data;
	helper.ffs = ffs;
	for (i = 0; i < 3; ++i) {
		if (!counts[i])
			continue;
		helper.interfaces_count = 0;
		helper.eps_count = 0;
		ret = ffs_do_descs(ffs, counts[i], data, len,
				   __ffs_data_do_entity, &helper);
		if (ret < 0)
			goto error;
		if (!ffs->eps_count && !ffs->interfaces_count) {
			ffs->eps_count = helper.eps_count;
			ffs->interfaces_count = helper.interfaces_count;
		} else {
			if (ffs->eps_count != helper.eps_count) {
				ret = -EINVAL;
				goto error;
			}
			if (ffs->interfaces_count != helper.interfaces_count) {
				ret = -EINVAL;
				goto error;
			}
		}
		data += ret;
		len  -= ret;
	}
	if (os_descs_count) {
		ret = ffs_do_os_descs(ffs, os_descs_count, data, len,
				      __ffs_data_do_os_desc, ffs);
		if (ret < 0)
			goto error;
		data += ret;
		len -= ret;
	}

	if (raw_descs == data || len) {
		ret = -EINVAL;
		goto error;
	}

	ffs->raw_descs_data	= _data;
	ffs->raw_descs		= raw_descs;
	ffs->raw_descs_length	= data - raw_descs;
	ffs->fs_descs_count	= counts[0];
	ffs->hs_descs_count	= counts[1];
	ffs->ss_descs_count	= counts[2];
	ffs->ms_os_descs_count	= os_descs_count;

	return 0;

error:
	kfree(_data);
	return ret;
}

static int __ffs_data_got_strings(struct ffs_data *ffs,
				  char *const _data, size_t len)
{
	u32 str_count, needed_count, lang_count;
	struct usb_gadget_strings **stringtabs, *t;
	const char *data = _data;
	struct usb_string *s;

	ENTER();

	ffs_log("enter: len %zu", len);

	if (unlikely(len < 16 ||
		     get_unaligned_le32(data) != FUNCTIONFS_STRINGS_MAGIC ||
		     get_unaligned_le32(data + 4) != len))
		goto error;
	str_count  = get_unaligned_le32(data + 8);
	lang_count = get_unaligned_le32(data + 12);

	/* if one is zero the other must be zero */
	if (unlikely(!str_count != !lang_count))
		goto error;

	/* Do we have at least as many strings as descriptors need? */
	needed_count = ffs->strings_count;
	if (unlikely(str_count < needed_count))
		goto error;

	/*
	 * If we don't need any strings just return and free all
	 * memory.
	 */
	if (!needed_count) {
		kfree(_data);
		return 0;
	}

	/* Allocate everything in one chunk so there's less maintenance. */
	{
		unsigned i = 0;
		vla_group(d);
		vla_item(d, struct usb_gadget_strings *, stringtabs,
			lang_count + 1);
		vla_item(d, struct usb_gadget_strings, stringtab, lang_count);
		vla_item(d, struct usb_string, strings,
			lang_count*(needed_count+1));

		char *vlabuf = kmalloc(vla_group_size(d), GFP_KERNEL);

		if (unlikely(!vlabuf)) {
			kfree(_data);
			return -ENOMEM;
		}

		/* Initialize the VLA pointers */
		stringtabs = vla_ptr(vlabuf, d, stringtabs);
		t = vla_ptr(vlabuf, d, stringtab);
		i = lang_count;
		do {
			*stringtabs++ = t++;
		} while (--i);
		*stringtabs = NULL;

		/* stringtabs = vlabuf = d_stringtabs for later kfree */
		stringtabs = vla_ptr(vlabuf, d, stringtabs);
		t = vla_ptr(vlabuf, d, stringtab);
		s = vla_ptr(vlabuf, d, strings);
	}

	/* For each language */
	data += 16;
	len -= 16;

	do { /* lang_count > 0 so we can use do-while */
		unsigned needed = needed_count;
		u32 str_per_lang = str_count;

		if (unlikely(len < 3))
			goto error_free;
		t->language = get_unaligned_le16(data);
		t->strings  = s;
		++t;

		data += 2;
		len -= 2;

		/* For each string */
		do { /* str_count > 0 so we can use do-while */
			size_t length = strnlen(data, len);

			if (unlikely(length == len))
				goto error_free;

			/*
			 * User may provide more strings then we need,
			 * if that's the case we simply ignore the
			 * rest
			 */
			if (likely(needed)) {
				/*
				 * s->id will be set while adding
				 * function to configuration so for
				 * now just leave garbage here.
				 */
				s->s = data;
				--needed;
				++s;
			}

			data += length + 1;
			len -= length + 1;
		} while (--str_per_lang);

		s->id = 0;   /* terminator */
		s->s = NULL;
		++s;

	} while (--lang_count);

	/* Some garbage left? */
	if (unlikely(len))
		goto error_free;

	/* Done! */
	ffs->stringtabs = stringtabs;
	ffs->raw_strings = _data;

	return 0;

error_free:
	kfree(stringtabs);
error:
	kfree(_data);
	return -EINVAL;
}


/* Events handling and management *******************************************/

static void __ffs_event_add(struct ffs_data *ffs,
			    enum usb_functionfs_event_type type)
{
	enum usb_functionfs_event_type rem_type1, rem_type2 = type;
	int neg = 0;

	ffs_log("enter: type %d state %d setup_state %d flag %lu", type,
		ffs->state, ffs->setup_state, ffs->flags);

	/*
	 * Abort any unhandled setup
	 *
	 * We do not need to worry about some cmpxchg() changing value
	 * of ffs->setup_state without holding the lock because when
	 * state is FFS_SETUP_PENDING cmpxchg() in several places in
	 * the source does nothing.
	 */
	if (ffs->setup_state == FFS_SETUP_PENDING)
		ffs->setup_state = FFS_SETUP_CANCELLED;

	/*
	 * Logic of this function guarantees that there are at most four pending
	 * evens on ffs->ev.types queue.  This is important because the queue
	 * has space for four elements only and __ffs_ep0_read_events function
	 * depends on that limit as well.  If more event types are added, those
	 * limits have to be revisited or guaranteed to still hold.
	 */
	switch (type) {
	case FUNCTIONFS_RESUME:
		rem_type2 = FUNCTIONFS_SUSPEND;
		/* FALL THROUGH */
	case FUNCTIONFS_SUSPEND:
	case FUNCTIONFS_SETUP:
		rem_type1 = type;
		/* Discard all similar events */
		break;

	case FUNCTIONFS_BIND:
	case FUNCTIONFS_UNBIND:
	case FUNCTIONFS_DISABLE:
	case FUNCTIONFS_ENABLE:
		/* Discard everything other then power management. */
		rem_type1 = FUNCTIONFS_SUSPEND;
		rem_type2 = FUNCTIONFS_RESUME;
		neg = 1;
		break;

	default:
		WARN(1, "%d: unknown event, this should not happen\n", type);
		return;
	}

	{
		u8 *ev  = ffs->ev.types, *out = ev;
		unsigned n = ffs->ev.count;
		for (; n; --n, ++ev)
			if ((*ev == rem_type1 || *ev == rem_type2) == neg)
				*out++ = *ev;
			else
				pr_vdebug("purging event %d\n", *ev);
		ffs->ev.count = out - ffs->ev.types;
	}

	pr_vdebug("adding event %d\n", type);
	ffs->ev.types[ffs->ev.count++] = type;
	wake_up_locked(&ffs->ev.waitq);
	if (ffs->ffs_eventfd)
		eventfd_signal(ffs->ffs_eventfd, 1);
}

static void ffs_event_add(struct ffs_data *ffs,
			  enum usb_functionfs_event_type type)
{
	unsigned long flags;
	spin_lock_irqsave(&ffs->ev.waitq.lock, flags);
	__ffs_event_add(ffs, type);
	spin_unlock_irqrestore(&ffs->ev.waitq.lock, flags);
}

/* Bind/unbind USB function hooks *******************************************/

static int ffs_ep_addr2idx(struct ffs_data *ffs, u8 endpoint_address)
{
	int i;

	for (i = 1; i < ARRAY_SIZE(ffs->eps_addrmap); ++i)
		if (ffs->eps_addrmap[i] == endpoint_address)
			return i;
	return -ENOENT;
}

static int __ffs_func_bind_do_descs(enum ffs_entity_type type, u8 *valuep,
				    struct usb_descriptor_header *desc,
				    void *priv)
{
	struct usb_endpoint_descriptor *ds = (void *)desc;
	struct ffs_function *func = priv;
	struct ffs_data *ffs = func->ffs;
	struct ffs_ep *ffs_ep;
	unsigned ep_desc_id;
	int idx;
	static const char *speed_names[] = { "full", "high", "super" };

	ffs_log("enter");

	if (type != FFS_DESCRIPTOR)
		return 0;

	/*
	 * If ss_descriptors is not NULL, we are reading super speed
	 * descriptors; if hs_descriptors is not NULL, we are reading high
	 * speed descriptors; otherwise, we are reading full speed
	 * descriptors.
	 */
	if (func->function.ss_descriptors) {
		ep_desc_id = 2;
		func->function.ss_descriptors[(long)valuep] = desc;
	} else if (func->function.hs_descriptors) {
		ep_desc_id = 1;
		func->function.hs_descriptors[(long)valuep] = desc;
	} else {
		ep_desc_id = 0;
		func->function.fs_descriptors[(long)valuep]    = desc;
	}

	if (!desc || desc->bDescriptorType != USB_DT_ENDPOINT)
		return 0;

	idx = ffs_ep_addr2idx(func->ffs, ds->bEndpointAddress) - 1;
	if (idx < 0)
		return idx;

	ffs_ep = func->eps + idx;

	if (unlikely(ffs_ep->descs[ep_desc_id])) {
		pr_err("two %sspeed descriptors for EP %d\n",
			  speed_names[ep_desc_id],
			  ds->bEndpointAddress & USB_ENDPOINT_NUMBER_MASK);
		return -EINVAL;
	}
	ffs_ep->descs[ep_desc_id] = ds;

	ffs_dump_mem(": Original  ep desc", ds, ds->bLength);
	if (ffs_ep->ep) {
		ds->bEndpointAddress = ffs_ep->descs[0]->bEndpointAddress;
		if (!ds->wMaxPacketSize)
			ds->wMaxPacketSize = ffs_ep->descs[0]->wMaxPacketSize;
	} else {
		struct usb_request *req;
		struct usb_ep *ep;
		u8 bEndpointAddress;

		/*
		 * We back up bEndpointAddress because autoconfig overwrites
		 * it with physical endpoint address.
		 */
		bEndpointAddress = ds->bEndpointAddress;
		pr_vdebug("autoconfig\n");
		ep = usb_ep_autoconfig(func->gadget, ds);
		if (unlikely(!ep))
			return -ENOTSUPP;
		ep->driver_data = func->eps + idx;

		req = usb_ep_alloc_request(ep, GFP_KERNEL);
		if (unlikely(!req))
			return -ENOMEM;

		ffs_ep->ep  = ep;
		ffs_ep->req = req;
		func->eps_revmap[ds->bEndpointAddress &
				 USB_ENDPOINT_NUMBER_MASK] = idx + 1;
		/*
		 * If we use virtual address mapping, we restore
		 * original bEndpointAddress value.
		 */
		if (func->ffs->user_flags & FUNCTIONFS_VIRTUAL_ADDR)
			ds->bEndpointAddress = bEndpointAddress;
	}
	ffs_dump_mem(": Rewritten ep desc", ds, ds->bLength);

	return 0;
}

static int __ffs_func_bind_do_nums(enum ffs_entity_type type, u8 *valuep,
				   struct usb_descriptor_header *desc,
				   void *priv)
{
	struct ffs_function *func = priv;
	struct ffs_data *ffs = func->ffs;
	unsigned idx;
	u8 newValue;

	ffs_log("enter: type %d", type);

	switch (type) {
	default:
	case FFS_DESCRIPTOR:
		/* Handled in previous pass by __ffs_func_bind_do_descs() */
		return 0;

	case FFS_INTERFACE:
		idx = *valuep;
		if (func->interfaces_nums[idx] < 0) {
			int id = usb_interface_id(func->conf, &func->function);
			if (unlikely(id < 0))
				return id;
			func->interfaces_nums[idx] = id;
		}
		newValue = func->interfaces_nums[idx];
		break;

	case FFS_STRING:
		/* String' IDs are allocated when fsf_data is bound to cdev */
		newValue = func->ffs->stringtabs[0]->strings[*valuep - 1].id;
		break;

	case FFS_ENDPOINT:
		/*
		 * USB_DT_ENDPOINT are handled in
		 * __ffs_func_bind_do_descs().
		 */
		if (desc->bDescriptorType == USB_DT_ENDPOINT)
			return 0;

		idx = (*valuep & USB_ENDPOINT_NUMBER_MASK) - 1;
		if (unlikely(!func->eps[idx].ep))
			return -EINVAL;

		{
			struct usb_endpoint_descriptor **descs;
			descs = func->eps[idx].descs;
			newValue = descs[descs[0] ? 0 : 1]->bEndpointAddress;
		}
		break;
	}

	pr_vdebug("%02x -> %02x\n", *valuep, newValue);
	*valuep = newValue;

	ffs_log("exit: newValue %d", newValue);

	return 0;
}

static int __ffs_func_bind_do_os_desc(enum ffs_os_desc_type type,
				      struct usb_os_desc_header *h, void *data,
				      unsigned len, void *priv)
{
	struct ffs_function *func = priv;
	struct ffs_data *ffs = func->ffs;
	u8 length = 0;

	ffs_log("enter: type %d", type);

	switch (type) {
	case FFS_OS_DESC_EXT_COMPAT: {
		struct usb_ext_compat_desc *desc = data;
		struct usb_os_desc_table *t;

		t = &func->function.os_desc_table[desc->bFirstInterfaceNumber];
		t->if_id = func->interfaces_nums[desc->bFirstInterfaceNumber];
		memcpy(t->os_desc->ext_compat_id, &desc->CompatibleID,
		       ARRAY_SIZE(desc->CompatibleID) +
		       ARRAY_SIZE(desc->SubCompatibleID));
		length = sizeof(*desc);
	}
		break;
	case FFS_OS_DESC_EXT_PROP: {
		struct usb_ext_prop_desc *desc = data;
		struct usb_os_desc_table *t;
		struct usb_os_desc_ext_prop *ext_prop;
		char *ext_prop_name;
		char *ext_prop_data;

		t = &func->function.os_desc_table[h->interface];
		t->if_id = func->interfaces_nums[h->interface];

		ext_prop = func->ffs->ms_os_descs_ext_prop_avail;
		func->ffs->ms_os_descs_ext_prop_avail += sizeof(*ext_prop);

		ext_prop->type = le32_to_cpu(desc->dwPropertyDataType);
		ext_prop->name_len = le16_to_cpu(desc->wPropertyNameLength);
		ext_prop->data_len = le32_to_cpu(*(__le32 *)
			usb_ext_prop_data_len_ptr(data, ext_prop->name_len));
		length = ext_prop->name_len + ext_prop->data_len + 14;

		ext_prop_name = func->ffs->ms_os_descs_ext_prop_name_avail;
		func->ffs->ms_os_descs_ext_prop_name_avail +=
			ext_prop->name_len;

		ext_prop_data = func->ffs->ms_os_descs_ext_prop_data_avail;
		func->ffs->ms_os_descs_ext_prop_data_avail +=
			ext_prop->data_len;
		memcpy(ext_prop_data,
		       usb_ext_prop_data_ptr(data, ext_prop->name_len),
		       ext_prop->data_len);
		/* unicode data reported to the host as "WCHAR"s */
		switch (ext_prop->type) {
		case USB_EXT_PROP_UNICODE:
		case USB_EXT_PROP_UNICODE_ENV:
		case USB_EXT_PROP_UNICODE_LINK:
		case USB_EXT_PROP_UNICODE_MULTI:
			ext_prop->data_len *= 2;
			break;
		}
		ext_prop->data = ext_prop_data;

		memcpy(ext_prop_name, usb_ext_prop_name_ptr(data),
		       ext_prop->name_len);
		/* property name reported to the host as "WCHAR"s */
		ext_prop->name_len *= 2;
		ext_prop->name = ext_prop_name;

		t->os_desc->ext_prop_len +=
			ext_prop->name_len + ext_prop->data_len + 14;
		++t->os_desc->ext_prop_count;
		list_add_tail(&ext_prop->entry, &t->os_desc->ext_prop);
	}
		break;
	default:
		pr_vdebug("unknown descriptor: %d\n", type);
	}

	return length;
}

static inline struct f_fs_opts *ffs_do_functionfs_bind(struct usb_function *f,
						struct usb_configuration *c)
{
	struct ffs_function *func = ffs_func_from_usb(f);
	struct f_fs_opts *ffs_opts =
		container_of(f->fi, struct f_fs_opts, func_inst);
	struct ffs_data *ffs = ffs_opts->dev->ffs_data;
	struct ffs_data *ffs_data;
	int ret;

	ENTER();

	/*
	 * Legacy gadget triggers binding in functionfs_ready_callback,
	 * which already uses locking; taking the same lock here would
	 * cause a deadlock.
	 *
	 * Configfs-enabled gadgets however do need ffs_dev_lock.
	 */
	if (!ffs_opts->no_configfs)
		ffs_dev_lock();
	ret = ffs_opts->dev->desc_ready ? 0 : -ENODEV;
	ffs_data = ffs_opts->dev->ffs_data;
	if (!ffs_opts->no_configfs)
		ffs_dev_unlock();
	if (ret)
		return ERR_PTR(ret);

	func->ffs = ffs_data;
	func->conf = c;
	func->gadget = c->cdev->gadget;

	/*
	 * in drivers/usb/gadget/configfs.c:configfs_composite_bind()
	 * configurations are bound in sequence with list_for_each_entry,
	 * in each configuration its functions are bound in sequence
	 * with list_for_each_entry, so we assume no race condition
	 * with regard to ffs_opts->bound access
	 */
	if (!ffs_opts->refcnt) {
		ret = functionfs_bind(func->ffs, c->cdev);
		if (ret) {
			ffs_log("functionfs_bind returned %d", ret);
			return ERR_PTR(ret);
		}
	}
	ffs_opts->refcnt++;
	func->function.strings = func->ffs->stringtabs;

	return ffs_opts;
}

static int _ffs_func_bind(struct usb_configuration *c,
			  struct usb_function *f)
{
	struct ffs_function *func = ffs_func_from_usb(f);
	struct ffs_data *ffs = func->ffs;

	const int full = !!func->ffs->fs_descs_count;
	const int high = !!func->ffs->hs_descs_count;
	const int super = !!func->ffs->ss_descs_count;

	int fs_len, hs_len, ss_len, ret, i;
	struct ffs_ep *eps_ptr;

	/* Make it a single chunk, less management later on */
	vla_group(d);
	vla_item_with_sz(d, struct ffs_ep, eps, ffs->eps_count);
	vla_item_with_sz(d, struct usb_descriptor_header *, fs_descs,
		full ? ffs->fs_descs_count + 1 : 0);
	vla_item_with_sz(d, struct usb_descriptor_header *, hs_descs,
		high ? ffs->hs_descs_count + 1 : 0);
	vla_item_with_sz(d, struct usb_descriptor_header *, ss_descs,
		super ? ffs->ss_descs_count + 1 : 0);
	vla_item_with_sz(d, short, inums, ffs->interfaces_count);
	vla_item_with_sz(d, struct usb_os_desc_table, os_desc_table,
			 c->cdev->use_os_string ? ffs->interfaces_count : 0);
	vla_item_with_sz(d, char[16], ext_compat,
			 c->cdev->use_os_string ? ffs->interfaces_count : 0);
	vla_item_with_sz(d, struct usb_os_desc, os_desc,
			 c->cdev->use_os_string ? ffs->interfaces_count : 0);
	vla_item_with_sz(d, struct usb_os_desc_ext_prop, ext_prop,
			 ffs->ms_os_descs_ext_prop_count);
	vla_item_with_sz(d, char, ext_prop_name,
			 ffs->ms_os_descs_ext_prop_name_len);
	vla_item_with_sz(d, char, ext_prop_data,
			 ffs->ms_os_descs_ext_prop_data_len);
	vla_item_with_sz(d, char, raw_descs, ffs->raw_descs_length);
	char *vlabuf;

	ENTER();

	ffs_log("enter: state %d setup_state %d flag %lu", ffs->state,
		ffs->setup_state, ffs->flags);

	/* Has descriptors only for speeds gadget does not support */
	if (unlikely(!(full | high | super)))
		return -ENOTSUPP;

	/* Allocate a single chunk, less management later on */
	vlabuf = kzalloc(vla_group_size(d), GFP_KERNEL);
	if (unlikely(!vlabuf))
		return -ENOMEM;

	ffs->ms_os_descs_ext_prop_avail = vla_ptr(vlabuf, d, ext_prop);
	ffs->ms_os_descs_ext_prop_name_avail =
		vla_ptr(vlabuf, d, ext_prop_name);
	ffs->ms_os_descs_ext_prop_data_avail =
		vla_ptr(vlabuf, d, ext_prop_data);

	/* Copy descriptors  */
	memcpy(vla_ptr(vlabuf, d, raw_descs), ffs->raw_descs,
	       ffs->raw_descs_length);

	memset(vla_ptr(vlabuf, d, inums), 0xff, d_inums__sz);
	eps_ptr = vla_ptr(vlabuf, d, eps);
	for (i = 0; i < ffs->eps_count; i++)
		eps_ptr[i].num = -1;

	/* Save pointers
	 * d_eps == vlabuf, func->eps used to kfree vlabuf later
	*/
	func->eps             = vla_ptr(vlabuf, d, eps);
	func->interfaces_nums = vla_ptr(vlabuf, d, inums);

	/*
	 * Go through all the endpoint descriptors and allocate
	 * endpoints first, so that later we can rewrite the endpoint
	 * numbers without worrying that it may be described later on.
	 */
	if (likely(full)) {
		func->function.fs_descriptors = vla_ptr(vlabuf, d, fs_descs);
		fs_len = ffs_do_descs(ffs, ffs->fs_descs_count,
				      vla_ptr(vlabuf, d, raw_descs),
				      d_raw_descs__sz,
				      __ffs_func_bind_do_descs, func);
		if (unlikely(fs_len < 0)) {
			ret = fs_len;
			goto error;
		}
	} else {
		fs_len = 0;
	}

	if (likely(high)) {
		func->function.hs_descriptors = vla_ptr(vlabuf, d, hs_descs);
		hs_len = ffs_do_descs(ffs, ffs->hs_descs_count,
				      vla_ptr(vlabuf, d, raw_descs) + fs_len,
				      d_raw_descs__sz - fs_len,
				      __ffs_func_bind_do_descs, func);
		if (unlikely(hs_len < 0)) {
			ret = hs_len;
			goto error;
		}
	} else {
		hs_len = 0;
	}

	if (likely(super)) {
		func->function.ss_descriptors = func->function.ssp_descriptors =
			vla_ptr(vlabuf, d, ss_descs);
		ss_len = ffs_do_descs(ffs, ffs->ss_descs_count,
				vla_ptr(vlabuf, d, raw_descs) + fs_len + hs_len,
				d_raw_descs__sz - fs_len - hs_len,
				__ffs_func_bind_do_descs, func);
		if (unlikely(ss_len < 0)) {
			ret = ss_len;
			goto error;
		}
		func->function.ssp_descriptors = func->function.ss_descriptors;
	} else {
		ss_len = 0;
	}

	/*
	 * Now handle interface numbers allocation and interface and
	 * endpoint numbers rewriting.  We can do that in one go
	 * now.
	 */
	ret = ffs_do_descs(ffs, ffs->fs_descs_count +
			   (high ? ffs->hs_descs_count : 0) +
			   (super ? ffs->ss_descs_count : 0),
			   vla_ptr(vlabuf, d, raw_descs), d_raw_descs__sz,
			   __ffs_func_bind_do_nums, func);
	if (unlikely(ret < 0))
		goto error;

	func->function.os_desc_table = vla_ptr(vlabuf, d, os_desc_table);
	if (c->cdev->use_os_string) {
		for (i = 0; i < ffs->interfaces_count; ++i) {
			struct usb_os_desc *desc;

			desc = func->function.os_desc_table[i].os_desc =
				vla_ptr(vlabuf, d, os_desc) +
				i * sizeof(struct usb_os_desc);
			desc->ext_compat_id =
				vla_ptr(vlabuf, d, ext_compat) + i * 16;
			INIT_LIST_HEAD(&desc->ext_prop);
		}
		ret = ffs_do_os_descs(ffs, ffs->ms_os_descs_count,
				      vla_ptr(vlabuf, d, raw_descs) +
				      fs_len + hs_len + ss_len,
				      d_raw_descs__sz - fs_len - hs_len -
				      ss_len,
				      __ffs_func_bind_do_os_desc, func);
		if (unlikely(ret < 0))
			goto error;
	}
	func->function.os_desc_n =
		c->cdev->use_os_string ? ffs->interfaces_count : 0;

	/* And we're done */
	ffs_event_add(ffs, FUNCTIONFS_BIND);

	return 0;

error:
	/* XXX Do we need to release all claimed endpoints here? */
	ffs_log("exit: ret %d", ret);
	return ret;
}

static int ffs_func_bind(struct usb_configuration *c,
			 struct usb_function *f)
{
	struct f_fs_opts *ffs_opts = ffs_do_functionfs_bind(f, c);
	struct ffs_function *func = ffs_func_from_usb(f);
	struct ffs_data *ffs = func->ffs;
	int ret;

	if (IS_ERR(ffs_opts))
		return PTR_ERR(ffs_opts);

	ffs_log("enter");

	ret = _ffs_func_bind(c, f);
	if (ret && !--ffs_opts->refcnt)
		functionfs_unbind(func->ffs);

	return ret;
}


/* Other USB function hooks *************************************************/

static void ffs_reset_work(struct work_struct *work)
{
	struct ffs_data *ffs = container_of(work,
		struct ffs_data, reset_work);

	ffs_log("enter");

	ffs_data_reset(ffs);
}

static int ffs_func_set_alt(struct usb_function *f,
			    unsigned interface, unsigned alt)
{
	struct ffs_function *func = ffs_func_from_usb(f);
	struct ffs_data *ffs = func->ffs;
	int ret = 0, intf;

	ffs_log("enter: alt %d", (int)alt);

	if (alt != (unsigned)-1) {
		intf = ffs_func_revmap_intf(func, interface);
		if (unlikely(intf < 0))
			return intf;
	}

	if (ffs->func) {
		ffs_func_eps_disable(ffs->func);
		ffs->func = NULL;
	}

	if (ffs->state == FFS_DEACTIVATED) {
		ffs->state = FFS_CLOSING;
		INIT_WORK(&ffs->reset_work, ffs_reset_work);
		schedule_work(&ffs->reset_work);
		return -ENODEV;
	}

	if (ffs->state != FFS_ACTIVE)
		return -ENODEV;

	if (alt == (unsigned)-1) {
		ffs->func = NULL;
		ffs_event_add(ffs, FUNCTIONFS_DISABLE);
		return 0;
	}

	ffs->func = func;
	ret = ffs_func_eps_enable(func);
	if (likely(ret >= 0))
		ffs_event_add(ffs, FUNCTIONFS_ENABLE);

	return ret;
}

static void ffs_func_disable(struct usb_function *f)
{
	struct ffs_function *func = ffs_func_from_usb(f);
	struct ffs_data *ffs = func->ffs;

	ffs_log("enter");
	ffs_func_set_alt(f, 0, (unsigned)-1);
}

static int ffs_func_setup(struct usb_function *f,
			  const struct usb_ctrlrequest *creq)
{
	struct ffs_function *func = ffs_func_from_usb(f);
	struct ffs_data *ffs = func->ffs;
	unsigned long flags;
	int ret;

	ENTER();

	pr_vdebug("creq->bRequestType = %02x\n", creq->bRequestType);
	pr_vdebug("creq->bRequest     = %02x\n", creq->bRequest);
	pr_vdebug("creq->wValue       = %04x\n", le16_to_cpu(creq->wValue));
	pr_vdebug("creq->wIndex       = %04x\n", le16_to_cpu(creq->wIndex));
	pr_vdebug("creq->wLength      = %04x\n", le16_to_cpu(creq->wLength));

	ffs_log("enter: state %d reqtype=%02x req=%02x wv=%04x wi=%04x wl=%04x",
			ffs->state, creq->bRequestType, creq->bRequest,
			le16_to_cpu(creq->wValue), le16_to_cpu(creq->wIndex),
			le16_to_cpu(creq->wLength));

	/*
	 * Most requests directed to interface go through here
	 * (notable exceptions are set/get interface) so we need to
	 * handle them.  All other either handled by composite or
	 * passed to usb_configuration->setup() (if one is set).  No
	 * matter, we will handle requests directed to endpoint here
	 * as well (as it's straightforward).  Other request recipient
	 * types are only handled when the user flag FUNCTIONFS_ALL_CTRL_RECIP
	 * is being used.
	 */
	if (ffs->state != FFS_ACTIVE)
		return -ENODEV;

	switch (creq->bRequestType & USB_RECIP_MASK) {
	case USB_RECIP_INTERFACE:
		ret = ffs_func_revmap_intf(func, le16_to_cpu(creq->wIndex));
		if (unlikely(ret < 0))
			return ret;
		break;

	case USB_RECIP_ENDPOINT:
		ret = ffs_func_revmap_ep(func, le16_to_cpu(creq->wIndex));
		if (unlikely(ret < 0))
			return ret;
		if (func->ffs->user_flags & FUNCTIONFS_VIRTUAL_ADDR)
			ret = func->ffs->eps_addrmap[ret];
		break;

	default:
		if (func->ffs->user_flags & FUNCTIONFS_ALL_CTRL_RECIP)
			ret = le16_to_cpu(creq->wIndex);
		else
			return -EOPNOTSUPP;
	}

	spin_lock_irqsave(&ffs->ev.waitq.lock, flags);
	ffs->ev.setup = *creq;
	ffs->ev.setup.wIndex = cpu_to_le16(ret);
	__ffs_event_add(ffs, FUNCTIONFS_SETUP);
	spin_unlock_irqrestore(&ffs->ev.waitq.lock, flags);

	return creq->wLength == 0 ? USB_GADGET_DELAYED_STATUS : 0;
}

static bool ffs_func_req_match(struct usb_function *f,
			       const struct usb_ctrlrequest *creq,
			       bool config0)
{
	struct ffs_function *func = ffs_func_from_usb(f);

	if (config0 && !(func->ffs->user_flags & FUNCTIONFS_CONFIG0_SETUP))
		return false;

	switch (creq->bRequestType & USB_RECIP_MASK) {
	case USB_RECIP_INTERFACE:
		return (ffs_func_revmap_intf(func,
					     le16_to_cpu(creq->wIndex)) >= 0);
	case USB_RECIP_ENDPOINT:
		return (ffs_func_revmap_ep(func,
					   le16_to_cpu(creq->wIndex)) >= 0);
	default:
		return (bool) (func->ffs->user_flags &
			       FUNCTIONFS_ALL_CTRL_RECIP);
	}
}

static void ffs_func_suspend(struct usb_function *f)
{
	struct ffs_data *ffs = ffs_func_from_usb(f)->ffs;

	ENTER();

	ffs_log("enter");

	ffs_event_add(ffs_func_from_usb(f)->ffs, FUNCTIONFS_SUSPEND);
}

static void ffs_func_resume(struct usb_function *f)
{
	struct ffs_data *ffs = ffs_func_from_usb(f)->ffs;

	ENTER();

	ffs_log("enter");

	ffs_event_add(ffs_func_from_usb(f)->ffs, FUNCTIONFS_RESUME);
}


/* Endpoint and interface numbers reverse mapping ***************************/

static int ffs_func_revmap_ep(struct ffs_function *func, u8 num)
{
	num = func->eps_revmap[num & USB_ENDPOINT_NUMBER_MASK];
	return num ? num : -EDOM;
}

static int ffs_func_revmap_intf(struct ffs_function *func, u8 intf)
{
	short *nums = func->interfaces_nums;
	unsigned count = func->ffs->interfaces_count;

	for (; count; --count, ++nums) {
		if (*nums >= 0 && *nums == intf)
			return nums - func->interfaces_nums;
	}

	return -EDOM;
}


/* Devices management *******************************************************/

static LIST_HEAD(ffs_devices);

static struct ffs_dev *_ffs_do_find_dev(const char *name)
{
	struct ffs_dev *dev;

	if (!name)
		return NULL;

	list_for_each_entry(dev, &ffs_devices, entry) {
		if (strcmp(dev->name, name) == 0)
			return dev;
	}

	return NULL;
}

/*
 * ffs_lock must be taken by the caller of this function
 */
static struct ffs_dev *_ffs_get_single_dev(void)
{
	struct ffs_dev *dev;

	if (list_is_singular(&ffs_devices)) {
		dev = list_first_entry(&ffs_devices, struct ffs_dev, entry);
		if (dev->single)
			return dev;
	}

	return NULL;
}

/*
 * ffs_lock must be taken by the caller of this function
 */
static struct ffs_dev *_ffs_find_dev(const char *name)
{
	struct ffs_dev *dev;

	dev = _ffs_get_single_dev();
	if (dev)
		return dev;

	dev = _ffs_do_find_dev(name);

	return dev;
}

/* Configfs support *********************************************************/

static inline struct f_fs_opts *to_ffs_opts(struct config_item *item)
{
	return container_of(to_config_group(item), struct f_fs_opts,
			    func_inst.group);
}

static void ffs_attr_release(struct config_item *item)
{
	struct f_fs_opts *opts = to_ffs_opts(item);

	usb_put_function_instance(&opts->func_inst);
}

static struct configfs_item_operations ffs_item_ops = {
	.release	= ffs_attr_release,
};

static const struct config_item_type ffs_func_type = {
	.ct_item_ops	= &ffs_item_ops,
	.ct_owner	= THIS_MODULE,
};


/* Function registration interface ******************************************/

static void ffs_free_inst(struct usb_function_instance *f)
{
	struct f_fs_opts *opts;

	opts = to_f_fs_opts(f);
	ffs_release_dev(opts->dev);
	ffs_dev_lock();
	_ffs_free_dev(opts->dev);
	ffs_dev_unlock();
	kfree(opts);
}

static int ffs_set_inst_name(struct usb_function_instance *fi, const char *name)
{
	if (strlen(name) >= FIELD_SIZEOF(struct ffs_dev, name))
		return -ENAMETOOLONG;
	return ffs_name_dev(to_f_fs_opts(fi)->dev, name);
}

static struct usb_function_instance *ffs_alloc_inst(void)
{
	struct f_fs_opts *opts;
	struct ffs_dev *dev;

	opts = kzalloc(sizeof(*opts), GFP_KERNEL);
	if (!opts)
		return ERR_PTR(-ENOMEM);

	opts->func_inst.set_inst_name = ffs_set_inst_name;
	opts->func_inst.free_func_inst = ffs_free_inst;
	ffs_dev_lock();
	dev = _ffs_alloc_dev();
	ffs_dev_unlock();
	if (IS_ERR(dev)) {
		kfree(opts);
		return ERR_CAST(dev);
	}
	opts->dev = dev;
	dev->opts = opts;

	config_group_init_type_name(&opts->func_inst.group, "",
				    &ffs_func_type);
	return &opts->func_inst;
}

static void ffs_free(struct usb_function *f)
{
	kfree(ffs_func_from_usb(f));
}

static void ffs_func_unbind(struct usb_configuration *c,
			    struct usb_function *f)
{
	struct ffs_function *func = ffs_func_from_usb(f);
	struct ffs_data *ffs = func->ffs;
	struct f_fs_opts *opts =
		container_of(f->fi, struct f_fs_opts, func_inst);
	struct ffs_ep *ep = func->eps;
	unsigned count = ffs->eps_count;
	unsigned long flags;

	ENTER();

	ffs_log("enter: state %d setup_state %d flag %lu", ffs->state,
		ffs->setup_state, ffs->flags);

	if (ffs->func == func) {
		ffs_func_eps_disable(func);
		ffs->func = NULL;
	}

	/* Drain any pending AIO completions */
	drain_workqueue(ffs->io_completion_wq);

<<<<<<< HEAD
	if (!--opts->refcnt) {
		ffs_event_add(ffs, FUNCTIONFS_UNBIND);
=======
	ffs_event_add(ffs, FUNCTIONFS_UNBIND);
	if (!--opts->refcnt)
>>>>>>> f13140b2
		functionfs_unbind(ffs);
	}

	/* cleanup after autoconfig */
	spin_lock_irqsave(&func->ffs->eps_lock, flags);
	while (count--) {
		if (ep->ep && ep->req)
			usb_ep_free_request(ep->ep, ep->req);
		ep->req = NULL;
		ep->ep = NULL;
		++ep;
	}
	spin_unlock_irqrestore(&func->ffs->eps_lock, flags);
	kfree(func->eps);
	func->eps = NULL;
	/*
	 * eps, descriptors and interfaces_nums are allocated in the
	 * same chunk so only one free is required.
	 */
	func->function.fs_descriptors = NULL;
	func->function.hs_descriptors = NULL;
	func->function.ss_descriptors = NULL;
	func->function.ssp_descriptors = NULL;
	func->interfaces_nums = NULL;

<<<<<<< HEAD
	if (opts->refcnt) {
		ffs_event_add(ffs, FUNCTIONFS_UNBIND);

		ffs_log("exit: state %d setup_state %d flag %lu", ffs->state,
			ffs->setup_state, ffs->flags);
	}
=======
>>>>>>> f13140b2
}

static struct usb_function *ffs_alloc(struct usb_function_instance *fi)
{
	struct ffs_function *func;

	ENTER();

	func = kzalloc(sizeof(*func), GFP_KERNEL);
	if (unlikely(!func))
		return ERR_PTR(-ENOMEM);

	func->function.name    = "Function FS Gadget";

	func->function.bind    = ffs_func_bind;
	func->function.unbind  = ffs_func_unbind;
	func->function.set_alt = ffs_func_set_alt;
	func->function.disable = ffs_func_disable;
	func->function.setup   = ffs_func_setup;
	func->function.req_match = ffs_func_req_match;
	func->function.suspend = ffs_func_suspend;
	func->function.resume  = ffs_func_resume;
	func->function.free_func = ffs_free;

	return &func->function;
}

/*
 * ffs_lock must be taken by the caller of this function
 */
static struct ffs_dev *_ffs_alloc_dev(void)
{
	struct ffs_dev *dev;
	int ret;

	if (_ffs_get_single_dev())
			return ERR_PTR(-EBUSY);

	dev = kzalloc(sizeof(*dev), GFP_KERNEL);
	if (!dev)
		return ERR_PTR(-ENOMEM);

	if (list_empty(&ffs_devices)) {
		ret = functionfs_init();
		if (ret) {
			kfree(dev);
			return ERR_PTR(ret);
		}
	}

	list_add(&dev->entry, &ffs_devices);

	return dev;
}

int ffs_name_dev(struct ffs_dev *dev, const char *name)
{
	struct ffs_dev *existing;
	int ret = 0;

	ffs_dev_lock();

	existing = _ffs_do_find_dev(name);
	if (!existing)
		strlcpy(dev->name, name, ARRAY_SIZE(dev->name));
	else if (existing != dev)
		ret = -EBUSY;

	ffs_dev_unlock();

	return ret;
}
EXPORT_SYMBOL_GPL(ffs_name_dev);

int ffs_single_dev(struct ffs_dev *dev)
{
	int ret;

	ret = 0;
	ffs_dev_lock();

	if (!list_is_singular(&ffs_devices))
		ret = -EBUSY;
	else
		dev->single = true;

	ffs_dev_unlock();

	return ret;
}
EXPORT_SYMBOL_GPL(ffs_single_dev);

/*
 * ffs_lock must be taken by the caller of this function
 */
static void _ffs_free_dev(struct ffs_dev *dev)
{
	list_del(&dev->entry);

	kfree(dev);
	if (list_empty(&ffs_devices))
		functionfs_cleanup();
}

static int ffs_acquire_dev(const char *dev_name, struct ffs_data *ffs_data)
{
	int ret = 0;
	struct ffs_dev *ffs_dev;

	ENTER();

	ffs_dev_lock();

	ffs_dev = _ffs_find_dev(dev_name);
	if (!ffs_dev) {
		ret = -ENOENT;
	} else if (ffs_dev->mounted) {
		ret = -EBUSY;
	} else if (ffs_dev->ffs_acquire_dev_callback &&
		   ffs_dev->ffs_acquire_dev_callback(ffs_dev)) {
		ret = -ENOENT;
	} else {
		ffs_dev->mounted = true;
		ffs_dev->ffs_data = ffs_data;
		ffs_data->private_data = ffs_dev;
	}

	ffs_dev_unlock();
	return ret;
}

static void ffs_release_dev(struct ffs_dev *ffs_dev)
{
	ENTER();

	ffs_dev_lock();

	if (ffs_dev && ffs_dev->mounted) {
		ffs_dev->mounted = false;
		if (ffs_dev->ffs_data) {
			ffs_dev->ffs_data->private_data = NULL;
			ffs_dev->ffs_data = NULL;
		}

		if (ffs_dev->ffs_release_dev_callback)
			ffs_dev->ffs_release_dev_callback(ffs_dev);
	}

	ffs_dev_unlock();
}

static int ffs_ready(struct ffs_data *ffs)
{
	struct ffs_dev *ffs_obj;
	int ret = 0;

	ENTER();

	ffs_log("enter");

	ffs_dev_lock();

	ffs_obj = ffs->private_data;
	if (!ffs_obj) {
		ret = -EINVAL;
		goto done;
	}
	if (WARN_ON(ffs_obj->desc_ready)) {
		ret = -EBUSY;
		goto done;
	}

	ffs_obj->desc_ready = true;

	if (ffs_obj->ffs_ready_callback) {
		ret = ffs_obj->ffs_ready_callback(ffs);
		if (ret)
			goto done;
	}

	set_bit(FFS_FL_CALL_CLOSED_CALLBACK, &ffs->flags);
done:
	ffs_dev_unlock();

	ffs_log("exit: ret %d", ret);

	return ret;
}

static void ffs_closed(struct ffs_data *ffs)
{
	struct ffs_dev *ffs_obj;
	struct f_fs_opts *opts;
	struct config_item *ci;

	ENTER();

	ffs_log("enter");

	ffs_dev_lock();

	ffs_obj = ffs->private_data;
	if (!ffs_obj)
		goto done;

	ffs_obj->desc_ready = false;

	if (test_and_clear_bit(FFS_FL_CALL_CLOSED_CALLBACK, &ffs->flags) &&
	    ffs_obj->ffs_closed_callback)
		ffs_obj->ffs_closed_callback(ffs);

	if (ffs_obj->opts)
		opts = ffs_obj->opts;
	else
		goto done;

	if (opts->no_configfs || !opts->func_inst.group.cg_item.ci_parent
	    || !kref_read(&opts->func_inst.group.cg_item.ci_kref))
		goto done;

	ci = opts->func_inst.group.cg_item.ci_parent->ci_parent;
	ffs_dev_unlock();

	if (test_bit(FFS_FL_BOUND, &ffs->flags)) {
		unregister_gadget_item(ci);
		ffs_log("unreg gadget done");
	}

	return;
done:
	ffs_dev_unlock();

	ffs_log("exit error");
}

/* Misc helper functions ****************************************************/

static int ffs_mutex_lock(struct mutex *mutex, unsigned nonblock)
{
	return nonblock
		? likely(mutex_trylock(mutex)) ? 0 : -EAGAIN
		: mutex_lock_interruptible(mutex);
}

/**
 * ffs_prepare_buffer() - copy userspace buffer into kernel.
 * @buf: userspace buffer
 * @len: length of the buffer
 * @extra_alloc_buf: Extra buffer allocation if required by UDC.
 *
 * This function returns pointer to the copied buffer
 */
static char *ffs_prepare_buffer(const char __user *buf, size_t len,
		size_t extra_buf_alloc)
{
	char *data;

	if (unlikely(!len))
		return NULL;

	data = kmalloc(len + extra_buf_alloc, GFP_KERNEL);
	if (unlikely(!data))
		return ERR_PTR(-ENOMEM);

	if (unlikely(copy_from_user(data, buf, len))) {
		kfree(data);
		return ERR_PTR(-EFAULT);
	}

	pr_vdebug("Buffer from user space:\n");
	ffs_dump_mem("", data, len);

	return data;
}

DECLARE_USB_FUNCTION_INIT(ffs, ffs_alloc_inst, ffs_alloc);
MODULE_LICENSE("GPL");
MODULE_AUTHOR("Michal Nazarewicz");<|MERGE_RESOLUTION|>--- conflicted
+++ resolved
@@ -3843,15 +3843,9 @@
 	/* Drain any pending AIO completions */
 	drain_workqueue(ffs->io_completion_wq);
 
-<<<<<<< HEAD
-	if (!--opts->refcnt) {
-		ffs_event_add(ffs, FUNCTIONFS_UNBIND);
-=======
 	ffs_event_add(ffs, FUNCTIONFS_UNBIND);
 	if (!--opts->refcnt)
->>>>>>> f13140b2
 		functionfs_unbind(ffs);
-	}
 
 	/* cleanup after autoconfig */
 	spin_lock_irqsave(&func->ffs->eps_lock, flags);
@@ -3875,15 +3869,8 @@
 	func->function.ssp_descriptors = NULL;
 	func->interfaces_nums = NULL;
 
-<<<<<<< HEAD
-	if (opts->refcnt) {
-		ffs_event_add(ffs, FUNCTIONFS_UNBIND);
-
-		ffs_log("exit: state %d setup_state %d flag %lu", ffs->state,
-			ffs->setup_state, ffs->flags);
-	}
-=======
->>>>>>> f13140b2
+	ffs_log("exit: state %d setup_state %d flag %lu", ffs->state,
+		ffs->setup_state, ffs->flags);
 }
 
 static struct usb_function *ffs_alloc(struct usb_function_instance *fi)

// SPDX-License-Identifier: GPL-2.0
/*
 * xHCI host controller driver
 *
 * Copyright (C) 2008 Intel Corp.
 *
 * Author: Sarah Sharp
 * Some code borrowed from the Linux EHCI driver.
 */

#include <linux/pci.h>
#include <linux/iopoll.h>
#include <linux/irq.h>
#include <linux/log2.h>
#include <linux/module.h>
#include <linux/moduleparam.h>
#include <linux/slab.h>
#include <linux/dmi.h>
#include <linux/dma-mapping.h>

#include "xhci.h"
#include "xhci-trace.h"
#include "xhci-mtk.h"
#include "xhci-debugfs.h"
#include "xhci-dbgcap.h"

#define DRIVER_AUTHOR "Sarah Sharp"
#define DRIVER_DESC "'eXtensible' Host Controller (xHC) Driver"

#define	PORT_WAKE_BITS	(PORT_WKOC_E | PORT_WKDISC_E | PORT_WKCONN_E)

/* Some 0.95 hardware can't handle the chain bit on a Link TRB being cleared */
static int link_quirk;
module_param(link_quirk, int, S_IRUGO | S_IWUSR);
MODULE_PARM_DESC(link_quirk, "Don't clear the chain bit on a link TRB");

static unsigned long long quirks;
module_param(quirks, ullong, S_IRUGO);
MODULE_PARM_DESC(quirks, "Bit flags for quirks to be enabled as default");

static bool td_on_ring(struct xhci_td *td, struct xhci_ring *ring)
{
	struct xhci_segment *seg = ring->first_seg;

	if (!td || !td->start_seg)
		return false;
	do {
		if (seg == td->start_seg)
			return true;
		seg = seg->next;
	} while (seg && seg != ring->first_seg);

	return false;
}

/*
 * xhci_handshake - spin reading hc until handshake completes or fails
 * @ptr: address of hc register to be read
 * @mask: bits to look at in result of read
 * @done: value of those bits when handshake succeeds
 * @usec: timeout in microseconds
 *
 * Returns negative errno, or zero on success
 *
 * Success happens when the "mask" bits have the specified value (hardware
 * handshake done).  There are two failure modes:  "usec" have passed (major
 * hardware flakeout), or the register reads as all-ones (hardware removed).
 */
int xhci_handshake(void __iomem *ptr, u32 mask, u32 done, u64 timeout_us)
{
	u32	result;
	int	ret;

	ret = readl_poll_timeout_atomic(ptr, result,
					(result & mask) == done ||
					result == U32_MAX,
					1, timeout_us);
	if (result == U32_MAX)		/* card removed */
		return -ENODEV;

	return ret;
}

int xhci_handshake_check_state(struct xhci_hcd *xhci,
		void __iomem *ptr, u32 mask, u32 done, int usec)
{
	u32	result;

	do {
		result = readl_relaxed(ptr);
		if (result == ~(u32)0)	/* card removed */
			return -ENODEV;
		/* host removed. Bail out */
		if (xhci->xhc_state & XHCI_STATE_REMOVING)
			return -ENODEV;
		result &= mask;
		if (result == done)
			return 0;
		udelay(1);
		usec--;
	} while (usec > 0);
	return -ETIMEDOUT;
}

/*
 * Disable interrupts and begin the xHCI halting process.
 */
void xhci_quiesce(struct xhci_hcd *xhci)
{
	u32 halted;
	u32 cmd;
	u32 mask;

	mask = ~(XHCI_IRQS);
	halted = readl(&xhci->op_regs->status) & STS_HALT;
	if (!halted)
		mask &= ~CMD_RUN;

	cmd = readl(&xhci->op_regs->command);
	cmd &= mask;
	writel(cmd, &xhci->op_regs->command);
}

/*
 * Force HC into halt state.
 *
 * Disable any IRQs and clear the run/stop bit.
 * HC will complete any current and actively pipelined transactions, and
 * should halt within 16 ms of the run/stop bit being cleared.
 * Read HC Halted bit in the status register to see when the HC is finished.
 */
int xhci_halt(struct xhci_hcd *xhci)
{
	int ret;
	xhci_dbg_trace(xhci, trace_xhci_dbg_init, "// Halt the HC");
	xhci_quiesce(xhci);

	ret = xhci_handshake(&xhci->op_regs->status,
			STS_HALT, STS_HALT, 2 * XHCI_MAX_HALT_USEC);
	if (ret) {
		xhci_warn(xhci, "Host halt failed, %d\n", ret);
		return ret;
	}
	xhci->xhc_state |= XHCI_STATE_HALTED;
	xhci->cmd_ring_state = CMD_RING_STATE_STOPPED;
	return ret;
}

/*
 * Set the run bit and wait for the host to be running.
 */
int xhci_start(struct xhci_hcd *xhci)
{
	u32 temp;
	int ret;
	struct usb_hcd *hcd = xhci_to_hcd(xhci);

	/*
	 * disable irq to avoid xhci_irq flooding due to unhandeled port
	 * change event in halt state, as soon as xhci_start clears halt bit
	 */
	disable_irq(hcd->irq);
	temp = readl(&xhci->op_regs->command);
	temp |= (CMD_RUN);
	xhci_dbg_trace(xhci, trace_xhci_dbg_init, "// Turn on HC, cmd = 0x%x.",
			temp);
	writel(temp, &xhci->op_regs->command);

	/*
	 * Wait for the HCHalted Status bit to be 0 to indicate the host is
	 * running.
	 */
	ret = xhci_handshake(&xhci->op_regs->status,
			STS_HALT, 0, XHCI_MAX_HALT_USEC);
	if (ret == -ETIMEDOUT)
		xhci_err(xhci, "Host took too long to start, "
				"waited %u microseconds.\n",
				XHCI_MAX_HALT_USEC);
	if (!ret)
		/* clear state flags. Including dying, halted or removing */
		xhci->xhc_state = 0;

	enable_irq(hcd->irq);

	return ret;
}

/*
 * Reset a halted HC.
 *
 * This resets pipelines, timers, counters, state machines, etc.
 * Transactions will be terminated immediately, and operational registers
 * will be set to their defaults.
 */
int xhci_reset(struct xhci_hcd *xhci, u64 timeout_us)
{
	u32 command;
	u32 state;
	int ret, i;

	state = readl(&xhci->op_regs->status);

	if (state == ~(u32)0) {
		xhci_warn(xhci, "Host not accessible, reset failed.\n");
		return -ENODEV;
	}

	if ((state & STS_HALT) == 0) {
		xhci_warn(xhci, "Host controller not halted, aborting reset.\n");
		return 0;
	}

	xhci_dbg_trace(xhci, trace_xhci_dbg_init, "// Reset the HC");
	command = readl(&xhci->op_regs->command);
	command |= CMD_RESET;
	writel(command, &xhci->op_regs->command);

	/* Existing Intel xHCI controllers require a delay of 1 mS,
	 * after setting the CMD_RESET bit, and before accessing any
	 * HC registers. This allows the HC to complete the
	 * reset operation and be ready for HC register access.
	 * Without this delay, the subsequent HC register access,
	 * may result in a system hang very rarely.
	 */
	if (xhci->quirks & XHCI_INTEL_HOST)
		udelay(1000);

<<<<<<< HEAD
	ret = xhci_handshake_check_state(xhci, &xhci->op_regs->command,
			CMD_RESET, 0, 1000 * 1000);
=======
	ret = xhci_handshake(&xhci->op_regs->command, CMD_RESET, 0, timeout_us);
>>>>>>> 5d2c9fe6
	if (ret)
		return ret;

	if (xhci->quirks & XHCI_ASMEDIA_MODIFY_FLOWCONTROL)
		usb_asmedia_modifyflowcontrol(to_pci_dev(xhci_to_hcd(xhci)->self.controller));

	xhci_dbg_trace(xhci, trace_xhci_dbg_init,
			 "Wait for controller to be ready for doorbell rings");
	/*
	 * xHCI cannot write to any doorbells or operational registers other
	 * than status until the "Controller Not Ready" flag is cleared.
	 */
<<<<<<< HEAD
	ret = xhci_handshake(&xhci->op_regs->status,
			STS_CNR, 0, 1000 * 1000);
=======
	ret = xhci_handshake(&xhci->op_regs->status, STS_CNR, 0, timeout_us);
>>>>>>> 5d2c9fe6

	for (i = 0; i < 2; i++) {
		xhci->bus_state[i].port_c_suspend = 0;
		xhci->bus_state[i].suspended_ports = 0;
		xhci->bus_state[i].resuming_ports = 0;
	}

	return ret;
}

static void xhci_zero_64b_regs(struct xhci_hcd *xhci)
{
	struct device *dev = xhci_to_hcd(xhci)->self.sysdev;
	int err, i;
	u64 val;
	u32 intrs;

	/*
	 * Some Renesas controllers get into a weird state if they are
	 * reset while programmed with 64bit addresses (they will preserve
	 * the top half of the address in internal, non visible
	 * registers). You end up with half the address coming from the
	 * kernel, and the other half coming from the firmware. Also,
	 * changing the programming leads to extra accesses even if the
	 * controller is supposed to be halted. The controller ends up with
	 * a fatal fault, and is then ripe for being properly reset.
	 *
	 * Special care is taken to only apply this if the device is behind
	 * an iommu. Doing anything when there is no iommu is definitely
	 * unsafe...
	 */
	if (!(xhci->quirks & XHCI_ZERO_64B_REGS) || !dev->iommu_group)
		return;

	xhci_info(xhci, "Zeroing 64bit base registers, expecting fault\n");

	/* Clear HSEIE so that faults do not get signaled */
	val = readl(&xhci->op_regs->command);
	val &= ~CMD_HSEIE;
	writel(val, &xhci->op_regs->command);

	/* Clear HSE (aka FATAL) */
	val = readl(&xhci->op_regs->status);
	val |= STS_FATAL;
	writel(val, &xhci->op_regs->status);

	/* Now zero the registers, and brace for impact */
	val = xhci_read_64(xhci, &xhci->op_regs->dcbaa_ptr);
	if (upper_32_bits(val))
		xhci_write_64(xhci, 0, &xhci->op_regs->dcbaa_ptr);
	val = xhci_read_64(xhci, &xhci->op_regs->cmd_ring);
	if (upper_32_bits(val))
		xhci_write_64(xhci, 0, &xhci->op_regs->cmd_ring);

	intrs = min_t(u32, HCS_MAX_INTRS(xhci->hcs_params1),
		      ARRAY_SIZE(xhci->run_regs->ir_set));

	for (i = 0; i < intrs; i++) {
		struct xhci_intr_reg __iomem *ir;

		ir = &xhci->run_regs->ir_set[i];
		val = xhci_read_64(xhci, &ir->erst_base);
		if (upper_32_bits(val))
			xhci_write_64(xhci, 0, &ir->erst_base);
		val= xhci_read_64(xhci, &ir->erst_dequeue);
		if (upper_32_bits(val))
			xhci_write_64(xhci, 0, &ir->erst_dequeue);
	}

	/* Wait for the fault to appear. It will be cleared on reset */
	err = xhci_handshake(&xhci->op_regs->status,
			     STS_FATAL, STS_FATAL,
			     XHCI_MAX_HALT_USEC);
	if (!err)
		xhci_info(xhci, "Fault detected\n");
}

#ifdef CONFIG_USB_PCI
/*
 * Set up MSI
 */
static int xhci_setup_msi(struct xhci_hcd *xhci)
{
	int ret;
	/*
	 * TODO:Check with MSI Soc for sysdev
	 */
	struct pci_dev  *pdev = to_pci_dev(xhci_to_hcd(xhci)->self.controller);

	ret = pci_alloc_irq_vectors(pdev, 1, 1, PCI_IRQ_MSI);
	if (ret < 0) {
		xhci_dbg_trace(xhci, trace_xhci_dbg_init,
				"failed to allocate MSI entry");
		return ret;
	}

	ret = request_irq(pdev->irq, xhci_msi_irq,
				0, "xhci_hcd", xhci_to_hcd(xhci));
	if (ret) {
		xhci_dbg_trace(xhci, trace_xhci_dbg_init,
				"disable MSI interrupt");
		pci_free_irq_vectors(pdev);
	}

	return ret;
}

/*
 * Set up MSI-X
 */
static int xhci_setup_msix(struct xhci_hcd *xhci)
{
	int i, ret = 0;
	struct usb_hcd *hcd = xhci_to_hcd(xhci);
	struct pci_dev *pdev = to_pci_dev(hcd->self.controller);

	/*
	 * calculate number of msi-x vectors supported.
	 * - HCS_MAX_INTRS: the max number of interrupts the host can handle,
	 *   with max number of interrupters based on the xhci HCSPARAMS1.
	 * - num_online_cpus: maximum msi-x vectors per CPUs core.
	 *   Add additional 1 vector to ensure always available interrupt.
	 */
	xhci->msix_count = min(num_online_cpus() + 1,
				HCS_MAX_INTRS(xhci->hcs_params1));

	ret = pci_alloc_irq_vectors(pdev, xhci->msix_count, xhci->msix_count,
			PCI_IRQ_MSIX);
	if (ret < 0) {
		xhci_dbg_trace(xhci, trace_xhci_dbg_init,
				"Failed to enable MSI-X");
		return ret;
	}

	for (i = 0; i < xhci->msix_count; i++) {
		ret = request_irq(pci_irq_vector(pdev, i), xhci_msi_irq, 0,
				"xhci_hcd", xhci_to_hcd(xhci));
		if (ret)
			goto disable_msix;
	}

	hcd->msix_enabled = 1;
	return ret;

disable_msix:
	xhci_dbg_trace(xhci, trace_xhci_dbg_init, "disable MSI-X interrupt");
	while (--i >= 0)
		free_irq(pci_irq_vector(pdev, i), xhci_to_hcd(xhci));
	pci_free_irq_vectors(pdev);
	return ret;
}

/* Free any IRQs and disable MSI-X */
static void xhci_cleanup_msix(struct xhci_hcd *xhci)
{
	struct usb_hcd *hcd = xhci_to_hcd(xhci);
	struct pci_dev *pdev = to_pci_dev(hcd->self.controller);

	if (xhci->quirks & XHCI_PLAT)
		return;

	/* return if using legacy interrupt */
	if (hcd->irq > 0)
		return;

	if (hcd->msix_enabled) {
		int i;

		for (i = 0; i < xhci->msix_count; i++)
			free_irq(pci_irq_vector(pdev, i), xhci_to_hcd(xhci));
	} else {
		free_irq(pci_irq_vector(pdev, 0), xhci_to_hcd(xhci));
	}

	pci_free_irq_vectors(pdev);
	hcd->msix_enabled = 0;
}

static void __maybe_unused xhci_msix_sync_irqs(struct xhci_hcd *xhci)
{
	struct usb_hcd *hcd = xhci_to_hcd(xhci);

	if (hcd->msix_enabled) {
		struct pci_dev *pdev = to_pci_dev(hcd->self.controller);
		int i;

		for (i = 0; i < xhci->msix_count; i++)
			synchronize_irq(pci_irq_vector(pdev, i));
	}
}

static int xhci_try_enable_msi(struct usb_hcd *hcd)
{
	struct xhci_hcd *xhci = hcd_to_xhci(hcd);
	struct pci_dev  *pdev;
	int ret;

	/* The xhci platform device has set up IRQs through usb_add_hcd. */
	if (xhci->quirks & XHCI_PLAT)
		return 0;

	pdev = to_pci_dev(xhci_to_hcd(xhci)->self.controller);
	/*
	 * Some Fresco Logic host controllers advertise MSI, but fail to
	 * generate interrupts.  Don't even try to enable MSI.
	 */
	if (xhci->quirks & XHCI_BROKEN_MSI)
		goto legacy_irq;

	/* unregister the legacy interrupt */
	if (hcd->irq)
		free_irq(hcd->irq, hcd);
	hcd->irq = 0;

	ret = xhci_setup_msix(xhci);
	if (ret)
		/* fall back to msi*/
		ret = xhci_setup_msi(xhci);

	if (!ret) {
		hcd->msi_enabled = 1;
		return 0;
	}

	if (!pdev->irq) {
		xhci_err(xhci, "No msi-x/msi found and no IRQ in BIOS\n");
		return -EINVAL;
	}

 legacy_irq:
	if (!strlen(hcd->irq_descr))
		snprintf(hcd->irq_descr, sizeof(hcd->irq_descr), "%s:usb%d",
			 hcd->driver->description, hcd->self.busnum);

	/* fall back to legacy interrupt*/
	ret = request_irq(pdev->irq, &usb_hcd_irq, IRQF_SHARED,
			hcd->irq_descr, hcd);
	if (ret) {
		xhci_err(xhci, "request interrupt %d failed\n",
				pdev->irq);
		return ret;
	}
	hcd->irq = pdev->irq;
	return 0;
}

#else

static inline int xhci_try_enable_msi(struct usb_hcd *hcd)
{
	return 0;
}

static inline void xhci_cleanup_msix(struct xhci_hcd *xhci)
{
}

static inline void xhci_msix_sync_irqs(struct xhci_hcd *xhci)
{
}

#endif

static void compliance_mode_recovery(struct timer_list *t)
{
	struct xhci_hcd *xhci;
	struct usb_hcd *hcd;
	struct xhci_hub *rhub;
	u32 temp;
	int i;

	xhci = from_timer(xhci, t, comp_mode_recovery_timer);
	rhub = &xhci->usb3_rhub;

	for (i = 0; i < rhub->num_ports; i++) {
		temp = readl(rhub->ports[i]->addr);
		if ((temp & PORT_PLS_MASK) == USB_SS_PORT_LS_COMP_MOD) {
			/*
			 * Compliance Mode Detected. Letting USB Core
			 * handle the Warm Reset
			 */
			xhci_dbg_trace(xhci, trace_xhci_dbg_quirks,
					"Compliance mode detected->port %d",
					i + 1);
			xhci_dbg_trace(xhci, trace_xhci_dbg_quirks,
					"Attempting compliance mode recovery");
			hcd = xhci->shared_hcd;

			if (hcd->state == HC_STATE_SUSPENDED)
				usb_hcd_resume_root_hub(hcd);

			usb_hcd_poll_rh_status(hcd);
		}
	}

	if (xhci->port_status_u0 != ((1 << rhub->num_ports) - 1))
		mod_timer(&xhci->comp_mode_recovery_timer,
			jiffies + msecs_to_jiffies(COMP_MODE_RCVRY_MSECS));
}

/*
 * Quirk to work around issue generated by the SN65LVPE502CP USB3.0 re-driver
 * that causes ports behind that hardware to enter compliance mode sometimes.
 * The quirk creates a timer that polls every 2 seconds the link state of
 * each host controller's port and recovers it by issuing a Warm reset
 * if Compliance mode is detected, otherwise the port will become "dead" (no
 * device connections or disconnections will be detected anymore). Becasue no
 * status event is generated when entering compliance mode (per xhci spec),
 * this quirk is needed on systems that have the failing hardware installed.
 */
static void compliance_mode_recovery_timer_init(struct xhci_hcd *xhci)
{
	xhci->port_status_u0 = 0;
	timer_setup(&xhci->comp_mode_recovery_timer, compliance_mode_recovery,
		    0);
	xhci->comp_mode_recovery_timer.expires = jiffies +
			msecs_to_jiffies(COMP_MODE_RCVRY_MSECS);

	add_timer(&xhci->comp_mode_recovery_timer);
	xhci_dbg_trace(xhci, trace_xhci_dbg_quirks,
			"Compliance mode recovery timer initialized");
}

/*
 * This function identifies the systems that have installed the SN65LVPE502CP
 * USB3.0 re-driver and that need the Compliance Mode Quirk.
 * Systems:
 * Vendor: Hewlett-Packard -> System Models: Z420, Z620 and Z820
 */
static bool xhci_compliance_mode_recovery_timer_quirk_check(void)
{
	const char *dmi_product_name, *dmi_sys_vendor;

	dmi_product_name = dmi_get_system_info(DMI_PRODUCT_NAME);
	dmi_sys_vendor = dmi_get_system_info(DMI_SYS_VENDOR);
	if (!dmi_product_name || !dmi_sys_vendor)
		return false;

	if (!(strstr(dmi_sys_vendor, "Hewlett-Packard")))
		return false;

	if (strstr(dmi_product_name, "Z420") ||
			strstr(dmi_product_name, "Z620") ||
			strstr(dmi_product_name, "Z820") ||
			strstr(dmi_product_name, "Z1 Workstation"))
		return true;

	return false;
}

static int xhci_all_ports_seen_u0(struct xhci_hcd *xhci)
{
	return (xhci->port_status_u0 == ((1 << xhci->usb3_rhub.num_ports) - 1));
}


/*
 * Initialize memory for HCD and xHC (one-time init).
 *
 * Program the PAGESIZE register, initialize the device context array, create
 * device contexts (?), set up a command ring segment (or two?), create event
 * ring (one for now).
 */
static int xhci_init(struct usb_hcd *hcd)
{
	struct xhci_hcd *xhci = hcd_to_xhci(hcd);
	int retval = 0;

	xhci_dbg_trace(xhci, trace_xhci_dbg_init, "xhci_init");
	spin_lock_init(&xhci->lock);
	if (xhci->hci_version == 0x95 && link_quirk) {
		xhci_dbg_trace(xhci, trace_xhci_dbg_quirks,
				"QUIRK: Not clearing Link TRB chain bits.");
		xhci->quirks |= XHCI_LINK_TRB_QUIRK;
	} else {
		xhci_dbg_trace(xhci, trace_xhci_dbg_init,
				"xHCI doesn't need link TRB QUIRK");
	}
	retval = xhci_mem_init(xhci, GFP_KERNEL);
	xhci_dbg_trace(xhci, trace_xhci_dbg_init, "Finished xhci_init");

	/* Initializing Compliance Mode Recovery Data If Needed */
	if (xhci_compliance_mode_recovery_timer_quirk_check()) {
		xhci->quirks |= XHCI_COMP_MODE_QUIRK;
		compliance_mode_recovery_timer_init(xhci);
	}

	return retval;
}

/*-------------------------------------------------------------------------*/


static int xhci_run_finished(struct xhci_hcd *xhci)
{
	if (xhci_start(xhci)) {
		xhci_halt(xhci);
		return -ENODEV;
	}
	xhci->shared_hcd->state = HC_STATE_RUNNING;
	xhci->cmd_ring_state = CMD_RING_STATE_RUNNING;

	if (xhci->quirks & XHCI_NEC_HOST)
		xhci_ring_cmd_db(xhci);

	xhci_dbg_trace(xhci, trace_xhci_dbg_init,
			"Finished xhci_run for USB3 roothub");
	return 0;
}

/*
 * Start the HC after it was halted.
 *
 * This function is called by the USB core when the HC driver is added.
 * Its opposite is xhci_stop().
 *
 * xhci_init() must be called once before this function can be called.
 * Reset the HC, enable device slot contexts, program DCBAAP, and
 * set command ring pointer and event ring pointer.
 *
 * Setup MSI-X vectors and enable interrupts.
 */
int xhci_run(struct usb_hcd *hcd)
{
	u32 temp;
	u64 temp_64;
	int ret;
	struct xhci_hcd *xhci = hcd_to_xhci(hcd);

	/* Start the xHCI host controller running only after the USB 2.0 roothub
	 * is setup.
	 */

	hcd->uses_new_polling = 1;
	if (!usb_hcd_is_primary_hcd(hcd))
		return xhci_run_finished(xhci);

	xhci_dbg_trace(xhci, trace_xhci_dbg_init, "xhci_run");

	ret = xhci_try_enable_msi(hcd);
	if (ret)
		return ret;

	temp_64 = xhci_read_64(xhci, &xhci->ir_set->erst_dequeue);
	temp_64 &= ~ERST_PTR_MASK;
	xhci_dbg_trace(xhci, trace_xhci_dbg_init,
			"ERST deq = 64'h%0lx", (long unsigned int) temp_64);

	xhci_dbg_trace(xhci, trace_xhci_dbg_init,
			"// Set the interrupt modulation register");
	temp = readl(&xhci->ir_set->irq_control);
	temp &= ~ER_IRQ_INTERVAL_MASK;
	temp |= (xhci->imod_interval / 250) & ER_IRQ_INTERVAL_MASK;
	writel(temp, &xhci->ir_set->irq_control);

	/* Set the HCD state before we enable the irqs */
	temp = readl(&xhci->op_regs->command);
	temp |= (CMD_EIE);
	xhci_dbg_trace(xhci, trace_xhci_dbg_init,
			"// Enable interrupts, cmd = 0x%x.", temp);
	writel(temp, &xhci->op_regs->command);

	temp = readl(&xhci->ir_set->irq_pending);
	xhci_dbg_trace(xhci, trace_xhci_dbg_init,
			"// Enabling event ring interrupter %p by writing 0x%x to irq_pending",
			xhci->ir_set, (unsigned int) ER_IRQ_ENABLE(temp));
	writel(ER_IRQ_ENABLE(temp), &xhci->ir_set->irq_pending);

	if (xhci->quirks & XHCI_NEC_HOST) {
		struct xhci_command *command;

		command = xhci_alloc_command(xhci, false, GFP_KERNEL);
		if (!command)
			return -ENOMEM;

		ret = xhci_queue_vendor_command(xhci, command, 0, 0, 0,
				TRB_TYPE(TRB_NEC_GET_FW));
		if (ret)
			xhci_free_command(xhci, command);
	}
	xhci_dbg_trace(xhci, trace_xhci_dbg_init,
			"Finished xhci_run for USB2 roothub");

	xhci_dbc_init(xhci);

	xhci_debugfs_init(xhci);

	return 0;
}
EXPORT_SYMBOL_GPL(xhci_run);

/*
 * Stop xHCI driver.
 *
 * This function is called by the USB core when the HC driver is removed.
 * Its opposite is xhci_run().
 *
 * Disable device contexts, disable IRQs, and quiesce the HC.
 * Reset the HC, finish any completed transactions, and cleanup memory.
 */
static void xhci_stop(struct usb_hcd *hcd)
{
	u32 temp;
	struct xhci_hcd *xhci = hcd_to_xhci(hcd);

	mutex_lock(&xhci->mutex);

	/* Only halt host and free memory after both hcds are removed */
	if (!usb_hcd_is_primary_hcd(hcd)) {
		mutex_unlock(&xhci->mutex);
		return;
	}

	xhci_dbc_exit(xhci);

	spin_lock_irq(&xhci->lock);
	xhci->xhc_state |= XHCI_STATE_HALTED;
	xhci->cmd_ring_state = CMD_RING_STATE_STOPPED;
	xhci_halt(xhci);
	xhci_reset(xhci, XHCI_RESET_SHORT_USEC);
	spin_unlock_irq(&xhci->lock);

	xhci_cleanup_msix(xhci);

	/* Deleting Compliance Mode Recovery Timer */
	if ((xhci->quirks & XHCI_COMP_MODE_QUIRK) &&
			(!(xhci_all_ports_seen_u0(xhci)))) {
		del_timer_sync(&xhci->comp_mode_recovery_timer);
		xhci_dbg_trace(xhci, trace_xhci_dbg_quirks,
				"%s: compliance mode recovery timer deleted",
				__func__);
	}

	if (xhci->quirks & XHCI_AMD_PLL_FIX)
		usb_amd_dev_put();

	xhci_dbg_trace(xhci, trace_xhci_dbg_init,
			"// Disabling event ring interrupts");
	temp = readl(&xhci->op_regs->status);
	writel((temp & ~0x1fff) | STS_EINT, &xhci->op_regs->status);
	temp = readl(&xhci->ir_set->irq_pending);
	writel(ER_IRQ_DISABLE(temp), &xhci->ir_set->irq_pending);

	xhci_dbg_trace(xhci, trace_xhci_dbg_init, "cleaning up memory");
	xhci_mem_cleanup(xhci);
	xhci_debugfs_exit(xhci);
	xhci_dbg_trace(xhci, trace_xhci_dbg_init,
			"xhci_stop completed - status = %x",
			readl(&xhci->op_regs->status));
	mutex_unlock(&xhci->mutex);
}

/*
 * Shutdown HC (not bus-specific)
 *
 * This is called when the machine is rebooting or halting.  We assume that the
 * machine will be powered off, and the HC's internal state will be reset.
 * Don't bother to free memory.
 *
 * This will only ever be called with the main usb_hcd (the USB3 roothub).
 */
void xhci_shutdown(struct usb_hcd *hcd)
{
	struct xhci_hcd *xhci = hcd_to_xhci(hcd);
	unsigned long flags;
	int i;

	if (xhci->quirks & XHCI_SPURIOUS_REBOOT)
		usb_disable_xhci_ports(to_pci_dev(hcd->self.sysdev));

	/* Don't poll the roothubs after shutdown. */
	xhci_dbg(xhci, "%s: stopping usb%d port polling.\n",
			__func__, hcd->self.busnum);
	clear_bit(HCD_FLAG_POLL_RH, &hcd->flags);
	del_timer_sync(&hcd->rh_timer);

	if (xhci->shared_hcd) {
		clear_bit(HCD_FLAG_POLL_RH, &xhci->shared_hcd->flags);
		del_timer_sync(&xhci->shared_hcd->rh_timer);
	}

	spin_lock_irqsave(&xhci->lock, flags);
	xhci_halt(xhci);

	/* Power off USB2 ports*/
	for (i = 0; i < xhci->usb2_rhub.num_ports; i++)
		xhci_set_port_power(xhci, xhci->main_hcd, i, false, &flags);

	/* Power off USB3 ports*/
	for (i = 0; i < xhci->usb3_rhub.num_ports; i++)
		xhci_set_port_power(xhci, xhci->shared_hcd, i, false, &flags);

	/* Workaround for spurious wakeups at shutdown with HSW */
	if (xhci->quirks & XHCI_SPURIOUS_WAKEUP)
		xhci_reset(xhci, XHCI_RESET_SHORT_USEC);
	spin_unlock_irqrestore(&xhci->lock, flags);

	xhci_cleanup_msix(xhci);

	xhci_dbg_trace(xhci, trace_xhci_dbg_init,
			"xhci_shutdown completed - status = %x",
			readl(&xhci->op_regs->status));
}
EXPORT_SYMBOL_GPL(xhci_shutdown);

#ifdef CONFIG_PM
static void xhci_save_registers(struct xhci_hcd *xhci)
{
	xhci->s3.command = readl(&xhci->op_regs->command);
	xhci->s3.dev_nt = readl(&xhci->op_regs->dev_notification);
	xhci->s3.dcbaa_ptr = xhci_read_64(xhci, &xhci->op_regs->dcbaa_ptr);
	xhci->s3.config_reg = readl(&xhci->op_regs->config_reg);
	xhci->s3.erst_size = readl(&xhci->ir_set->erst_size);
	xhci->s3.erst_base = xhci_read_64(xhci, &xhci->ir_set->erst_base);
	xhci->s3.erst_dequeue = xhci_read_64(xhci, &xhci->ir_set->erst_dequeue);
	xhci->s3.irq_pending = readl(&xhci->ir_set->irq_pending);
	xhci->s3.irq_control = readl(&xhci->ir_set->irq_control);
}

static void xhci_restore_registers(struct xhci_hcd *xhci)
{
	writel(xhci->s3.command, &xhci->op_regs->command);
	writel(xhci->s3.dev_nt, &xhci->op_regs->dev_notification);
	xhci_write_64(xhci, xhci->s3.dcbaa_ptr, &xhci->op_regs->dcbaa_ptr);
	writel(xhci->s3.config_reg, &xhci->op_regs->config_reg);
	writel(xhci->s3.erst_size, &xhci->ir_set->erst_size);
	xhci_write_64(xhci, xhci->s3.erst_base, &xhci->ir_set->erst_base);
	xhci_write_64(xhci, xhci->s3.erst_dequeue, &xhci->ir_set->erst_dequeue);
	writel(xhci->s3.irq_pending, &xhci->ir_set->irq_pending);
	writel(xhci->s3.irq_control, &xhci->ir_set->irq_control);
}

static void xhci_set_cmd_ring_deq(struct xhci_hcd *xhci)
{
	u64	val_64;

	/* step 2: initialize command ring buffer */
	val_64 = xhci_read_64(xhci, &xhci->op_regs->cmd_ring);
	val_64 = (val_64 & (u64) CMD_RING_RSVD_BITS) |
		(xhci_trb_virt_to_dma(xhci->cmd_ring->deq_seg,
				      xhci->cmd_ring->dequeue) &
		 (u64) ~CMD_RING_RSVD_BITS) |
		xhci->cmd_ring->cycle_state;
	xhci_dbg_trace(xhci, trace_xhci_dbg_init,
			"// Setting command ring address to 0x%llx",
			(long unsigned long) val_64);
	xhci_write_64(xhci, val_64, &xhci->op_regs->cmd_ring);
}

/*
 * The whole command ring must be cleared to zero when we suspend the host.
 *
 * The host doesn't save the command ring pointer in the suspend well, so we
 * need to re-program it on resume.  Unfortunately, the pointer must be 64-byte
 * aligned, because of the reserved bits in the command ring dequeue pointer
 * register.  Therefore, we can't just set the dequeue pointer back in the
 * middle of the ring (TRBs are 16-byte aligned).
 */
static void xhci_clear_command_ring(struct xhci_hcd *xhci)
{
	struct xhci_ring *ring;
	struct xhci_segment *seg;

	ring = xhci->cmd_ring;
	seg = ring->deq_seg;
	do {
		memset(seg->trbs, 0,
			sizeof(union xhci_trb) * (TRBS_PER_SEGMENT - 1));
		seg->trbs[TRBS_PER_SEGMENT - 1].link.control &=
			cpu_to_le32(~TRB_CYCLE);
		seg = seg->next;
	} while (seg != ring->deq_seg);

	/* Reset the software enqueue and dequeue pointers */
	ring->deq_seg = ring->first_seg;
	ring->dequeue = ring->first_seg->trbs;
	ring->enq_seg = ring->deq_seg;
	ring->enqueue = ring->dequeue;

	ring->num_trbs_free = ring->num_segs * (TRBS_PER_SEGMENT - 1) - 1;
	/*
	 * Ring is now zeroed, so the HW should look for change of ownership
	 * when the cycle bit is set to 1.
	 */
	ring->cycle_state = 1;

	/*
	 * Reset the hardware dequeue pointer.
	 * Yes, this will need to be re-written after resume, but we're paranoid
	 * and want to make sure the hardware doesn't access bogus memory
	 * because, say, the BIOS or an SMI started the host without changing
	 * the command ring pointers.
	 */
	xhci_set_cmd_ring_deq(xhci);
}

static void xhci_disable_port_wake_on_bits(struct xhci_hcd *xhci)
{
	struct xhci_port **ports;
	int port_index;
	unsigned long flags;
	u32 t1, t2;

	spin_lock_irqsave(&xhci->lock, flags);

	/* disable usb3 ports Wake bits */
	port_index = xhci->usb3_rhub.num_ports;
	ports = xhci->usb3_rhub.ports;
	while (port_index--) {
		t1 = readl(ports[port_index]->addr);
		t1 = xhci_port_state_to_neutral(t1);
		t2 = t1 & ~PORT_WAKE_BITS;
		if (t1 != t2)
			writel(t2, ports[port_index]->addr);
	}

	/* disable usb2 ports Wake bits */
	port_index = xhci->usb2_rhub.num_ports;
	ports = xhci->usb2_rhub.ports;
	while (port_index--) {
		t1 = readl(ports[port_index]->addr);
		t1 = xhci_port_state_to_neutral(t1);
		t2 = t1 & ~PORT_WAKE_BITS;
		if (t1 != t2)
			writel(t2, ports[port_index]->addr);
	}

	spin_unlock_irqrestore(&xhci->lock, flags);
}

static bool xhci_pending_portevent(struct xhci_hcd *xhci)
{
	struct xhci_port	**ports;
	int			port_index;
	u32			status;
	u32			portsc;

	status = readl(&xhci->op_regs->status);
	if (status & STS_EINT)
		return true;
	/*
	 * Checking STS_EINT is not enough as there is a lag between a change
	 * bit being set and the Port Status Change Event that it generated
	 * being written to the Event Ring. See note in xhci 1.1 section 4.19.2.
	 */

	port_index = xhci->usb2_rhub.num_ports;
	ports = xhci->usb2_rhub.ports;
	while (port_index--) {
		portsc = readl(ports[port_index]->addr);
		if (portsc & PORT_CHANGE_MASK ||
		    (portsc & PORT_PLS_MASK) == XDEV_RESUME)
			return true;
	}
	port_index = xhci->usb3_rhub.num_ports;
	ports = xhci->usb3_rhub.ports;
	while (port_index--) {
		portsc = readl(ports[port_index]->addr);
		if (portsc & PORT_CHANGE_MASK ||
		    (portsc & PORT_PLS_MASK) == XDEV_RESUME)
			return true;
	}
	return false;
}

/*
 * Stop HC (not bus-specific)
 *
 * This is called when the machine transition into S3/S4 mode.
 *
 */
int xhci_suspend(struct xhci_hcd *xhci, bool do_wakeup)
{
	int			rc = 0;
	unsigned int		delay = XHCI_MAX_HALT_USEC * 2;
	struct usb_hcd		*hcd = xhci_to_hcd(xhci);
	u32			command;
	u32			res;

	if (!hcd->state)
		return 0;

	if (hcd->state != HC_STATE_SUSPENDED ||
			xhci->shared_hcd->state != HC_STATE_SUSPENDED)
		return -EINVAL;

	/* Clear root port wake on bits if wakeup not allowed. */
	if (!do_wakeup)
		xhci_disable_port_wake_on_bits(xhci);

	if (!HCD_HW_ACCESSIBLE(hcd))
		return 0;

	xhci_dbc_suspend(xhci);

	/* Don't poll the roothubs on bus suspend. */
	xhci_dbg(xhci, "%s: stopping port polling.\n", __func__);
	clear_bit(HCD_FLAG_POLL_RH, &hcd->flags);
	del_timer_sync(&hcd->rh_timer);
	clear_bit(HCD_FLAG_POLL_RH, &xhci->shared_hcd->flags);
	del_timer_sync(&xhci->shared_hcd->rh_timer);

	if (xhci->quirks & XHCI_SUSPEND_DELAY)
		usleep_range(1000, 1500);

	spin_lock_irq(&xhci->lock);
	clear_bit(HCD_FLAG_HW_ACCESSIBLE, &hcd->flags);
	clear_bit(HCD_FLAG_HW_ACCESSIBLE, &xhci->shared_hcd->flags);
	/* step 1: stop endpoint */
	/* skipped assuming that port suspend has done */

	/* step 2: clear Run/Stop bit */
	command = readl(&xhci->op_regs->command);
	command &= ~CMD_RUN;
	writel(command, &xhci->op_regs->command);

	/* Some chips from Fresco Logic need an extraordinary delay */
	delay *= (xhci->quirks & XHCI_SLOW_SUSPEND) ? 10 : 1;

	if (xhci_handshake(&xhci->op_regs->status,
		      STS_HALT, STS_HALT, delay)) {
		xhci_warn(xhci, "WARN: xHC CMD_RUN timeout\n");
		/* Set the HW_ACCESSIBLE so that any pending interrupts are
		 * served.
		 */
		set_bit(HCD_FLAG_HW_ACCESSIBLE, &hcd->flags);
		set_bit(HCD_FLAG_HW_ACCESSIBLE, &xhci->shared_hcd->flags);
		xhci_hc_died(xhci);
		spin_unlock_irq(&xhci->lock);
		return -ETIMEDOUT;
	}
	xhci_clear_command_ring(xhci);

	/* step 3: save registers */
	xhci_save_registers(xhci);

	/* step 4: set CSS flag */
	command = readl(&xhci->op_regs->command);
	command |= CMD_CSS;
	writel(command, &xhci->op_regs->command);
	xhci->broken_suspend = 0;
	if (xhci_handshake(&xhci->op_regs->status,
				STS_SAVE, 0, 20 * 1000)) {
	/*
	 * AMD SNPS xHC 3.0 occasionally does not clear the
	 * SSS bit of USBSTS and when driver tries to poll
	 * to see if the xHC clears BIT(8) which never happens
	 * and driver assumes that controller is not responding
	 * and times out. To workaround this, its good to check
	 * if SRE and HCE bits are not set (as per xhci
	 * Section 5.4.2) and bypass the timeout.
	 */
		res = readl(&xhci->op_regs->status);
		if ((xhci->quirks & XHCI_SNPS_BROKEN_SUSPEND) &&
		    (((res & STS_SRE) == 0) &&
				((res & STS_HCE) == 0))) {
			xhci->broken_suspend = 1;
		} else {
			xhci_warn(xhci, "WARN: xHC save state timeout\n");
			spin_unlock_irq(&xhci->lock);
			return -ETIMEDOUT;
		}
	}
	spin_unlock_irq(&xhci->lock);

	/*
	 * Deleting Compliance Mode Recovery Timer because the xHCI Host
	 * is about to be suspended.
	 */
	if ((xhci->quirks & XHCI_COMP_MODE_QUIRK) &&
			(!(xhci_all_ports_seen_u0(xhci)))) {
		del_timer_sync(&xhci->comp_mode_recovery_timer);
		xhci_dbg_trace(xhci, trace_xhci_dbg_quirks,
				"%s: compliance mode recovery timer deleted",
				__func__);
	}

	/* step 5: remove core well power */
	/* synchronize irq when using MSI-X */
	xhci_msix_sync_irqs(xhci);

	return rc;
}
EXPORT_SYMBOL_GPL(xhci_suspend);

/*
 * start xHC (not bus-specific)
 *
 * This is called when the machine transition from S3/S4 mode.
 *
 */
int xhci_resume(struct xhci_hcd *xhci, bool hibernated)
{
	u32			command, temp = 0;
	struct usb_hcd		*hcd = xhci_to_hcd(xhci);
	struct usb_hcd		*secondary_hcd;
	int			retval = 0;
	bool			comp_timer_running = false;
	bool			pending_portevent = false;
	bool			reinit_xhc = false;

	if (!hcd->state)
		return 0;

	/* Wait a bit if either of the roothubs need to settle from the
	 * transition into bus suspend.
	 */
	if (time_before(jiffies, xhci->bus_state[0].next_statechange) ||
			time_before(jiffies,
				xhci->bus_state[1].next_statechange))
		msleep(100);

	set_bit(HCD_FLAG_HW_ACCESSIBLE, &hcd->flags);
	set_bit(HCD_FLAG_HW_ACCESSIBLE, &xhci->shared_hcd->flags);

	spin_lock_irq(&xhci->lock);

	if (hibernated || xhci->quirks & XHCI_RESET_ON_RESUME || xhci->broken_suspend)
		reinit_xhc = true;

	if (!reinit_xhc) {
		/*
		 * Some controllers might lose power during suspend, so wait
		 * for controller not ready bit to clear, just as in xHC init.
		 */
		retval = xhci_handshake(&xhci->op_regs->status,
					STS_CNR, 0, 10 * 1000 * 1000);
		if (retval) {
			xhci_warn(xhci, "Controller not ready at resume %d\n",
				  retval);
			spin_unlock_irq(&xhci->lock);
			return retval;
		}
		/* step 1: restore register */
		xhci_restore_registers(xhci);
		/* step 2: initialize command ring buffer */
		xhci_set_cmd_ring_deq(xhci);
		/* step 3: restore state and start state*/
		/* step 3: set CRS flag */
		command = readl(&xhci->op_regs->command);
		command |= CMD_CRS;
		writel(command, &xhci->op_regs->command);
		/*
		 * Some controllers take up to 55+ ms to complete the controller
		 * restore so setting the timeout to 100ms. Xhci specification
		 * doesn't mention any timeout value.
		 */
		if (xhci_handshake(&xhci->op_regs->status,
			      STS_RESTORE, 0, 100 * 1000)) {
			xhci_warn(xhci, "WARN: xHC restore state timeout\n");
			spin_unlock_irq(&xhci->lock);
			return -ETIMEDOUT;
		}
	}

	temp = readl(&xhci->op_regs->status);

	/* re-initialize the HC on Restore Error, or Host Controller Error */
	if (temp & (STS_SRE | STS_HCE)) {
		reinit_xhc = true;
		xhci_warn(xhci, "xHC error in resume, USBSTS 0x%x, Reinit\n", temp);
	}

	if (reinit_xhc) {
		if ((xhci->quirks & XHCI_COMP_MODE_QUIRK) &&
				!(xhci_all_ports_seen_u0(xhci))) {
			del_timer_sync(&xhci->comp_mode_recovery_timer);
			xhci_dbg_trace(xhci, trace_xhci_dbg_quirks,
				"Compliance Mode Recovery Timer deleted!");
		}

		/* Let the USB core know _both_ roothubs lost power. */
		usb_root_hub_lost_power(xhci->main_hcd->self.root_hub);
		usb_root_hub_lost_power(xhci->shared_hcd->self.root_hub);

		xhci_dbg(xhci, "Stop HCD\n");
		xhci_halt(xhci);
		xhci_zero_64b_regs(xhci);
		retval = xhci_reset(xhci, XHCI_RESET_LONG_USEC);
		spin_unlock_irq(&xhci->lock);
		if (retval)
			return retval;
		xhci_cleanup_msix(xhci);

		xhci_dbg(xhci, "// Disabling event ring interrupts\n");
		temp = readl(&xhci->op_regs->status);
		writel((temp & ~0x1fff) | STS_EINT, &xhci->op_regs->status);
		temp = readl(&xhci->ir_set->irq_pending);
		writel(ER_IRQ_DISABLE(temp), &xhci->ir_set->irq_pending);

		xhci_dbg(xhci, "cleaning up memory\n");
		xhci_mem_cleanup(xhci);
		xhci_debugfs_exit(xhci);
		xhci_dbg(xhci, "xhci_stop completed - status = %x\n",
			    readl(&xhci->op_regs->status));

		/* USB core calls the PCI reinit and start functions twice:
		 * first with the primary HCD, and then with the secondary HCD.
		 * If we don't do the same, the host will never be started.
		 */
		if (!usb_hcd_is_primary_hcd(hcd))
			secondary_hcd = hcd;
		else
			secondary_hcd = xhci->shared_hcd;

		xhci_dbg(xhci, "Initialize the xhci_hcd\n");
		retval = xhci_init(hcd->primary_hcd);
		if (retval)
			return retval;
		comp_timer_running = true;

		xhci_dbg(xhci, "Start the primary HCD\n");
		retval = xhci_run(hcd->primary_hcd);
		if (!retval) {
			xhci_dbg(xhci, "Start the secondary HCD\n");
			retval = xhci_run(secondary_hcd);
		}
		hcd->state = HC_STATE_SUSPENDED;
		xhci->shared_hcd->state = HC_STATE_SUSPENDED;
		goto done;
	}

	/* step 4: set Run/Stop bit */
	command = readl(&xhci->op_regs->command);
	command |= CMD_RUN;
	writel(command, &xhci->op_regs->command);
	xhci_handshake(&xhci->op_regs->status, STS_HALT,
		  0, 250 * 1000);

	/* step 5: walk topology and initialize portsc,
	 * portpmsc and portli
	 */
	/* this is done in bus_resume */

	/* step 6: restart each of the previously
	 * Running endpoints by ringing their doorbells
	 */

	spin_unlock_irq(&xhci->lock);

	xhci_dbc_resume(xhci);

 done:
	if (retval == 0) {
		/*
		 * Resume roothubs only if there are pending events.
		 * USB 3 devices resend U3 LFPS wake after a 100ms delay if
		 * the first wake signalling failed, give it that chance.
		 */
		pending_portevent = xhci_pending_portevent(xhci);
		if (!pending_portevent) {
			msleep(120);
			pending_portevent = xhci_pending_portevent(xhci);
		}

		if (pending_portevent) {
			usb_hcd_resume_root_hub(xhci->shared_hcd);
			usb_hcd_resume_root_hub(hcd);
		}
	}
	/*
	 * If system is subject to the Quirk, Compliance Mode Timer needs to
	 * be re-initialized Always after a system resume. Ports are subject
	 * to suffer the Compliance Mode issue again. It doesn't matter if
	 * ports have entered previously to U0 before system's suspension.
	 */
	if ((xhci->quirks & XHCI_COMP_MODE_QUIRK) && !comp_timer_running)
		compliance_mode_recovery_timer_init(xhci);

	if (xhci->quirks & XHCI_ASMEDIA_MODIFY_FLOWCONTROL)
		usb_asmedia_modifyflowcontrol(to_pci_dev(hcd->self.controller));

	/* Re-enable port polling. */
	xhci_dbg(xhci, "%s: starting port polling.\n", __func__);
	set_bit(HCD_FLAG_POLL_RH, &xhci->shared_hcd->flags);
	usb_hcd_poll_rh_status(xhci->shared_hcd);
	set_bit(HCD_FLAG_POLL_RH, &hcd->flags);
	usb_hcd_poll_rh_status(hcd);

	return retval;
}
EXPORT_SYMBOL_GPL(xhci_resume);
#endif	/* CONFIG_PM */

/*-------------------------------------------------------------------------*/

/**
 * xhci_get_endpoint_index - Used for passing endpoint bitmasks between the core and
 * HCDs.  Find the index for an endpoint given its descriptor.  Use the return
 * value to right shift 1 for the bitmask.
 *
 * Index  = (epnum * 2) + direction - 1,
 * where direction = 0 for OUT, 1 for IN.
 * For control endpoints, the IN index is used (OUT index is unused), so
 * index = (epnum * 2) + direction - 1 = (epnum * 2) + 1 - 1 = (epnum * 2)
 */
unsigned int xhci_get_endpoint_index(struct usb_endpoint_descriptor *desc)
{
	unsigned int index;
	if (usb_endpoint_xfer_control(desc))
		index = (unsigned int) (usb_endpoint_num(desc)*2);
	else
		index = (unsigned int) (usb_endpoint_num(desc)*2) +
			(usb_endpoint_dir_in(desc) ? 1 : 0) - 1;
	return index;
}

/* The reverse operation to xhci_get_endpoint_index. Calculate the USB endpoint
 * address from the XHCI endpoint index.
 */
unsigned int xhci_get_endpoint_address(unsigned int ep_index)
{
	unsigned int number = DIV_ROUND_UP(ep_index, 2);
	unsigned int direction = ep_index % 2 ? USB_DIR_OUT : USB_DIR_IN;
	return direction | number;
}

/* Find the flag for this endpoint (for use in the control context).  Use the
 * endpoint index to create a bitmask.  The slot context is bit 0, endpoint 0 is
 * bit 1, etc.
 */
static unsigned int xhci_get_endpoint_flag(struct usb_endpoint_descriptor *desc)
{
	return 1 << (xhci_get_endpoint_index(desc) + 1);
}

/* Find the flag for this endpoint (for use in the control context).  Use the
 * endpoint index to create a bitmask.  The slot context is bit 0, endpoint 0 is
 * bit 1, etc.
 */
static unsigned int xhci_get_endpoint_flag_from_index(unsigned int ep_index)
{
	return 1 << (ep_index + 1);
}

/* Compute the last valid endpoint context index.  Basically, this is the
 * endpoint index plus one.  For slot contexts with more than valid endpoint,
 * we find the most significant bit set in the added contexts flags.
 * e.g. ep 1 IN (with epnum 0x81) => added_ctxs = 0b1000
 * fls(0b1000) = 4, but the endpoint context index is 3, so subtract one.
 */
unsigned int xhci_last_valid_endpoint(u32 added_ctxs)
{
	return fls(added_ctxs) - 1;
}

/* Returns 1 if the arguments are OK;
 * returns 0 this is a root hub; returns -EINVAL for NULL pointers.
 */
static int xhci_check_args(struct usb_hcd *hcd, struct usb_device *udev,
		struct usb_host_endpoint *ep, int check_ep, bool check_virt_dev,
		const char *func) {
	struct xhci_hcd	*xhci;
	struct xhci_virt_device	*virt_dev;

	if (!hcd || (check_ep && !ep) || !udev) {
		pr_debug("xHCI %s called with invalid args\n", func);
		return -EINVAL;
	}
	if (!udev->parent) {
		pr_debug("xHCI %s called for root hub\n", func);
		return 0;
	}

	xhci = hcd_to_xhci(hcd);
	if (check_virt_dev) {
		if (!udev->slot_id || !xhci->devs[udev->slot_id]) {
			xhci_dbg(xhci, "xHCI %s called with unaddressed device\n",
					func);
			return -EINVAL;
		}

		virt_dev = xhci->devs[udev->slot_id];
		if (virt_dev->udev != udev) {
			xhci_dbg(xhci, "xHCI %s called with udev and "
					  "virt_dev does not match\n", func);
			return -EINVAL;
		}
	}

	if (xhci->xhc_state & XHCI_STATE_HALTED)
		return -ENODEV;

	return 1;
}

static int xhci_configure_endpoint(struct xhci_hcd *xhci,
		struct usb_device *udev, struct xhci_command *command,
		bool ctx_change, bool must_succeed);

/*
 * Full speed devices may have a max packet size greater than 8 bytes, but the
 * USB core doesn't know that until it reads the first 8 bytes of the
 * descriptor.  If the usb_device's max packet size changes after that point,
 * we need to issue an evaluate context command and wait on it.
 */
static int xhci_check_maxpacket(struct xhci_hcd *xhci, unsigned int slot_id,
		unsigned int ep_index, struct urb *urb, gfp_t mem_flags)
{
	struct xhci_container_ctx *out_ctx;
	struct xhci_input_control_ctx *ctrl_ctx;
	struct xhci_ep_ctx *ep_ctx;
	struct xhci_command *command;
	int max_packet_size;
	int hw_max_packet_size;
	int ret = 0;

	out_ctx = xhci->devs[slot_id]->out_ctx;
	ep_ctx = xhci_get_ep_ctx(xhci, out_ctx, ep_index);
	hw_max_packet_size = MAX_PACKET_DECODED(le32_to_cpu(ep_ctx->ep_info2));
	max_packet_size = usb_endpoint_maxp(&urb->dev->ep0.desc);
	if (hw_max_packet_size != max_packet_size) {
		xhci_dbg_trace(xhci,  trace_xhci_dbg_context_change,
				"Max Packet Size for ep 0 changed.");
		xhci_dbg_trace(xhci,  trace_xhci_dbg_context_change,
				"Max packet size in usb_device = %d",
				max_packet_size);
		xhci_dbg_trace(xhci,  trace_xhci_dbg_context_change,
				"Max packet size in xHCI HW = %d",
				hw_max_packet_size);
		xhci_dbg_trace(xhci,  trace_xhci_dbg_context_change,
				"Issuing evaluate context command.");

		/* Set up the input context flags for the command */
		/* FIXME: This won't work if a non-default control endpoint
		 * changes max packet sizes.
		 */

		command = xhci_alloc_command(xhci, true, mem_flags);
		if (!command)
			return -ENOMEM;

		command->in_ctx = xhci->devs[slot_id]->in_ctx;
		ctrl_ctx = xhci_get_input_control_ctx(command->in_ctx);
		if (!ctrl_ctx) {
			xhci_warn(xhci, "%s: Could not get input context, bad type.\n",
					__func__);
			ret = -ENOMEM;
			goto command_cleanup;
		}
		/* Set up the modified control endpoint 0 */
		xhci_endpoint_copy(xhci, xhci->devs[slot_id]->in_ctx,
				xhci->devs[slot_id]->out_ctx, ep_index);

		ep_ctx = xhci_get_ep_ctx(xhci, command->in_ctx, ep_index);
		ep_ctx->ep_info &= cpu_to_le32(~EP_STATE_MASK);/* must clear */
		ep_ctx->ep_info2 &= cpu_to_le32(~MAX_PACKET_MASK);
		ep_ctx->ep_info2 |= cpu_to_le32(MAX_PACKET(max_packet_size));

		ctrl_ctx->add_flags = cpu_to_le32(EP0_FLAG);
		ctrl_ctx->drop_flags = 0;

		ret = xhci_configure_endpoint(xhci, urb->dev, command,
				true, false);

		/* Clean up the input context for later use by bandwidth
		 * functions.
		 */
		ctrl_ctx->add_flags = cpu_to_le32(SLOT_FLAG);
command_cleanup:
		kfree(command->completion);
		kfree(command);
	}
	return ret;
}

/*
 * non-error returns are a promise to giveback() the urb later
 * we drop ownership so next owner (or urb unlink) can get it
 */
static int xhci_urb_enqueue(struct usb_hcd *hcd, struct urb *urb, gfp_t mem_flags)
{
	struct xhci_hcd *xhci = hcd_to_xhci(hcd);
	unsigned long flags;
	int ret = 0;
	unsigned int slot_id, ep_index;
	unsigned int *ep_state;
	struct urb_priv	*urb_priv;
	int num_tds;

	if (!urb)
		return -EINVAL;
	ret = xhci_check_args(hcd, urb->dev, urb->ep,
					true, true, __func__);
	if (ret <= 0)
		return ret ? ret : -EINVAL;

	slot_id = urb->dev->slot_id;
	ep_index = xhci_get_endpoint_index(&urb->ep->desc);
	ep_state = &xhci->devs[slot_id]->eps[ep_index].ep_state;

	if (!HCD_HW_ACCESSIBLE(hcd)) {
		if (!in_interrupt())
			xhci_dbg(xhci, "urb submitted during PCI suspend\n");
		return -ESHUTDOWN;
	}
	if (xhci->devs[slot_id]->flags & VDEV_PORT_ERROR) {
		xhci_dbg(xhci, "Can't queue urb, port error, link inactive\n");
		return -ENODEV;
	}

	if (usb_endpoint_xfer_isoc(&urb->ep->desc))
		num_tds = urb->number_of_packets;
	else if (usb_endpoint_is_bulk_out(&urb->ep->desc) &&
	    urb->transfer_buffer_length > 0 &&
	    urb->transfer_flags & URB_ZERO_PACKET &&
	    !(urb->transfer_buffer_length % usb_endpoint_maxp(&urb->ep->desc)))
		num_tds = 2;
	else
		num_tds = 1;

	urb_priv = kzalloc(sizeof(struct urb_priv) +
			   num_tds * sizeof(struct xhci_td), mem_flags);
	if (!urb_priv)
		return -ENOMEM;

	urb_priv->num_tds = num_tds;
	urb_priv->num_tds_done = 0;
	urb->hcpriv = urb_priv;

	trace_xhci_urb_enqueue(urb);

	if (usb_endpoint_xfer_control(&urb->ep->desc)) {
		/* Check to see if the max packet size for the default control
		 * endpoint changed during FS device enumeration
		 */
		if (urb->dev->speed == USB_SPEED_FULL) {
			ret = xhci_check_maxpacket(xhci, slot_id,
					ep_index, urb, mem_flags);
			if (ret < 0) {
				xhci_urb_free_priv(urb_priv);
				urb->hcpriv = NULL;
				return ret;
			}
		}
	}

	spin_lock_irqsave(&xhci->lock, flags);

	if (xhci->xhc_state & XHCI_STATE_DYING) {
		xhci_dbg(xhci, "Ep 0x%x: URB %p submitted for non-responsive xHCI host.\n",
			 urb->ep->desc.bEndpointAddress, urb);
		ret = -ESHUTDOWN;
		goto free_priv;
	}
	if (*ep_state & (EP_GETTING_STREAMS | EP_GETTING_NO_STREAMS)) {
		xhci_warn(xhci, "WARN: Can't enqueue URB, ep in streams transition state %x\n",
			  *ep_state);
		ret = -EINVAL;
		goto free_priv;
	}
	if (*ep_state & EP_SOFT_CLEAR_TOGGLE) {
		xhci_warn(xhci, "Can't enqueue URB while manually clearing toggle\n");
		ret = -EINVAL;
		goto free_priv;
	}

	switch (usb_endpoint_type(&urb->ep->desc)) {

	case USB_ENDPOINT_XFER_CONTROL:
		ret = xhci_queue_ctrl_tx(xhci, GFP_ATOMIC, urb,
					 slot_id, ep_index);
		break;
	case USB_ENDPOINT_XFER_BULK:
		ret = xhci_queue_bulk_tx(xhci, GFP_ATOMIC, urb,
					 slot_id, ep_index);
		break;
	case USB_ENDPOINT_XFER_INT:
		ret = xhci_queue_intr_tx(xhci, GFP_ATOMIC, urb,
				slot_id, ep_index);
		break;
	case USB_ENDPOINT_XFER_ISOC:
		ret = xhci_queue_isoc_tx_prepare(xhci, GFP_ATOMIC, urb,
				slot_id, ep_index);
	}

	if (ret) {
free_priv:
		xhci_urb_free_priv(urb_priv);
		urb->hcpriv = NULL;
	}
	spin_unlock_irqrestore(&xhci->lock, flags);
	return ret;
}

/*
 * Remove the URB's TD from the endpoint ring.  This may cause the HC to stop
 * USB transfers, potentially stopping in the middle of a TRB buffer.  The HC
 * should pick up where it left off in the TD, unless a Set Transfer Ring
 * Dequeue Pointer is issued.
 *
 * The TRBs that make up the buffers for the canceled URB will be "removed" from
 * the ring.  Since the ring is a contiguous structure, they can't be physically
 * removed.  Instead, there are two options:
 *
 *  1) If the HC is in the middle of processing the URB to be canceled, we
 *     simply move the ring's dequeue pointer past those TRBs using the Set
 *     Transfer Ring Dequeue Pointer command.  This will be the common case,
 *     when drivers timeout on the last submitted URB and attempt to cancel.
 *
 *  2) If the HC is in the middle of a different TD, we turn the TRBs into a
 *     series of 1-TRB transfer no-op TDs.  (No-ops shouldn't be chained.)  The
 *     HC will need to invalidate the any TRBs it has cached after the stop
 *     endpoint command, as noted in the xHCI 0.95 errata.
 *
 *  3) The TD may have completed by the time the Stop Endpoint Command
 *     completes, so software needs to handle that case too.
 *
 * This function should protect against the TD enqueueing code ringing the
 * doorbell while this code is waiting for a Stop Endpoint command to complete.
 * It also needs to account for multiple cancellations on happening at the same
 * time for the same endpoint.
 *
 * Note that this function can be called in any context, or so says
 * usb_hcd_unlink_urb()
 */
static int xhci_urb_dequeue(struct usb_hcd *hcd, struct urb *urb, int status)
{
	unsigned long flags;
	int ret, i;
	u32 temp;
	struct xhci_hcd *xhci;
	struct urb_priv	*urb_priv;
	struct xhci_td *td;
	unsigned int ep_index;
	struct xhci_ring *ep_ring;
	struct xhci_virt_ep *ep;
	struct xhci_command *command;
	struct xhci_virt_device *vdev;

	xhci = hcd_to_xhci(hcd);
	spin_lock_irqsave(&xhci->lock, flags);

	trace_xhci_urb_dequeue(urb);

	/* Make sure the URB hasn't completed or been unlinked already */
	ret = usb_hcd_check_unlink_urb(hcd, urb, status);
	if (ret)
		goto done;

	/* give back URB now if we can't queue it for cancel */
	vdev = xhci->devs[urb->dev->slot_id];
	urb_priv = urb->hcpriv;
	if (!vdev || !urb_priv)
		goto err_giveback;

	ep_index = xhci_get_endpoint_index(&urb->ep->desc);
	ep = &vdev->eps[ep_index];
	ep_ring = xhci_urb_to_transfer_ring(xhci, urb);
	if (!ep || !ep_ring)
		goto err_giveback;

	/* If xHC is dead take it down and return ALL URBs in xhci_hc_died() */
	temp = readl(&xhci->op_regs->status);
	if (temp == ~(u32)0 || xhci->xhc_state & XHCI_STATE_DYING) {
		xhci_hc_died(xhci);
		goto done;
	}

	/*
	 * check ring is not re-allocated since URB was enqueued. If it is, then
	 * make sure none of the ring related pointers in this URB private data
	 * are touched, such as td_list, otherwise we overwrite freed data
	 */
	if (!td_on_ring(&urb_priv->td[0], ep_ring)) {
		xhci_err(xhci, "Canceled URB td not found on endpoint ring");
		for (i = urb_priv->num_tds_done; i < urb_priv->num_tds; i++) {
			td = &urb_priv->td[i];
			if (!list_empty(&td->cancelled_td_list))
				list_del_init(&td->cancelled_td_list);
		}
		goto err_giveback;
	}

	if (xhci->xhc_state & XHCI_STATE_HALTED) {
		xhci_dbg_trace(xhci, trace_xhci_dbg_cancel_urb,
				"HC halted, freeing TD manually.");
		for (i = urb_priv->num_tds_done;
		     i < urb_priv->num_tds;
		     i++) {
			td = &urb_priv->td[i];
			if (!list_empty(&td->td_list))
				list_del_init(&td->td_list);
			if (!list_empty(&td->cancelled_td_list))
				list_del_init(&td->cancelled_td_list);
		}
		goto err_giveback;
	}

	i = urb_priv->num_tds_done;
	if (i < urb_priv->num_tds)
		xhci_dbg_trace(xhci, trace_xhci_dbg_cancel_urb,
				"Cancel URB %p, dev %s, ep 0x%x, "
				"starting at offset 0x%llx",
				urb, urb->dev->devpath,
				urb->ep->desc.bEndpointAddress,
				(unsigned long long) xhci_trb_virt_to_dma(
					urb_priv->td[i].start_seg,
					urb_priv->td[i].first_trb));

	for (; i < urb_priv->num_tds; i++) {
		td = &urb_priv->td[i];
		list_add_tail(&td->cancelled_td_list, &ep->cancelled_td_list);
	}

	/* Queue a stop endpoint command, but only if this is
	 * the first cancellation to be handled.
	 */
	if (!(ep->ep_state & EP_STOP_CMD_PENDING)) {
		command = xhci_alloc_command(xhci, false, GFP_ATOMIC);
		if (!command) {
			ret = -ENOMEM;
			goto done;
		}
		ep->ep_state |= EP_STOP_CMD_PENDING;
		ep->stop_cmd_timer.expires = jiffies +
			XHCI_STOP_EP_CMD_TIMEOUT * HZ;
		add_timer(&ep->stop_cmd_timer);
		xhci_queue_stop_endpoint(xhci, command, urb->dev->slot_id,
					 ep_index, 0);
		xhci_ring_cmd_db(xhci);
	}
done:
	spin_unlock_irqrestore(&xhci->lock, flags);
	return ret;

err_giveback:
	if (urb_priv)
		xhci_urb_free_priv(urb_priv);
	usb_hcd_unlink_urb_from_ep(hcd, urb);
	spin_unlock_irqrestore(&xhci->lock, flags);
	usb_hcd_giveback_urb(hcd, urb, -ESHUTDOWN);
	return ret;
}

/* Drop an endpoint from a new bandwidth configuration for this device.
 * Only one call to this function is allowed per endpoint before
 * check_bandwidth() or reset_bandwidth() must be called.
 * A call to xhci_drop_endpoint() followed by a call to xhci_add_endpoint() will
 * add the endpoint to the schedule with possibly new parameters denoted by a
 * different endpoint descriptor in usb_host_endpoint.
 * A call to xhci_add_endpoint() followed by a call to xhci_drop_endpoint() is
 * not allowed.
 *
 * The USB core will not allow URBs to be queued to an endpoint that is being
 * disabled, so there's no need for mutual exclusion to protect
 * the xhci->devs[slot_id] structure.
 */
static int xhci_drop_endpoint(struct usb_hcd *hcd, struct usb_device *udev,
		struct usb_host_endpoint *ep)
{
	struct xhci_hcd *xhci;
	struct xhci_container_ctx *in_ctx, *out_ctx;
	struct xhci_input_control_ctx *ctrl_ctx;
	unsigned int ep_index;
	struct xhci_ep_ctx *ep_ctx;
	u32 drop_flag;
	u32 new_add_flags, new_drop_flags;
	int ret;

	ret = xhci_check_args(hcd, udev, ep, 1, true, __func__);
	if (ret <= 0)
		return ret;
	xhci = hcd_to_xhci(hcd);
	if (xhci->xhc_state & XHCI_STATE_DYING)
		return -ENODEV;

	xhci_dbg(xhci, "%s called for udev %p\n", __func__, udev);
	drop_flag = xhci_get_endpoint_flag(&ep->desc);
	if (drop_flag == SLOT_FLAG || drop_flag == EP0_FLAG) {
		xhci_dbg(xhci, "xHCI %s - can't drop slot or ep 0 %#x\n",
				__func__, drop_flag);
		return 0;
	}

	in_ctx = xhci->devs[udev->slot_id]->in_ctx;
	out_ctx = xhci->devs[udev->slot_id]->out_ctx;
	ctrl_ctx = xhci_get_input_control_ctx(in_ctx);
	if (!ctrl_ctx) {
		xhci_warn(xhci, "%s: Could not get input context, bad type.\n",
				__func__);
		return 0;
	}

	ep_index = xhci_get_endpoint_index(&ep->desc);
	ep_ctx = xhci_get_ep_ctx(xhci, out_ctx, ep_index);
	/* If the HC already knows the endpoint is disabled,
	 * or the HCD has noted it is disabled, ignore this request
	 */
	if ((GET_EP_CTX_STATE(ep_ctx) == EP_STATE_DISABLED) ||
	    le32_to_cpu(ctrl_ctx->drop_flags) &
	    xhci_get_endpoint_flag(&ep->desc)) {
		/* Do not warn when called after a usb_device_reset */
		if (xhci->devs[udev->slot_id]->eps[ep_index].ring != NULL)
			xhci_warn(xhci, "xHCI %s called with disabled ep %p\n",
				  __func__, ep);
		return 0;
	}

	ctrl_ctx->drop_flags |= cpu_to_le32(drop_flag);
	new_drop_flags = le32_to_cpu(ctrl_ctx->drop_flags);

	ctrl_ctx->add_flags &= cpu_to_le32(~drop_flag);
	new_add_flags = le32_to_cpu(ctrl_ctx->add_flags);

	xhci_debugfs_remove_endpoint(xhci, xhci->devs[udev->slot_id], ep_index);

	xhci_endpoint_zero(xhci, xhci->devs[udev->slot_id], ep);

	if (xhci->quirks & XHCI_MTK_HOST)
		xhci_mtk_drop_ep_quirk(hcd, udev, ep);

	xhci_dbg(xhci, "drop ep 0x%x, slot id %d, new drop flags = %#x, new add flags = %#x\n",
			(unsigned int) ep->desc.bEndpointAddress,
			udev->slot_id,
			(unsigned int) new_drop_flags,
			(unsigned int) new_add_flags);
	return 0;
}

/* Add an endpoint to a new possible bandwidth configuration for this device.
 * Only one call to this function is allowed per endpoint before
 * check_bandwidth() or reset_bandwidth() must be called.
 * A call to xhci_drop_endpoint() followed by a call to xhci_add_endpoint() will
 * add the endpoint to the schedule with possibly new parameters denoted by a
 * different endpoint descriptor in usb_host_endpoint.
 * A call to xhci_add_endpoint() followed by a call to xhci_drop_endpoint() is
 * not allowed.
 *
 * The USB core will not allow URBs to be queued to an endpoint until the
 * configuration or alt setting is installed in the device, so there's no need
 * for mutual exclusion to protect the xhci->devs[slot_id] structure.
 */
static int xhci_add_endpoint(struct usb_hcd *hcd, struct usb_device *udev,
		struct usb_host_endpoint *ep)
{
	struct xhci_hcd *xhci;
	struct xhci_container_ctx *in_ctx;
	unsigned int ep_index;
	struct xhci_input_control_ctx *ctrl_ctx;
	u32 added_ctxs;
	u32 new_add_flags, new_drop_flags;
	struct xhci_virt_device *virt_dev;
	int ret = 0;

	ret = xhci_check_args(hcd, udev, ep, 1, true, __func__);
	if (ret <= 0) {
		/* So we won't queue a reset ep command for a root hub */
		ep->hcpriv = NULL;
		return ret;
	}
	xhci = hcd_to_xhci(hcd);
	if (xhci->xhc_state & XHCI_STATE_DYING)
		return -ENODEV;

	added_ctxs = xhci_get_endpoint_flag(&ep->desc);
	if (added_ctxs == SLOT_FLAG || added_ctxs == EP0_FLAG) {
		/* FIXME when we have to issue an evaluate endpoint command to
		 * deal with ep0 max packet size changing once we get the
		 * descriptors
		 */
		xhci_dbg(xhci, "xHCI %s - can't add slot or ep 0 %#x\n",
				__func__, added_ctxs);
		return 0;
	}

	virt_dev = xhci->devs[udev->slot_id];
	in_ctx = virt_dev->in_ctx;
	ctrl_ctx = xhci_get_input_control_ctx(in_ctx);
	if (!ctrl_ctx) {
		xhci_warn(xhci, "%s: Could not get input context, bad type.\n",
				__func__);
		return 0;
	}

	ep_index = xhci_get_endpoint_index(&ep->desc);
	/* If this endpoint is already in use, and the upper layers are trying
	 * to add it again without dropping it, reject the addition.
	 */
	if (virt_dev->eps[ep_index].ring &&
			!(le32_to_cpu(ctrl_ctx->drop_flags) & added_ctxs)) {
		xhci_warn(xhci, "Trying to add endpoint 0x%x "
				"without dropping it.\n",
				(unsigned int) ep->desc.bEndpointAddress);
		return -EINVAL;
	}

	/* If the HCD has already noted the endpoint is enabled,
	 * ignore this request.
	 */
	if (le32_to_cpu(ctrl_ctx->add_flags) & added_ctxs) {
		xhci_warn(xhci, "xHCI %s called with enabled ep %p\n",
				__func__, ep);
		return 0;
	}

	/*
	 * Configuration and alternate setting changes must be done in
	 * process context, not interrupt context (or so documenation
	 * for usb_set_interface() and usb_set_configuration() claim).
	 */
	if (xhci_endpoint_init(xhci, virt_dev, udev, ep, GFP_NOIO) < 0) {
		dev_dbg(&udev->dev, "%s - could not initialize ep %#x\n",
				__func__, ep->desc.bEndpointAddress);
		return -ENOMEM;
	}

	if (xhci->quirks & XHCI_MTK_HOST) {
		ret = xhci_mtk_add_ep_quirk(hcd, udev, ep);
		if (ret < 0) {
			xhci_ring_free(xhci, virt_dev->eps[ep_index].new_ring);
			virt_dev->eps[ep_index].new_ring = NULL;
			return ret;
		}
	}

	ctrl_ctx->add_flags |= cpu_to_le32(added_ctxs);
	new_add_flags = le32_to_cpu(ctrl_ctx->add_flags);

	/* If xhci_endpoint_disable() was called for this endpoint, but the
	 * xHC hasn't been notified yet through the check_bandwidth() call,
	 * this re-adds a new state for the endpoint from the new endpoint
	 * descriptors.  We must drop and re-add this endpoint, so we leave the
	 * drop flags alone.
	 */
	new_drop_flags = le32_to_cpu(ctrl_ctx->drop_flags);

	/* Store the usb_device pointer for later use */
	ep->hcpriv = udev;

	xhci_debugfs_create_endpoint(xhci, virt_dev, ep_index);

	xhci_dbg(xhci, "add ep 0x%x, slot id %d, new drop flags = %#x, new add flags = %#x\n",
			(unsigned int) ep->desc.bEndpointAddress,
			udev->slot_id,
			(unsigned int) new_drop_flags,
			(unsigned int) new_add_flags);
	return 0;
}

static void xhci_zero_in_ctx(struct xhci_hcd *xhci, struct xhci_virt_device *virt_dev)
{
	struct xhci_input_control_ctx *ctrl_ctx;
	struct xhci_ep_ctx *ep_ctx;
	struct xhci_slot_ctx *slot_ctx;
	int i;

	ctrl_ctx = xhci_get_input_control_ctx(virt_dev->in_ctx);
	if (!ctrl_ctx) {
		xhci_warn(xhci, "%s: Could not get input context, bad type.\n",
				__func__);
		return;
	}

	/* When a device's add flag and drop flag are zero, any subsequent
	 * configure endpoint command will leave that endpoint's state
	 * untouched.  Make sure we don't leave any old state in the input
	 * endpoint contexts.
	 */
	ctrl_ctx->drop_flags = 0;
	ctrl_ctx->add_flags = 0;
	slot_ctx = xhci_get_slot_ctx(xhci, virt_dev->in_ctx);
	slot_ctx->dev_info &= cpu_to_le32(~LAST_CTX_MASK);
	/* Endpoint 0 is always valid */
	slot_ctx->dev_info |= cpu_to_le32(LAST_CTX(1));
	for (i = 1; i < 31; i++) {
		ep_ctx = xhci_get_ep_ctx(xhci, virt_dev->in_ctx, i);
		ep_ctx->ep_info = 0;
		ep_ctx->ep_info2 = 0;
		ep_ctx->deq = 0;
		ep_ctx->tx_info = 0;
	}
}

static int xhci_configure_endpoint_result(struct xhci_hcd *xhci,
		struct usb_device *udev, u32 *cmd_status)
{
	int ret;

	switch (*cmd_status) {
	case COMP_COMMAND_ABORTED:
	case COMP_COMMAND_RING_STOPPED:
		xhci_warn(xhci, "Timeout while waiting for configure endpoint command\n");
		ret = -ETIME;
		break;
	case COMP_RESOURCE_ERROR:
		dev_warn(&udev->dev,
			 "Not enough host controller resources for new device state.\n");
		ret = -ENOMEM;
		/* FIXME: can we allocate more resources for the HC? */
		break;
	case COMP_BANDWIDTH_ERROR:
	case COMP_SECONDARY_BANDWIDTH_ERROR:
		dev_warn(&udev->dev,
			 "Not enough bandwidth for new device state.\n");
		ret = -ENOSPC;
		/* FIXME: can we go back to the old state? */
		break;
	case COMP_TRB_ERROR:
		/* the HCD set up something wrong */
		dev_warn(&udev->dev, "ERROR: Endpoint drop flag = 0, "
				"add flag = 1, "
				"and endpoint is not disabled.\n");
		ret = -EINVAL;
		break;
	case COMP_INCOMPATIBLE_DEVICE_ERROR:
		dev_warn(&udev->dev,
			 "ERROR: Incompatible device for endpoint configure command.\n");
		ret = -ENODEV;
		break;
	case COMP_SUCCESS:
		xhci_dbg_trace(xhci, trace_xhci_dbg_context_change,
				"Successful Endpoint Configure command");
		ret = 0;
		break;
	default:
		xhci_err(xhci, "ERROR: unexpected command completion code 0x%x.\n",
				*cmd_status);
		ret = -EINVAL;
		break;
	}
	return ret;
}

static int xhci_evaluate_context_result(struct xhci_hcd *xhci,
		struct usb_device *udev, u32 *cmd_status)
{
	int ret;

	switch (*cmd_status) {
	case COMP_COMMAND_ABORTED:
	case COMP_COMMAND_RING_STOPPED:
		xhci_warn(xhci, "Timeout while waiting for evaluate context command\n");
		ret = -ETIME;
		break;
	case COMP_PARAMETER_ERROR:
		dev_warn(&udev->dev,
			 "WARN: xHCI driver setup invalid evaluate context command.\n");
		ret = -EINVAL;
		break;
	case COMP_SLOT_NOT_ENABLED_ERROR:
		dev_warn(&udev->dev,
			"WARN: slot not enabled for evaluate context command.\n");
		ret = -EINVAL;
		break;
	case COMP_CONTEXT_STATE_ERROR:
		dev_warn(&udev->dev,
			"WARN: invalid context state for evaluate context command.\n");
		ret = -EINVAL;
		break;
	case COMP_INCOMPATIBLE_DEVICE_ERROR:
		dev_warn(&udev->dev,
			"ERROR: Incompatible device for evaluate context command.\n");
		ret = -ENODEV;
		break;
	case COMP_MAX_EXIT_LATENCY_TOO_LARGE_ERROR:
		/* Max Exit Latency too large error */
		dev_warn(&udev->dev, "WARN: Max Exit Latency too large\n");
		ret = -EINVAL;
		break;
	case COMP_SUCCESS:
		xhci_dbg_trace(xhci, trace_xhci_dbg_context_change,
				"Successful evaluate context command");
		ret = 0;
		break;
	default:
		xhci_err(xhci, "ERROR: unexpected command completion code 0x%x.\n",
			*cmd_status);
		ret = -EINVAL;
		break;
	}
	return ret;
}

static u32 xhci_count_num_new_endpoints(struct xhci_hcd *xhci,
		struct xhci_input_control_ctx *ctrl_ctx)
{
	u32 valid_add_flags;
	u32 valid_drop_flags;

	/* Ignore the slot flag (bit 0), and the default control endpoint flag
	 * (bit 1).  The default control endpoint is added during the Address
	 * Device command and is never removed until the slot is disabled.
	 */
	valid_add_flags = le32_to_cpu(ctrl_ctx->add_flags) >> 2;
	valid_drop_flags = le32_to_cpu(ctrl_ctx->drop_flags) >> 2;

	/* Use hweight32 to count the number of ones in the add flags, or
	 * number of endpoints added.  Don't count endpoints that are changed
	 * (both added and dropped).
	 */
	return hweight32(valid_add_flags) -
		hweight32(valid_add_flags & valid_drop_flags);
}

static unsigned int xhci_count_num_dropped_endpoints(struct xhci_hcd *xhci,
		struct xhci_input_control_ctx *ctrl_ctx)
{
	u32 valid_add_flags;
	u32 valid_drop_flags;

	valid_add_flags = le32_to_cpu(ctrl_ctx->add_flags) >> 2;
	valid_drop_flags = le32_to_cpu(ctrl_ctx->drop_flags) >> 2;

	return hweight32(valid_drop_flags) -
		hweight32(valid_add_flags & valid_drop_flags);
}

/*
 * We need to reserve the new number of endpoints before the configure endpoint
 * command completes.  We can't subtract the dropped endpoints from the number
 * of active endpoints until the command completes because we can oversubscribe
 * the host in this case:
 *
 *  - the first configure endpoint command drops more endpoints than it adds
 *  - a second configure endpoint command that adds more endpoints is queued
 *  - the first configure endpoint command fails, so the config is unchanged
 *  - the second command may succeed, even though there isn't enough resources
 *
 * Must be called with xhci->lock held.
 */
static int xhci_reserve_host_resources(struct xhci_hcd *xhci,
		struct xhci_input_control_ctx *ctrl_ctx)
{
	u32 added_eps;

	added_eps = xhci_count_num_new_endpoints(xhci, ctrl_ctx);
	if (xhci->num_active_eps + added_eps > xhci->limit_active_eps) {
		xhci_dbg_trace(xhci, trace_xhci_dbg_quirks,
				"Not enough ep ctxs: "
				"%u active, need to add %u, limit is %u.",
				xhci->num_active_eps, added_eps,
				xhci->limit_active_eps);
		return -ENOMEM;
	}
	xhci->num_active_eps += added_eps;
	xhci_dbg_trace(xhci, trace_xhci_dbg_quirks,
			"Adding %u ep ctxs, %u now active.", added_eps,
			xhci->num_active_eps);
	return 0;
}

/*
 * The configure endpoint was failed by the xHC for some other reason, so we
 * need to revert the resources that failed configuration would have used.
 *
 * Must be called with xhci->lock held.
 */
static void xhci_free_host_resources(struct xhci_hcd *xhci,
		struct xhci_input_control_ctx *ctrl_ctx)
{
	u32 num_failed_eps;

	num_failed_eps = xhci_count_num_new_endpoints(xhci, ctrl_ctx);
	xhci->num_active_eps -= num_failed_eps;
	xhci_dbg_trace(xhci, trace_xhci_dbg_quirks,
			"Removing %u failed ep ctxs, %u now active.",
			num_failed_eps,
			xhci->num_active_eps);
}

/*
 * Now that the command has completed, clean up the active endpoint count by
 * subtracting out the endpoints that were dropped (but not changed).
 *
 * Must be called with xhci->lock held.
 */
static void xhci_finish_resource_reservation(struct xhci_hcd *xhci,
		struct xhci_input_control_ctx *ctrl_ctx)
{
	u32 num_dropped_eps;

	num_dropped_eps = xhci_count_num_dropped_endpoints(xhci, ctrl_ctx);
	xhci->num_active_eps -= num_dropped_eps;
	if (num_dropped_eps)
		xhci_dbg_trace(xhci, trace_xhci_dbg_quirks,
				"Removing %u dropped ep ctxs, %u now active.",
				num_dropped_eps,
				xhci->num_active_eps);
}

static unsigned int xhci_get_block_size(struct usb_device *udev)
{
	switch (udev->speed) {
	case USB_SPEED_LOW:
	case USB_SPEED_FULL:
		return FS_BLOCK;
	case USB_SPEED_HIGH:
		return HS_BLOCK;
	case USB_SPEED_SUPER:
	case USB_SPEED_SUPER_PLUS:
		return SS_BLOCK;
	case USB_SPEED_UNKNOWN:
	case USB_SPEED_WIRELESS:
	default:
		/* Should never happen */
		return 1;
	}
}

static unsigned int
xhci_get_largest_overhead(struct xhci_interval_bw *interval_bw)
{
	if (interval_bw->overhead[LS_OVERHEAD_TYPE])
		return LS_OVERHEAD;
	if (interval_bw->overhead[FS_OVERHEAD_TYPE])
		return FS_OVERHEAD;
	return HS_OVERHEAD;
}

/* If we are changing a LS/FS device under a HS hub,
 * make sure (if we are activating a new TT) that the HS bus has enough
 * bandwidth for this new TT.
 */
static int xhci_check_tt_bw_table(struct xhci_hcd *xhci,
		struct xhci_virt_device *virt_dev,
		int old_active_eps)
{
	struct xhci_interval_bw_table *bw_table;
	struct xhci_tt_bw_info *tt_info;

	/* Find the bandwidth table for the root port this TT is attached to. */
	bw_table = &xhci->rh_bw[virt_dev->real_port - 1].bw_table;
	tt_info = virt_dev->tt_info;
	/* If this TT already had active endpoints, the bandwidth for this TT
	 * has already been added.  Removing all periodic endpoints (and thus
	 * making the TT enactive) will only decrease the bandwidth used.
	 */
	if (old_active_eps)
		return 0;
	if (old_active_eps == 0 && tt_info->active_eps != 0) {
		if (bw_table->bw_used + TT_HS_OVERHEAD > HS_BW_LIMIT)
			return -ENOMEM;
		return 0;
	}
	/* Not sure why we would have no new active endpoints...
	 *
	 * Maybe because of an Evaluate Context change for a hub update or a
	 * control endpoint 0 max packet size change?
	 * FIXME: skip the bandwidth calculation in that case.
	 */
	return 0;
}

static int xhci_check_ss_bw(struct xhci_hcd *xhci,
		struct xhci_virt_device *virt_dev)
{
	unsigned int bw_reserved;

	bw_reserved = DIV_ROUND_UP(SS_BW_RESERVED*SS_BW_LIMIT_IN, 100);
	if (virt_dev->bw_table->ss_bw_in > (SS_BW_LIMIT_IN - bw_reserved))
		return -ENOMEM;

	bw_reserved = DIV_ROUND_UP(SS_BW_RESERVED*SS_BW_LIMIT_OUT, 100);
	if (virt_dev->bw_table->ss_bw_out > (SS_BW_LIMIT_OUT - bw_reserved))
		return -ENOMEM;

	return 0;
}

/*
 * This algorithm is a very conservative estimate of the worst-case scheduling
 * scenario for any one interval.  The hardware dynamically schedules the
 * packets, so we can't tell which microframe could be the limiting factor in
 * the bandwidth scheduling.  This only takes into account periodic endpoints.
 *
 * Obviously, we can't solve an NP complete problem to find the minimum worst
 * case scenario.  Instead, we come up with an estimate that is no less than
 * the worst case bandwidth used for any one microframe, but may be an
 * over-estimate.
 *
 * We walk the requirements for each endpoint by interval, starting with the
 * smallest interval, and place packets in the schedule where there is only one
 * possible way to schedule packets for that interval.  In order to simplify
 * this algorithm, we record the largest max packet size for each interval, and
 * assume all packets will be that size.
 *
 * For interval 0, we obviously must schedule all packets for each interval.
 * The bandwidth for interval 0 is just the amount of data to be transmitted
 * (the sum of all max ESIT payload sizes, plus any overhead per packet times
 * the number of packets).
 *
 * For interval 1, we have two possible microframes to schedule those packets
 * in.  For this algorithm, if we can schedule the same number of packets for
 * each possible scheduling opportunity (each microframe), we will do so.  The
 * remaining number of packets will be saved to be transmitted in the gaps in
 * the next interval's scheduling sequence.
 *
 * As we move those remaining packets to be scheduled with interval 2 packets,
 * we have to double the number of remaining packets to transmit.  This is
 * because the intervals are actually powers of 2, and we would be transmitting
 * the previous interval's packets twice in this interval.  We also have to be
 * sure that when we look at the largest max packet size for this interval, we
 * also look at the largest max packet size for the remaining packets and take
 * the greater of the two.
 *
 * The algorithm continues to evenly distribute packets in each scheduling
 * opportunity, and push the remaining packets out, until we get to the last
 * interval.  Then those packets and their associated overhead are just added
 * to the bandwidth used.
 */
static int xhci_check_bw_table(struct xhci_hcd *xhci,
		struct xhci_virt_device *virt_dev,
		int old_active_eps)
{
	unsigned int bw_reserved;
	unsigned int max_bandwidth;
	unsigned int bw_used;
	unsigned int block_size;
	struct xhci_interval_bw_table *bw_table;
	unsigned int packet_size = 0;
	unsigned int overhead = 0;
	unsigned int packets_transmitted = 0;
	unsigned int packets_remaining = 0;
	unsigned int i;

	if (virt_dev->udev->speed >= USB_SPEED_SUPER)
		return xhci_check_ss_bw(xhci, virt_dev);

	if (virt_dev->udev->speed == USB_SPEED_HIGH) {
		max_bandwidth = HS_BW_LIMIT;
		/* Convert percent of bus BW reserved to blocks reserved */
		bw_reserved = DIV_ROUND_UP(HS_BW_RESERVED * max_bandwidth, 100);
	} else {
		max_bandwidth = FS_BW_LIMIT;
		bw_reserved = DIV_ROUND_UP(FS_BW_RESERVED * max_bandwidth, 100);
	}

	bw_table = virt_dev->bw_table;
	/* We need to translate the max packet size and max ESIT payloads into
	 * the units the hardware uses.
	 */
	block_size = xhci_get_block_size(virt_dev->udev);

	/* If we are manipulating a LS/FS device under a HS hub, double check
	 * that the HS bus has enough bandwidth if we are activing a new TT.
	 */
	if (virt_dev->tt_info) {
		xhci_dbg_trace(xhci, trace_xhci_dbg_quirks,
				"Recalculating BW for rootport %u",
				virt_dev->real_port);
		if (xhci_check_tt_bw_table(xhci, virt_dev, old_active_eps)) {
			xhci_warn(xhci, "Not enough bandwidth on HS bus for "
					"newly activated TT.\n");
			return -ENOMEM;
		}
		xhci_dbg_trace(xhci, trace_xhci_dbg_quirks,
				"Recalculating BW for TT slot %u port %u",
				virt_dev->tt_info->slot_id,
				virt_dev->tt_info->ttport);
	} else {
		xhci_dbg_trace(xhci, trace_xhci_dbg_quirks,
				"Recalculating BW for rootport %u",
				virt_dev->real_port);
	}

	/* Add in how much bandwidth will be used for interval zero, or the
	 * rounded max ESIT payload + number of packets * largest overhead.
	 */
	bw_used = DIV_ROUND_UP(bw_table->interval0_esit_payload, block_size) +
		bw_table->interval_bw[0].num_packets *
		xhci_get_largest_overhead(&bw_table->interval_bw[0]);

	for (i = 1; i < XHCI_MAX_INTERVAL; i++) {
		unsigned int bw_added;
		unsigned int largest_mps;
		unsigned int interval_overhead;

		/*
		 * How many packets could we transmit in this interval?
		 * If packets didn't fit in the previous interval, we will need
		 * to transmit that many packets twice within this interval.
		 */
		packets_remaining = 2 * packets_remaining +
			bw_table->interval_bw[i].num_packets;

		/* Find the largest max packet size of this or the previous
		 * interval.
		 */
		if (list_empty(&bw_table->interval_bw[i].endpoints))
			largest_mps = 0;
		else {
			struct xhci_virt_ep *virt_ep;
			struct list_head *ep_entry;

			ep_entry = bw_table->interval_bw[i].endpoints.next;
			virt_ep = list_entry(ep_entry,
					struct xhci_virt_ep, bw_endpoint_list);
			/* Convert to blocks, rounding up */
			largest_mps = DIV_ROUND_UP(
					virt_ep->bw_info.max_packet_size,
					block_size);
		}
		if (largest_mps > packet_size)
			packet_size = largest_mps;

		/* Use the larger overhead of this or the previous interval. */
		interval_overhead = xhci_get_largest_overhead(
				&bw_table->interval_bw[i]);
		if (interval_overhead > overhead)
			overhead = interval_overhead;

		/* How many packets can we evenly distribute across
		 * (1 << (i + 1)) possible scheduling opportunities?
		 */
		packets_transmitted = packets_remaining >> (i + 1);

		/* Add in the bandwidth used for those scheduled packets */
		bw_added = packets_transmitted * (overhead + packet_size);

		/* How many packets do we have remaining to transmit? */
		packets_remaining = packets_remaining % (1 << (i + 1));

		/* What largest max packet size should those packets have? */
		/* If we've transmitted all packets, don't carry over the
		 * largest packet size.
		 */
		if (packets_remaining == 0) {
			packet_size = 0;
			overhead = 0;
		} else if (packets_transmitted > 0) {
			/* Otherwise if we do have remaining packets, and we've
			 * scheduled some packets in this interval, take the
			 * largest max packet size from endpoints with this
			 * interval.
			 */
			packet_size = largest_mps;
			overhead = interval_overhead;
		}
		/* Otherwise carry over packet_size and overhead from the last
		 * time we had a remainder.
		 */
		bw_used += bw_added;
		if (bw_used > max_bandwidth) {
			xhci_warn(xhci, "Not enough bandwidth. "
					"Proposed: %u, Max: %u\n",
				bw_used, max_bandwidth);
			return -ENOMEM;
		}
	}
	/*
	 * Ok, we know we have some packets left over after even-handedly
	 * scheduling interval 15.  We don't know which microframes they will
	 * fit into, so we over-schedule and say they will be scheduled every
	 * microframe.
	 */
	if (packets_remaining > 0)
		bw_used += overhead + packet_size;

	if (!virt_dev->tt_info && virt_dev->udev->speed == USB_SPEED_HIGH) {
		unsigned int port_index = virt_dev->real_port - 1;

		/* OK, we're manipulating a HS device attached to a
		 * root port bandwidth domain.  Include the number of active TTs
		 * in the bandwidth used.
		 */
		bw_used += TT_HS_OVERHEAD *
			xhci->rh_bw[port_index].num_active_tts;
	}

	xhci_dbg_trace(xhci, trace_xhci_dbg_quirks,
		"Final bandwidth: %u, Limit: %u, Reserved: %u, "
		"Available: %u " "percent",
		bw_used, max_bandwidth, bw_reserved,
		(max_bandwidth - bw_used - bw_reserved) * 100 /
		max_bandwidth);

	bw_used += bw_reserved;
	if (bw_used > max_bandwidth) {
		xhci_warn(xhci, "Not enough bandwidth. Proposed: %u, Max: %u\n",
				bw_used, max_bandwidth);
		return -ENOMEM;
	}

	bw_table->bw_used = bw_used;
	return 0;
}

static bool xhci_is_async_ep(unsigned int ep_type)
{
	return (ep_type != ISOC_OUT_EP && ep_type != INT_OUT_EP &&
					ep_type != ISOC_IN_EP &&
					ep_type != INT_IN_EP);
}

static bool xhci_is_sync_in_ep(unsigned int ep_type)
{
	return (ep_type == ISOC_IN_EP || ep_type == INT_IN_EP);
}

static unsigned int xhci_get_ss_bw_consumed(struct xhci_bw_info *ep_bw)
{
	unsigned int mps = DIV_ROUND_UP(ep_bw->max_packet_size, SS_BLOCK);

	if (ep_bw->ep_interval == 0)
		return SS_OVERHEAD_BURST +
			(ep_bw->mult * ep_bw->num_packets *
					(SS_OVERHEAD + mps));
	return DIV_ROUND_UP(ep_bw->mult * ep_bw->num_packets *
				(SS_OVERHEAD + mps + SS_OVERHEAD_BURST),
				1 << ep_bw->ep_interval);

}

static void xhci_drop_ep_from_interval_table(struct xhci_hcd *xhci,
		struct xhci_bw_info *ep_bw,
		struct xhci_interval_bw_table *bw_table,
		struct usb_device *udev,
		struct xhci_virt_ep *virt_ep,
		struct xhci_tt_bw_info *tt_info)
{
	struct xhci_interval_bw	*interval_bw;
	int normalized_interval;

	if (xhci_is_async_ep(ep_bw->type))
		return;

	if (udev->speed >= USB_SPEED_SUPER) {
		if (xhci_is_sync_in_ep(ep_bw->type))
			xhci->devs[udev->slot_id]->bw_table->ss_bw_in -=
				xhci_get_ss_bw_consumed(ep_bw);
		else
			xhci->devs[udev->slot_id]->bw_table->ss_bw_out -=
				xhci_get_ss_bw_consumed(ep_bw);
		return;
	}

	/* SuperSpeed endpoints never get added to intervals in the table, so
	 * this check is only valid for HS/FS/LS devices.
	 */
	if (list_empty(&virt_ep->bw_endpoint_list))
		return;
	/* For LS/FS devices, we need to translate the interval expressed in
	 * microframes to frames.
	 */
	if (udev->speed == USB_SPEED_HIGH)
		normalized_interval = ep_bw->ep_interval;
	else
		normalized_interval = ep_bw->ep_interval - 3;

	if (normalized_interval == 0)
		bw_table->interval0_esit_payload -= ep_bw->max_esit_payload;
	interval_bw = &bw_table->interval_bw[normalized_interval];
	interval_bw->num_packets -= ep_bw->num_packets;
	switch (udev->speed) {
	case USB_SPEED_LOW:
		interval_bw->overhead[LS_OVERHEAD_TYPE] -= 1;
		break;
	case USB_SPEED_FULL:
		interval_bw->overhead[FS_OVERHEAD_TYPE] -= 1;
		break;
	case USB_SPEED_HIGH:
		interval_bw->overhead[HS_OVERHEAD_TYPE] -= 1;
		break;
	case USB_SPEED_SUPER:
	case USB_SPEED_SUPER_PLUS:
	case USB_SPEED_UNKNOWN:
	case USB_SPEED_WIRELESS:
		/* Should never happen because only LS/FS/HS endpoints will get
		 * added to the endpoint list.
		 */
		return;
	}
	if (tt_info)
		tt_info->active_eps -= 1;
	list_del_init(&virt_ep->bw_endpoint_list);
}

static void xhci_add_ep_to_interval_table(struct xhci_hcd *xhci,
		struct xhci_bw_info *ep_bw,
		struct xhci_interval_bw_table *bw_table,
		struct usb_device *udev,
		struct xhci_virt_ep *virt_ep,
		struct xhci_tt_bw_info *tt_info)
{
	struct xhci_interval_bw	*interval_bw;
	struct xhci_virt_ep *smaller_ep;
	int normalized_interval;

	if (xhci_is_async_ep(ep_bw->type))
		return;

	if (udev->speed == USB_SPEED_SUPER) {
		if (xhci_is_sync_in_ep(ep_bw->type))
			xhci->devs[udev->slot_id]->bw_table->ss_bw_in +=
				xhci_get_ss_bw_consumed(ep_bw);
		else
			xhci->devs[udev->slot_id]->bw_table->ss_bw_out +=
				xhci_get_ss_bw_consumed(ep_bw);
		return;
	}

	/* For LS/FS devices, we need to translate the interval expressed in
	 * microframes to frames.
	 */
	if (udev->speed == USB_SPEED_HIGH)
		normalized_interval = ep_bw->ep_interval;
	else
		normalized_interval = ep_bw->ep_interval - 3;

	if (normalized_interval == 0)
		bw_table->interval0_esit_payload += ep_bw->max_esit_payload;
	interval_bw = &bw_table->interval_bw[normalized_interval];
	interval_bw->num_packets += ep_bw->num_packets;
	switch (udev->speed) {
	case USB_SPEED_LOW:
		interval_bw->overhead[LS_OVERHEAD_TYPE] += 1;
		break;
	case USB_SPEED_FULL:
		interval_bw->overhead[FS_OVERHEAD_TYPE] += 1;
		break;
	case USB_SPEED_HIGH:
		interval_bw->overhead[HS_OVERHEAD_TYPE] += 1;
		break;
	case USB_SPEED_SUPER:
	case USB_SPEED_SUPER_PLUS:
	case USB_SPEED_UNKNOWN:
	case USB_SPEED_WIRELESS:
		/* Should never happen because only LS/FS/HS endpoints will get
		 * added to the endpoint list.
		 */
		return;
	}

	if (tt_info)
		tt_info->active_eps += 1;
	/* Insert the endpoint into the list, largest max packet size first. */
	list_for_each_entry(smaller_ep, &interval_bw->endpoints,
			bw_endpoint_list) {
		if (ep_bw->max_packet_size >=
				smaller_ep->bw_info.max_packet_size) {
			/* Add the new ep before the smaller endpoint */
			list_add_tail(&virt_ep->bw_endpoint_list,
					&smaller_ep->bw_endpoint_list);
			return;
		}
	}
	/* Add the new endpoint at the end of the list. */
	list_add_tail(&virt_ep->bw_endpoint_list,
			&interval_bw->endpoints);
}

void xhci_update_tt_active_eps(struct xhci_hcd *xhci,
		struct xhci_virt_device *virt_dev,
		int old_active_eps)
{
	struct xhci_root_port_bw_info *rh_bw_info;
	if (!virt_dev->tt_info)
		return;

	rh_bw_info = &xhci->rh_bw[virt_dev->real_port - 1];
	if (old_active_eps == 0 &&
				virt_dev->tt_info->active_eps != 0) {
		rh_bw_info->num_active_tts += 1;
		rh_bw_info->bw_table.bw_used += TT_HS_OVERHEAD;
	} else if (old_active_eps != 0 &&
				virt_dev->tt_info->active_eps == 0) {
		rh_bw_info->num_active_tts -= 1;
		rh_bw_info->bw_table.bw_used -= TT_HS_OVERHEAD;
	}
}

static int xhci_reserve_bandwidth(struct xhci_hcd *xhci,
		struct xhci_virt_device *virt_dev,
		struct xhci_container_ctx *in_ctx)
{
	struct xhci_bw_info ep_bw_info[31];
	int i;
	struct xhci_input_control_ctx *ctrl_ctx;
	int old_active_eps = 0;

	if (virt_dev->tt_info)
		old_active_eps = virt_dev->tt_info->active_eps;

	ctrl_ctx = xhci_get_input_control_ctx(in_ctx);
	if (!ctrl_ctx) {
		xhci_warn(xhci, "%s: Could not get input context, bad type.\n",
				__func__);
		return -ENOMEM;
	}

	for (i = 0; i < 31; i++) {
		if (!EP_IS_ADDED(ctrl_ctx, i) && !EP_IS_DROPPED(ctrl_ctx, i))
			continue;

		/* Make a copy of the BW info in case we need to revert this */
		memcpy(&ep_bw_info[i], &virt_dev->eps[i].bw_info,
				sizeof(ep_bw_info[i]));
		/* Drop the endpoint from the interval table if the endpoint is
		 * being dropped or changed.
		 */
		if (EP_IS_DROPPED(ctrl_ctx, i))
			xhci_drop_ep_from_interval_table(xhci,
					&virt_dev->eps[i].bw_info,
					virt_dev->bw_table,
					virt_dev->udev,
					&virt_dev->eps[i],
					virt_dev->tt_info);
	}
	/* Overwrite the information stored in the endpoints' bw_info */
	xhci_update_bw_info(xhci, virt_dev->in_ctx, ctrl_ctx, virt_dev);
	for (i = 0; i < 31; i++) {
		/* Add any changed or added endpoints to the interval table */
		if (EP_IS_ADDED(ctrl_ctx, i))
			xhci_add_ep_to_interval_table(xhci,
					&virt_dev->eps[i].bw_info,
					virt_dev->bw_table,
					virt_dev->udev,
					&virt_dev->eps[i],
					virt_dev->tt_info);
	}

	if (!xhci_check_bw_table(xhci, virt_dev, old_active_eps)) {
		/* Ok, this fits in the bandwidth we have.
		 * Update the number of active TTs.
		 */
		xhci_update_tt_active_eps(xhci, virt_dev, old_active_eps);
		return 0;
	}

	/* We don't have enough bandwidth for this, revert the stored info. */
	for (i = 0; i < 31; i++) {
		if (!EP_IS_ADDED(ctrl_ctx, i) && !EP_IS_DROPPED(ctrl_ctx, i))
			continue;

		/* Drop the new copies of any added or changed endpoints from
		 * the interval table.
		 */
		if (EP_IS_ADDED(ctrl_ctx, i)) {
			xhci_drop_ep_from_interval_table(xhci,
					&virt_dev->eps[i].bw_info,
					virt_dev->bw_table,
					virt_dev->udev,
					&virt_dev->eps[i],
					virt_dev->tt_info);
		}
		/* Revert the endpoint back to its old information */
		memcpy(&virt_dev->eps[i].bw_info, &ep_bw_info[i],
				sizeof(ep_bw_info[i]));
		/* Add any changed or dropped endpoints back into the table */
		if (EP_IS_DROPPED(ctrl_ctx, i))
			xhci_add_ep_to_interval_table(xhci,
					&virt_dev->eps[i].bw_info,
					virt_dev->bw_table,
					virt_dev->udev,
					&virt_dev->eps[i],
					virt_dev->tt_info);
	}
	return -ENOMEM;
}


/* Issue a configure endpoint command or evaluate context command
 * and wait for it to finish.
 */
static int xhci_configure_endpoint(struct xhci_hcd *xhci,
		struct usb_device *udev,
		struct xhci_command *command,
		bool ctx_change, bool must_succeed)
{
	int ret;
	unsigned long flags;
	struct xhci_input_control_ctx *ctrl_ctx;
	struct xhci_virt_device *virt_dev;
	struct xhci_slot_ctx *slot_ctx;

	if (!command)
		return -EINVAL;

	spin_lock_irqsave(&xhci->lock, flags);

	if (xhci->xhc_state & XHCI_STATE_DYING) {
		spin_unlock_irqrestore(&xhci->lock, flags);
		return -ESHUTDOWN;
	}

	virt_dev = xhci->devs[udev->slot_id];

	ctrl_ctx = xhci_get_input_control_ctx(command->in_ctx);
	if (!ctrl_ctx) {
		spin_unlock_irqrestore(&xhci->lock, flags);
		xhci_warn(xhci, "%s: Could not get input context, bad type.\n",
				__func__);
		return -ENOMEM;
	}

	if ((xhci->quirks & XHCI_EP_LIMIT_QUIRK) &&
			xhci_reserve_host_resources(xhci, ctrl_ctx)) {
		spin_unlock_irqrestore(&xhci->lock, flags);
		xhci_warn(xhci, "Not enough host resources, "
				"active endpoint contexts = %u\n",
				xhci->num_active_eps);
		return -ENOMEM;
	}
	if ((xhci->quirks & XHCI_SW_BW_CHECKING) &&
	    xhci_reserve_bandwidth(xhci, virt_dev, command->in_ctx)) {
		if ((xhci->quirks & XHCI_EP_LIMIT_QUIRK))
			xhci_free_host_resources(xhci, ctrl_ctx);
		spin_unlock_irqrestore(&xhci->lock, flags);
		xhci_warn(xhci, "Not enough bandwidth\n");
		return -ENOMEM;
	}

	slot_ctx = xhci_get_slot_ctx(xhci, command->in_ctx);
	trace_xhci_configure_endpoint(slot_ctx);

	if (!ctx_change)
		ret = xhci_queue_configure_endpoint(xhci, command,
				command->in_ctx->dma,
				udev->slot_id, must_succeed);
	else
		ret = xhci_queue_evaluate_context(xhci, command,
				command->in_ctx->dma,
				udev->slot_id, must_succeed);
	if (ret < 0) {
		if ((xhci->quirks & XHCI_EP_LIMIT_QUIRK))
			xhci_free_host_resources(xhci, ctrl_ctx);
		spin_unlock_irqrestore(&xhci->lock, flags);
		xhci_dbg_trace(xhci,  trace_xhci_dbg_context_change,
				"FIXME allocate a new ring segment");
		return -ENOMEM;
	}
	xhci_ring_cmd_db(xhci);
	spin_unlock_irqrestore(&xhci->lock, flags);

	/* Wait for the configure endpoint command to complete */
	wait_for_completion(command->completion);

	if (!ctx_change)
		ret = xhci_configure_endpoint_result(xhci, udev,
						     &command->status);
	else
		ret = xhci_evaluate_context_result(xhci, udev,
						   &command->status);

	if ((xhci->quirks & XHCI_EP_LIMIT_QUIRK)) {
		spin_lock_irqsave(&xhci->lock, flags);
		/* If the command failed, remove the reserved resources.
		 * Otherwise, clean up the estimate to include dropped eps.
		 */
		if (ret)
			xhci_free_host_resources(xhci, ctrl_ctx);
		else
			xhci_finish_resource_reservation(xhci, ctrl_ctx);
		spin_unlock_irqrestore(&xhci->lock, flags);
	}
	return ret;
}

static void xhci_check_bw_drop_ep_streams(struct xhci_hcd *xhci,
	struct xhci_virt_device *vdev, int i)
{
	struct xhci_virt_ep *ep = &vdev->eps[i];

	if (ep->ep_state & EP_HAS_STREAMS) {
		xhci_warn(xhci, "WARN: endpoint 0x%02x has streams on set_interface, freeing streams.\n",
				xhci_get_endpoint_address(i));
		xhci_free_stream_info(xhci, ep->stream_info);
		ep->stream_info = NULL;
		ep->ep_state &= ~EP_HAS_STREAMS;
	}
}

/* Called after one or more calls to xhci_add_endpoint() or
 * xhci_drop_endpoint().  If this call fails, the USB core is expected
 * to call xhci_reset_bandwidth().
 *
 * Since we are in the middle of changing either configuration or
 * installing a new alt setting, the USB core won't allow URBs to be
 * enqueued for any endpoint on the old config or interface.  Nothing
 * else should be touching the xhci->devs[slot_id] structure, so we
 * don't need to take the xhci->lock for manipulating that.
 */
static int xhci_check_bandwidth(struct usb_hcd *hcd, struct usb_device *udev)
{
	int i;
	int ret = 0;
	struct xhci_hcd *xhci;
	struct xhci_virt_device	*virt_dev;
	struct xhci_input_control_ctx *ctrl_ctx;
	struct xhci_slot_ctx *slot_ctx;
	struct xhci_command *command;

	ret = xhci_check_args(hcd, udev, NULL, 0, true, __func__);
	if (ret <= 0)
		return ret;
	xhci = hcd_to_xhci(hcd);
	if ((xhci->xhc_state & XHCI_STATE_DYING) ||
		(xhci->xhc_state & XHCI_STATE_REMOVING))
		return -ENODEV;

	xhci_dbg(xhci, "%s called for udev %p\n", __func__, udev);
	virt_dev = xhci->devs[udev->slot_id];

	command = xhci_alloc_command(xhci, true, GFP_KERNEL);
	if (!command)
		return -ENOMEM;

	command->in_ctx = virt_dev->in_ctx;

	/* See section 4.6.6 - A0 = 1; A1 = D0 = D1 = 0 */
	ctrl_ctx = xhci_get_input_control_ctx(command->in_ctx);
	if (!ctrl_ctx) {
		xhci_warn(xhci, "%s: Could not get input context, bad type.\n",
				__func__);
		ret = -ENOMEM;
		goto command_cleanup;
	}
	ctrl_ctx->add_flags |= cpu_to_le32(SLOT_FLAG);
	ctrl_ctx->add_flags &= cpu_to_le32(~EP0_FLAG);
	ctrl_ctx->drop_flags &= cpu_to_le32(~(SLOT_FLAG | EP0_FLAG));

	/* Don't issue the command if there's no endpoints to update. */
	if (ctrl_ctx->add_flags == cpu_to_le32(SLOT_FLAG) &&
	    ctrl_ctx->drop_flags == 0) {
		ret = 0;
		goto command_cleanup;
	}
	/* Fix up Context Entries field. Minimum value is EP0 == BIT(1). */
	slot_ctx = xhci_get_slot_ctx(xhci, virt_dev->in_ctx);
	for (i = 31; i >= 1; i--) {
		__le32 le32 = cpu_to_le32(BIT(i));

		if ((virt_dev->eps[i-1].ring && !(ctrl_ctx->drop_flags & le32))
		    || (ctrl_ctx->add_flags & le32) || i == 1) {
			slot_ctx->dev_info &= cpu_to_le32(~LAST_CTX_MASK);
			slot_ctx->dev_info |= cpu_to_le32(LAST_CTX(i));
			break;
		}
	}

	ret = xhci_configure_endpoint(xhci, udev, command,
			false, false);
	if (ret)
		/* Callee should call reset_bandwidth() */
		goto command_cleanup;

	/* Free any rings that were dropped, but not changed. */
	for (i = 1; i < 31; i++) {
		if ((le32_to_cpu(ctrl_ctx->drop_flags) & (1 << (i + 1))) &&
		    !(le32_to_cpu(ctrl_ctx->add_flags) & (1 << (i + 1)))) {
			xhci_free_endpoint_ring(xhci, virt_dev, i);
			xhci_check_bw_drop_ep_streams(xhci, virt_dev, i);
		}
	}
	xhci_zero_in_ctx(xhci, virt_dev);
	/*
	 * Install any rings for completely new endpoints or changed endpoints,
	 * and free any old rings from changed endpoints.
	 */
	for (i = 1; i < 31; i++) {
		if (!virt_dev->eps[i].new_ring)
			continue;
		/* Only free the old ring if it exists.
		 * It may not if this is the first add of an endpoint.
		 */
		if (virt_dev->eps[i].ring) {
			xhci_free_endpoint_ring(xhci, virt_dev, i);
		}
		xhci_check_bw_drop_ep_streams(xhci, virt_dev, i);
		virt_dev->eps[i].ring = virt_dev->eps[i].new_ring;
		virt_dev->eps[i].new_ring = NULL;
	}
command_cleanup:
	kfree(command->completion);
	kfree(command);

	return ret;
}

static void xhci_reset_bandwidth(struct usb_hcd *hcd, struct usb_device *udev)
{
	struct xhci_hcd *xhci;
	struct xhci_virt_device	*virt_dev;
	int i, ret;

	ret = xhci_check_args(hcd, udev, NULL, 0, true, __func__);
	if (ret <= 0)
		return;
	xhci = hcd_to_xhci(hcd);

	xhci_dbg(xhci, "%s called for udev %p\n", __func__, udev);
	virt_dev = xhci->devs[udev->slot_id];
	/* Free any rings allocated for added endpoints */
	for (i = 0; i < 31; i++) {
		if (virt_dev->eps[i].new_ring) {
			xhci_debugfs_remove_endpoint(xhci, virt_dev, i);
			xhci_ring_free(xhci, virt_dev->eps[i].new_ring);
			virt_dev->eps[i].new_ring = NULL;
		}
	}
	xhci_zero_in_ctx(xhci, virt_dev);
}

static void xhci_setup_input_ctx_for_config_ep(struct xhci_hcd *xhci,
		struct xhci_container_ctx *in_ctx,
		struct xhci_container_ctx *out_ctx,
		struct xhci_input_control_ctx *ctrl_ctx,
		u32 add_flags, u32 drop_flags)
{
	ctrl_ctx->add_flags = cpu_to_le32(add_flags);
	ctrl_ctx->drop_flags = cpu_to_le32(drop_flags);
	xhci_slot_copy(xhci, in_ctx, out_ctx);
	ctrl_ctx->add_flags |= cpu_to_le32(SLOT_FLAG);
}

static void xhci_setup_input_ctx_for_quirk(struct xhci_hcd *xhci,
		unsigned int slot_id, unsigned int ep_index,
		struct xhci_dequeue_state *deq_state)
{
	struct xhci_input_control_ctx *ctrl_ctx;
	struct xhci_container_ctx *in_ctx;
	struct xhci_ep_ctx *ep_ctx;
	u32 added_ctxs;
	dma_addr_t addr;

	in_ctx = xhci->devs[slot_id]->in_ctx;
	ctrl_ctx = xhci_get_input_control_ctx(in_ctx);
	if (!ctrl_ctx) {
		xhci_warn(xhci, "%s: Could not get input context, bad type.\n",
				__func__);
		return;
	}

	xhci_endpoint_copy(xhci, xhci->devs[slot_id]->in_ctx,
			xhci->devs[slot_id]->out_ctx, ep_index);
	ep_ctx = xhci_get_ep_ctx(xhci, in_ctx, ep_index);
	addr = xhci_trb_virt_to_dma(deq_state->new_deq_seg,
			deq_state->new_deq_ptr);
	if (addr == 0) {
		xhci_warn(xhci, "WARN Cannot submit config ep after "
				"reset ep command\n");
		xhci_warn(xhci, "WARN deq seg = %p, deq ptr = %p\n",
				deq_state->new_deq_seg,
				deq_state->new_deq_ptr);
		return;
	}
	ep_ctx->deq = cpu_to_le64(addr | deq_state->new_cycle_state);

	added_ctxs = xhci_get_endpoint_flag_from_index(ep_index);
	xhci_setup_input_ctx_for_config_ep(xhci, xhci->devs[slot_id]->in_ctx,
			xhci->devs[slot_id]->out_ctx, ctrl_ctx,
			added_ctxs, added_ctxs);
}

void xhci_cleanup_stalled_ring(struct xhci_hcd *xhci, unsigned int ep_index,
			       unsigned int stream_id, struct xhci_td *td)
{
	struct xhci_dequeue_state deq_state;
	struct usb_device *udev = td->urb->dev;

	xhci_dbg_trace(xhci, trace_xhci_dbg_reset_ep,
			"Cleaning up stalled endpoint ring");
	/* We need to move the HW's dequeue pointer past this TD,
	 * or it will attempt to resend it on the next doorbell ring.
	 */
	xhci_find_new_dequeue_state(xhci, udev->slot_id,
			ep_index, stream_id, td, &deq_state);

	if (!deq_state.new_deq_ptr || !deq_state.new_deq_seg)
		return;

	/* HW with the reset endpoint quirk will use the saved dequeue state to
	 * issue a configure endpoint command later.
	 */
	if (!(xhci->quirks & XHCI_RESET_EP_QUIRK)) {
		xhci_dbg_trace(xhci, trace_xhci_dbg_reset_ep,
				"Queueing new dequeue state");
		xhci_queue_new_dequeue_state(xhci, udev->slot_id,
				ep_index, &deq_state);
	} else {
		/* Better hope no one uses the input context between now and the
		 * reset endpoint completion!
		 * XXX: No idea how this hardware will react when stream rings
		 * are enabled.
		 */
		xhci_dbg_trace(xhci, trace_xhci_dbg_quirks,
				"Setting up input context for "
				"configure endpoint command");
		xhci_setup_input_ctx_for_quirk(xhci, udev->slot_id,
				ep_index, &deq_state);
	}
}

/*
 * Called after usb core issues a clear halt control message.
 * The host side of the halt should already be cleared by a reset endpoint
 * command issued when the STALL event was received.
 *
 * The reset endpoint command may only be issued to endpoints in the halted
 * state. For software that wishes to reset the data toggle or sequence number
 * of an endpoint that isn't in the halted state this function will issue a
 * configure endpoint command with the Drop and Add bits set for the target
 * endpoint. Refer to the additional note in xhci spcification section 4.6.8.
 */

static void xhci_endpoint_reset(struct usb_hcd *hcd,
		struct usb_host_endpoint *host_ep)
{
	struct xhci_hcd *xhci;
	struct usb_device *udev;
	struct xhci_virt_device *vdev;
	struct xhci_virt_ep *ep;
	struct xhci_input_control_ctx *ctrl_ctx;
	struct xhci_command *stop_cmd, *cfg_cmd;
	unsigned int ep_index;
	unsigned long flags;
	u32 ep_flag;
	int err;

	xhci = hcd_to_xhci(hcd);
	if (!host_ep->hcpriv)
		return;
	udev = (struct usb_device *) host_ep->hcpriv;
	vdev = xhci->devs[udev->slot_id];
	ep_index = xhci_get_endpoint_index(&host_ep->desc);
	ep = &vdev->eps[ep_index];

	/* Bail out if toggle is already being cleared by a endpoint reset */
	spin_lock_irqsave(&xhci->lock, flags);
	if (ep->ep_state & EP_HARD_CLEAR_TOGGLE) {
		ep->ep_state &= ~EP_HARD_CLEAR_TOGGLE;
		spin_unlock_irqrestore(&xhci->lock, flags);
		return;
	}
	spin_unlock_irqrestore(&xhci->lock, flags);
	/* Only interrupt and bulk ep's use data toggle, USB2 spec 5.5.4-> */
	if (usb_endpoint_xfer_control(&host_ep->desc) ||
	    usb_endpoint_xfer_isoc(&host_ep->desc))
		return;

	ep_flag = xhci_get_endpoint_flag(&host_ep->desc);

	if (ep_flag == SLOT_FLAG || ep_flag == EP0_FLAG)
		return;

	stop_cmd = xhci_alloc_command(xhci, true, GFP_NOWAIT);
	if (!stop_cmd)
		return;

	cfg_cmd = xhci_alloc_command_with_ctx(xhci, true, GFP_NOWAIT);
	if (!cfg_cmd)
		goto cleanup;

	spin_lock_irqsave(&xhci->lock, flags);

	/* block queuing new trbs and ringing ep doorbell */
	ep->ep_state |= EP_SOFT_CLEAR_TOGGLE;

	/*
	 * Make sure endpoint ring is empty before resetting the toggle/seq.
	 * Driver is required to synchronously cancel all transfer request.
	 * Stop the endpoint to force xHC to update the output context
	 */

	if (!list_empty(&ep->ring->td_list)) {
		dev_err(&udev->dev, "EP not empty, refuse reset\n");
		spin_unlock_irqrestore(&xhci->lock, flags);
		xhci_free_command(xhci, cfg_cmd);
		goto cleanup;
	}

	err = xhci_queue_stop_endpoint(xhci, stop_cmd, udev->slot_id,
					ep_index, 0);
	if (err < 0) {
		spin_unlock_irqrestore(&xhci->lock, flags);
		xhci_free_command(xhci, cfg_cmd);
		xhci_dbg(xhci, "%s: Failed to queue stop ep command, %d ",
				__func__, err);
		goto cleanup;
	}

	xhci_ring_cmd_db(xhci);
	spin_unlock_irqrestore(&xhci->lock, flags);

	wait_for_completion(stop_cmd->completion);

	spin_lock_irqsave(&xhci->lock, flags);

	/* config ep command clears toggle if add and drop ep flags are set */
	ctrl_ctx = xhci_get_input_control_ctx(cfg_cmd->in_ctx);
	if (!ctrl_ctx) {
		spin_unlock_irqrestore(&xhci->lock, flags);
		xhci_free_command(xhci, cfg_cmd);
		xhci_warn(xhci, "%s: Could not get input context, bad type.\n",
				__func__);
		goto cleanup;
	}

	xhci_setup_input_ctx_for_config_ep(xhci, cfg_cmd->in_ctx, vdev->out_ctx,
					   ctrl_ctx, ep_flag, ep_flag);
	xhci_endpoint_copy(xhci, cfg_cmd->in_ctx, vdev->out_ctx, ep_index);

	err = xhci_queue_configure_endpoint(xhci, cfg_cmd, cfg_cmd->in_ctx->dma,
				      udev->slot_id, false);
	if (err < 0) {
		spin_unlock_irqrestore(&xhci->lock, flags);
		xhci_free_command(xhci, cfg_cmd);
		xhci_dbg(xhci, "%s: Failed to queue config ep command, %d ",
				__func__, err);
		goto cleanup;
	}

	xhci_ring_cmd_db(xhci);
	spin_unlock_irqrestore(&xhci->lock, flags);

	wait_for_completion(cfg_cmd->completion);

	xhci_free_command(xhci, cfg_cmd);
cleanup:
	xhci_free_command(xhci, stop_cmd);
	spin_lock_irqsave(&xhci->lock, flags);
	if (ep->ep_state & EP_SOFT_CLEAR_TOGGLE)
		ep->ep_state &= ~EP_SOFT_CLEAR_TOGGLE;
	spin_unlock_irqrestore(&xhci->lock, flags);
}

static int xhci_check_streams_endpoint(struct xhci_hcd *xhci,
		struct usb_device *udev, struct usb_host_endpoint *ep,
		unsigned int slot_id)
{
	int ret;
	unsigned int ep_index;
	unsigned int ep_state;

	if (!ep)
		return -EINVAL;
	ret = xhci_check_args(xhci_to_hcd(xhci), udev, ep, 1, true, __func__);
	if (ret <= 0)
		return ret ? ret : -EINVAL;
	if (usb_ss_max_streams(&ep->ss_ep_comp) == 0) {
		xhci_warn(xhci, "WARN: SuperSpeed Endpoint Companion"
				" descriptor for ep 0x%x does not support streams\n",
				ep->desc.bEndpointAddress);
		return -EINVAL;
	}

	ep_index = xhci_get_endpoint_index(&ep->desc);
	ep_state = xhci->devs[slot_id]->eps[ep_index].ep_state;
	if (ep_state & EP_HAS_STREAMS ||
			ep_state & EP_GETTING_STREAMS) {
		xhci_warn(xhci, "WARN: SuperSpeed bulk endpoint 0x%x "
				"already has streams set up.\n",
				ep->desc.bEndpointAddress);
		xhci_warn(xhci, "Send email to xHCI maintainer and ask for "
				"dynamic stream context array reallocation.\n");
		return -EINVAL;
	}
	if (!list_empty(&xhci->devs[slot_id]->eps[ep_index].ring->td_list)) {
		xhci_warn(xhci, "Cannot setup streams for SuperSpeed bulk "
				"endpoint 0x%x; URBs are pending.\n",
				ep->desc.bEndpointAddress);
		return -EINVAL;
	}
	return 0;
}

static void xhci_calculate_streams_entries(struct xhci_hcd *xhci,
		unsigned int *num_streams, unsigned int *num_stream_ctxs)
{
	unsigned int max_streams;

	/* The stream context array size must be a power of two */
	*num_stream_ctxs = roundup_pow_of_two(*num_streams);
	/*
	 * Find out how many primary stream array entries the host controller
	 * supports.  Later we may use secondary stream arrays (similar to 2nd
	 * level page entries), but that's an optional feature for xHCI host
	 * controllers. xHCs must support at least 4 stream IDs.
	 */
	max_streams = HCC_MAX_PSA(xhci->hcc_params);
	if (*num_stream_ctxs > max_streams) {
		xhci_dbg(xhci, "xHCI HW only supports %u stream ctx entries.\n",
				max_streams);
		*num_stream_ctxs = max_streams;
		*num_streams = max_streams;
	}
}

/* Returns an error code if one of the endpoint already has streams.
 * This does not change any data structures, it only checks and gathers
 * information.
 */
static int xhci_calculate_streams_and_bitmask(struct xhci_hcd *xhci,
		struct usb_device *udev,
		struct usb_host_endpoint **eps, unsigned int num_eps,
		unsigned int *num_streams, u32 *changed_ep_bitmask)
{
	unsigned int max_streams;
	unsigned int endpoint_flag;
	int i;
	int ret;

	for (i = 0; i < num_eps; i++) {
		ret = xhci_check_streams_endpoint(xhci, udev,
				eps[i], udev->slot_id);
		if (ret < 0)
			return ret;

		max_streams = usb_ss_max_streams(&eps[i]->ss_ep_comp);
		if (max_streams < (*num_streams - 1)) {
			xhci_dbg(xhci, "Ep 0x%x only supports %u stream IDs.\n",
					eps[i]->desc.bEndpointAddress,
					max_streams);
			*num_streams = max_streams+1;
		}

		endpoint_flag = xhci_get_endpoint_flag(&eps[i]->desc);
		if (*changed_ep_bitmask & endpoint_flag)
			return -EINVAL;
		*changed_ep_bitmask |= endpoint_flag;
	}
	return 0;
}

static u32 xhci_calculate_no_streams_bitmask(struct xhci_hcd *xhci,
		struct usb_device *udev,
		struct usb_host_endpoint **eps, unsigned int num_eps)
{
	u32 changed_ep_bitmask = 0;
	unsigned int slot_id;
	unsigned int ep_index;
	unsigned int ep_state;
	int i;

	slot_id = udev->slot_id;
	if (!xhci->devs[slot_id])
		return 0;

	for (i = 0; i < num_eps; i++) {
		ep_index = xhci_get_endpoint_index(&eps[i]->desc);
		ep_state = xhci->devs[slot_id]->eps[ep_index].ep_state;
		/* Are streams already being freed for the endpoint? */
		if (ep_state & EP_GETTING_NO_STREAMS) {
			xhci_warn(xhci, "WARN Can't disable streams for "
					"endpoint 0x%x, "
					"streams are being disabled already\n",
					eps[i]->desc.bEndpointAddress);
			return 0;
		}
		/* Are there actually any streams to free? */
		if (!(ep_state & EP_HAS_STREAMS) &&
				!(ep_state & EP_GETTING_STREAMS)) {
			xhci_warn(xhci, "WARN Can't disable streams for "
					"endpoint 0x%x, "
					"streams are already disabled!\n",
					eps[i]->desc.bEndpointAddress);
			xhci_warn(xhci, "WARN xhci_free_streams() called "
					"with non-streams endpoint\n");
			return 0;
		}
		changed_ep_bitmask |= xhci_get_endpoint_flag(&eps[i]->desc);
	}
	return changed_ep_bitmask;
}

/*
 * The USB device drivers use this function (through the HCD interface in USB
 * core) to prepare a set of bulk endpoints to use streams.  Streams are used to
 * coordinate mass storage command queueing across multiple endpoints (basically
 * a stream ID == a task ID).
 *
 * Setting up streams involves allocating the same size stream context array
 * for each endpoint and issuing a configure endpoint command for all endpoints.
 *
 * Don't allow the call to succeed if one endpoint only supports one stream
 * (which means it doesn't support streams at all).
 *
 * Drivers may get less stream IDs than they asked for, if the host controller
 * hardware or endpoints claim they can't support the number of requested
 * stream IDs.
 */
static int xhci_alloc_streams(struct usb_hcd *hcd, struct usb_device *udev,
		struct usb_host_endpoint **eps, unsigned int num_eps,
		unsigned int num_streams, gfp_t mem_flags)
{
	int i, ret;
	struct xhci_hcd *xhci;
	struct xhci_virt_device *vdev;
	struct xhci_command *config_cmd;
	struct xhci_input_control_ctx *ctrl_ctx;
	unsigned int ep_index;
	unsigned int num_stream_ctxs;
	unsigned int max_packet;
	unsigned long flags;
	u32 changed_ep_bitmask = 0;

	if (!eps)
		return -EINVAL;

	/* Add one to the number of streams requested to account for
	 * stream 0 that is reserved for xHCI usage.
	 */
	num_streams += 1;
	xhci = hcd_to_xhci(hcd);
	xhci_dbg(xhci, "Driver wants %u stream IDs (including stream 0).\n",
			num_streams);

	/* MaxPSASize value 0 (2 streams) means streams are not supported */
	if ((xhci->quirks & XHCI_BROKEN_STREAMS) ||
			HCC_MAX_PSA(xhci->hcc_params) < 4) {
		xhci_dbg(xhci, "xHCI controller does not support streams.\n");
		return -ENOSYS;
	}

	config_cmd = xhci_alloc_command_with_ctx(xhci, true, mem_flags);
	if (!config_cmd)
		return -ENOMEM;

	ctrl_ctx = xhci_get_input_control_ctx(config_cmd->in_ctx);
	if (!ctrl_ctx) {
		xhci_warn(xhci, "%s: Could not get input context, bad type.\n",
				__func__);
		xhci_free_command(xhci, config_cmd);
		return -ENOMEM;
	}

	/* Check to make sure all endpoints are not already configured for
	 * streams.  While we're at it, find the maximum number of streams that
	 * all the endpoints will support and check for duplicate endpoints.
	 */
	spin_lock_irqsave(&xhci->lock, flags);
	ret = xhci_calculate_streams_and_bitmask(xhci, udev, eps,
			num_eps, &num_streams, &changed_ep_bitmask);
	if (ret < 0) {
		xhci_free_command(xhci, config_cmd);
		spin_unlock_irqrestore(&xhci->lock, flags);
		return ret;
	}
	if (num_streams <= 1) {
		xhci_warn(xhci, "WARN: endpoints can't handle "
				"more than one stream.\n");
		xhci_free_command(xhci, config_cmd);
		spin_unlock_irqrestore(&xhci->lock, flags);
		return -EINVAL;
	}
	vdev = xhci->devs[udev->slot_id];
	/* Mark each endpoint as being in transition, so
	 * xhci_urb_enqueue() will reject all URBs.
	 */
	for (i = 0; i < num_eps; i++) {
		ep_index = xhci_get_endpoint_index(&eps[i]->desc);
		vdev->eps[ep_index].ep_state |= EP_GETTING_STREAMS;
	}
	spin_unlock_irqrestore(&xhci->lock, flags);

	/* Setup internal data structures and allocate HW data structures for
	 * streams (but don't install the HW structures in the input context
	 * until we're sure all memory allocation succeeded).
	 */
	xhci_calculate_streams_entries(xhci, &num_streams, &num_stream_ctxs);
	xhci_dbg(xhci, "Need %u stream ctx entries for %u stream IDs.\n",
			num_stream_ctxs, num_streams);

	for (i = 0; i < num_eps; i++) {
		ep_index = xhci_get_endpoint_index(&eps[i]->desc);
		max_packet = usb_endpoint_maxp(&eps[i]->desc);
		vdev->eps[ep_index].stream_info = xhci_alloc_stream_info(xhci,
				num_stream_ctxs,
				num_streams,
				max_packet, mem_flags);
		if (!vdev->eps[ep_index].stream_info)
			goto cleanup;
		/* Set maxPstreams in endpoint context and update deq ptr to
		 * point to stream context array. FIXME
		 */
	}

	/* Set up the input context for a configure endpoint command. */
	for (i = 0; i < num_eps; i++) {
		struct xhci_ep_ctx *ep_ctx;

		ep_index = xhci_get_endpoint_index(&eps[i]->desc);
		ep_ctx = xhci_get_ep_ctx(xhci, config_cmd->in_ctx, ep_index);

		xhci_endpoint_copy(xhci, config_cmd->in_ctx,
				vdev->out_ctx, ep_index);
		xhci_setup_streams_ep_input_ctx(xhci, ep_ctx,
				vdev->eps[ep_index].stream_info);
	}
	/* Tell the HW to drop its old copy of the endpoint context info
	 * and add the updated copy from the input context.
	 */
	xhci_setup_input_ctx_for_config_ep(xhci, config_cmd->in_ctx,
			vdev->out_ctx, ctrl_ctx,
			changed_ep_bitmask, changed_ep_bitmask);

	/* Issue and wait for the configure endpoint command */
	ret = xhci_configure_endpoint(xhci, udev, config_cmd,
			false, false);

	/* xHC rejected the configure endpoint command for some reason, so we
	 * leave the old ring intact and free our internal streams data
	 * structure.
	 */
	if (ret < 0)
		goto cleanup;

	spin_lock_irqsave(&xhci->lock, flags);
	for (i = 0; i < num_eps; i++) {
		ep_index = xhci_get_endpoint_index(&eps[i]->desc);
		vdev->eps[ep_index].ep_state &= ~EP_GETTING_STREAMS;
		xhci_dbg(xhci, "Slot %u ep ctx %u now has streams.\n",
			 udev->slot_id, ep_index);
		vdev->eps[ep_index].ep_state |= EP_HAS_STREAMS;
	}
	xhci_free_command(xhci, config_cmd);
	spin_unlock_irqrestore(&xhci->lock, flags);

	/* Subtract 1 for stream 0, which drivers can't use */
	return num_streams - 1;

cleanup:
	/* If it didn't work, free the streams! */
	for (i = 0; i < num_eps; i++) {
		ep_index = xhci_get_endpoint_index(&eps[i]->desc);
		xhci_free_stream_info(xhci, vdev->eps[ep_index].stream_info);
		vdev->eps[ep_index].stream_info = NULL;
		/* FIXME Unset maxPstreams in endpoint context and
		 * update deq ptr to point to normal string ring.
		 */
		vdev->eps[ep_index].ep_state &= ~EP_GETTING_STREAMS;
		vdev->eps[ep_index].ep_state &= ~EP_HAS_STREAMS;
		xhci_endpoint_zero(xhci, vdev, eps[i]);
	}
	xhci_free_command(xhci, config_cmd);
	return -ENOMEM;
}

/* Transition the endpoint from using streams to being a "normal" endpoint
 * without streams.
 *
 * Modify the endpoint context state, submit a configure endpoint command,
 * and free all endpoint rings for streams if that completes successfully.
 */
static int xhci_free_streams(struct usb_hcd *hcd, struct usb_device *udev,
		struct usb_host_endpoint **eps, unsigned int num_eps,
		gfp_t mem_flags)
{
	int i, ret;
	struct xhci_hcd *xhci;
	struct xhci_virt_device *vdev;
	struct xhci_command *command;
	struct xhci_input_control_ctx *ctrl_ctx;
	unsigned int ep_index;
	unsigned long flags;
	u32 changed_ep_bitmask;

	xhci = hcd_to_xhci(hcd);
	vdev = xhci->devs[udev->slot_id];

	/* Set up a configure endpoint command to remove the streams rings */
	spin_lock_irqsave(&xhci->lock, flags);
	changed_ep_bitmask = xhci_calculate_no_streams_bitmask(xhci,
			udev, eps, num_eps);
	if (changed_ep_bitmask == 0) {
		spin_unlock_irqrestore(&xhci->lock, flags);
		return -EINVAL;
	}

	/* Use the xhci_command structure from the first endpoint.  We may have
	 * allocated too many, but the driver may call xhci_free_streams() for
	 * each endpoint it grouped into one call to xhci_alloc_streams().
	 */
	ep_index = xhci_get_endpoint_index(&eps[0]->desc);
	command = vdev->eps[ep_index].stream_info->free_streams_command;
	ctrl_ctx = xhci_get_input_control_ctx(command->in_ctx);
	if (!ctrl_ctx) {
		spin_unlock_irqrestore(&xhci->lock, flags);
		xhci_warn(xhci, "%s: Could not get input context, bad type.\n",
				__func__);
		return -EINVAL;
	}

	for (i = 0; i < num_eps; i++) {
		struct xhci_ep_ctx *ep_ctx;

		ep_index = xhci_get_endpoint_index(&eps[i]->desc);
		ep_ctx = xhci_get_ep_ctx(xhci, command->in_ctx, ep_index);
		xhci->devs[udev->slot_id]->eps[ep_index].ep_state |=
			EP_GETTING_NO_STREAMS;

		xhci_endpoint_copy(xhci, command->in_ctx,
				vdev->out_ctx, ep_index);
		xhci_setup_no_streams_ep_input_ctx(ep_ctx,
				&vdev->eps[ep_index]);
	}
	xhci_setup_input_ctx_for_config_ep(xhci, command->in_ctx,
			vdev->out_ctx, ctrl_ctx,
			changed_ep_bitmask, changed_ep_bitmask);
	spin_unlock_irqrestore(&xhci->lock, flags);

	/* Issue and wait for the configure endpoint command,
	 * which must succeed.
	 */
	ret = xhci_configure_endpoint(xhci, udev, command,
			false, true);

	/* xHC rejected the configure endpoint command for some reason, so we
	 * leave the streams rings intact.
	 */
	if (ret < 0)
		return ret;

	spin_lock_irqsave(&xhci->lock, flags);
	for (i = 0; i < num_eps; i++) {
		ep_index = xhci_get_endpoint_index(&eps[i]->desc);
		xhci_free_stream_info(xhci, vdev->eps[ep_index].stream_info);
		vdev->eps[ep_index].stream_info = NULL;
		/* FIXME Unset maxPstreams in endpoint context and
		 * update deq ptr to point to normal string ring.
		 */
		vdev->eps[ep_index].ep_state &= ~EP_GETTING_NO_STREAMS;
		vdev->eps[ep_index].ep_state &= ~EP_HAS_STREAMS;
	}
	spin_unlock_irqrestore(&xhci->lock, flags);

	return 0;
}

/*
 * Deletes endpoint resources for endpoints that were active before a Reset
 * Device command, or a Disable Slot command.  The Reset Device command leaves
 * the control endpoint intact, whereas the Disable Slot command deletes it.
 *
 * Must be called with xhci->lock held.
 */
void xhci_free_device_endpoint_resources(struct xhci_hcd *xhci,
	struct xhci_virt_device *virt_dev, bool drop_control_ep)
{
	int i;
	unsigned int num_dropped_eps = 0;
	unsigned int drop_flags = 0;

	for (i = (drop_control_ep ? 0 : 1); i < 31; i++) {
		if (virt_dev->eps[i].ring) {
			drop_flags |= 1 << i;
			num_dropped_eps++;
		}
	}
	xhci->num_active_eps -= num_dropped_eps;
	if (num_dropped_eps)
		xhci_dbg_trace(xhci, trace_xhci_dbg_quirks,
				"Dropped %u ep ctxs, flags = 0x%x, "
				"%u now active.",
				num_dropped_eps, drop_flags,
				xhci->num_active_eps);
}

/*
 * This submits a Reset Device Command, which will set the device state to 0,
 * set the device address to 0, and disable all the endpoints except the default
 * control endpoint.  The USB core should come back and call
 * xhci_address_device(), and then re-set up the configuration.  If this is
 * called because of a usb_reset_and_verify_device(), then the old alternate
 * settings will be re-installed through the normal bandwidth allocation
 * functions.
 *
 * Wait for the Reset Device command to finish.  Remove all structures
 * associated with the endpoints that were disabled.  Clear the input device
 * structure? Reset the control endpoint 0 max packet size?
 *
 * If the virt_dev to be reset does not exist or does not match the udev,
 * it means the device is lost, possibly due to the xHC restore error and
 * re-initialization during S3/S4. In this case, call xhci_alloc_dev() to
 * re-allocate the device.
 */
static int xhci_discover_or_reset_device(struct usb_hcd *hcd,
		struct usb_device *udev)
{
	int ret, i;
	unsigned long flags;
	struct xhci_hcd *xhci;
	unsigned int slot_id;
	struct xhci_virt_device *virt_dev;
	struct xhci_command *reset_device_cmd;
	struct xhci_slot_ctx *slot_ctx;
	int old_active_eps = 0;

	ret = xhci_check_args(hcd, udev, NULL, 0, false, __func__);
	if (ret <= 0)
		return ret;
	xhci = hcd_to_xhci(hcd);
	slot_id = udev->slot_id;
	virt_dev = xhci->devs[slot_id];
	if (!virt_dev) {
		xhci_dbg(xhci, "The device to be reset with slot ID %u does "
				"not exist. Re-allocate the device\n", slot_id);
		ret = xhci_alloc_dev(hcd, udev);
		if (ret == 1)
			return 0;
		else
			return -EINVAL;
	}

	if (virt_dev->tt_info)
		old_active_eps = virt_dev->tt_info->active_eps;

	if (virt_dev->udev != udev) {
		/* If the virt_dev and the udev does not match, this virt_dev
		 * may belong to another udev.
		 * Re-allocate the device.
		 */
		xhci_dbg(xhci, "The device to be reset with slot ID %u does "
				"not match the udev. Re-allocate the device\n",
				slot_id);
		ret = xhci_alloc_dev(hcd, udev);
		if (ret == 1)
			return 0;
		else
			return -EINVAL;
	}

	/* If device is not setup, there is no point in resetting it */
	slot_ctx = xhci_get_slot_ctx(xhci, virt_dev->out_ctx);
	if (GET_SLOT_STATE(le32_to_cpu(slot_ctx->dev_state)) ==
						SLOT_STATE_DISABLED)
		return 0;

	trace_xhci_discover_or_reset_device(slot_ctx);

	xhci_dbg(xhci, "Resetting device with slot ID %u\n", slot_id);
	/* Allocate the command structure that holds the struct completion.
	 * Assume we're in process context, since the normal device reset
	 * process has to wait for the device anyway.  Storage devices are
	 * reset as part of error handling, so use GFP_NOIO instead of
	 * GFP_KERNEL.
	 */
	reset_device_cmd = xhci_alloc_command(xhci, true, GFP_NOIO);
	if (!reset_device_cmd) {
		xhci_dbg(xhci, "Couldn't allocate command structure.\n");
		return -ENOMEM;
	}

	/* Attempt to submit the Reset Device command to the command ring */
	spin_lock_irqsave(&xhci->lock, flags);

	ret = xhci_queue_reset_device(xhci, reset_device_cmd, slot_id);
	if (ret) {
		xhci_dbg(xhci, "FIXME: allocate a command ring segment\n");
		spin_unlock_irqrestore(&xhci->lock, flags);
		goto command_cleanup;
	}
	xhci_ring_cmd_db(xhci);
	spin_unlock_irqrestore(&xhci->lock, flags);

	/* Wait for the Reset Device command to finish */
	wait_for_completion(reset_device_cmd->completion);

	/* The Reset Device command can't fail, according to the 0.95/0.96 spec,
	 * unless we tried to reset a slot ID that wasn't enabled,
	 * or the device wasn't in the addressed or configured state.
	 */
	ret = reset_device_cmd->status;
	switch (ret) {
	case COMP_COMMAND_ABORTED:
	case COMP_COMMAND_RING_STOPPED:
		xhci_warn(xhci, "Timeout waiting for reset device command\n");
		ret = -ETIME;
		goto command_cleanup;
	case COMP_SLOT_NOT_ENABLED_ERROR: /* 0.95 completion for bad slot ID */
	case COMP_CONTEXT_STATE_ERROR: /* 0.96 completion code for same thing */
		xhci_dbg(xhci, "Can't reset device (slot ID %u) in %s state\n",
				slot_id,
				xhci_get_slot_state(xhci, virt_dev->out_ctx));
		xhci_dbg(xhci, "Not freeing device rings.\n");
		/* Don't treat this as an error.  May change my mind later. */
		ret = 0;
		goto command_cleanup;
	case COMP_SUCCESS:
		xhci_dbg(xhci, "Successful reset device command.\n");
		break;
	default:
		if (xhci_is_vendor_info_code(xhci, ret))
			break;
		xhci_warn(xhci, "Unknown completion code %u for "
				"reset device command.\n", ret);
		ret = -EINVAL;
		goto command_cleanup;
	}

	/* Free up host controller endpoint resources */
	if ((xhci->quirks & XHCI_EP_LIMIT_QUIRK)) {
		spin_lock_irqsave(&xhci->lock, flags);
		/* Don't delete the default control endpoint resources */
		xhci_free_device_endpoint_resources(xhci, virt_dev, false);
		spin_unlock_irqrestore(&xhci->lock, flags);
	}

	/* Everything but endpoint 0 is disabled, so free the rings. */
	for (i = 1; i < 31; i++) {
		struct xhci_virt_ep *ep = &virt_dev->eps[i];

		if (ep->ep_state & EP_HAS_STREAMS) {
			xhci_warn(xhci, "WARN: endpoint 0x%02x has streams on device reset, freeing streams.\n",
					xhci_get_endpoint_address(i));
			xhci_free_stream_info(xhci, ep->stream_info);
			ep->stream_info = NULL;
			ep->ep_state &= ~EP_HAS_STREAMS;
		}

		if (ep->ring) {
			xhci_debugfs_remove_endpoint(xhci, virt_dev, i);
			xhci_free_endpoint_ring(xhci, virt_dev, i);
		}
		if (!list_empty(&virt_dev->eps[i].bw_endpoint_list))
			xhci_drop_ep_from_interval_table(xhci,
					&virt_dev->eps[i].bw_info,
					virt_dev->bw_table,
					udev,
					&virt_dev->eps[i],
					virt_dev->tt_info);
		xhci_clear_endpoint_bw_info(&virt_dev->eps[i].bw_info);
	}
	/* If necessary, update the number of active TTs on this root port */
	xhci_update_tt_active_eps(xhci, virt_dev, old_active_eps);
	virt_dev->flags = 0;
	ret = 0;

command_cleanup:
	xhci_free_command(xhci, reset_device_cmd);
	return ret;
}

/*
 * At this point, the struct usb_device is about to go away, the device has
 * disconnected, and all traffic has been stopped and the endpoints have been
 * disabled.  Free any HC data structures associated with that device.
 */
static void xhci_free_dev(struct usb_hcd *hcd, struct usb_device *udev)
{
	struct xhci_hcd *xhci = hcd_to_xhci(hcd);
	struct xhci_virt_device *virt_dev;
	struct xhci_slot_ctx *slot_ctx;
	int i, ret;

	/*
	 * We called pm_runtime_get_noresume when the device was attached.
	 * Decrement the counter here to allow controller to runtime suspend
	 * if no devices remain.
	 */
	if (xhci->quirks & XHCI_RESET_ON_RESUME)
		pm_runtime_put_noidle(hcd->self.controller);

	ret = xhci_check_args(hcd, udev, NULL, 0, true, __func__);
	/* If the host is halted due to driver unload, we still need to free the
	 * device.
	 */
	if (ret <= 0 && ret != -ENODEV)
		return;

	virt_dev = xhci->devs[udev->slot_id];
	slot_ctx = xhci_get_slot_ctx(xhci, virt_dev->out_ctx);
	trace_xhci_free_dev(slot_ctx);

	/* Stop any wayward timer functions (which may grab the lock) */
	for (i = 0; i < 31; i++) {
		virt_dev->eps[i].ep_state &= ~EP_STOP_CMD_PENDING;
		del_timer_sync(&virt_dev->eps[i].stop_cmd_timer);
	}
	xhci_debugfs_remove_slot(xhci, udev->slot_id);
	virt_dev->udev = NULL;
	xhci_disable_slot(xhci, udev->slot_id);
	xhci_free_virt_device(xhci, udev->slot_id);
}

int xhci_disable_slot(struct xhci_hcd *xhci, u32 slot_id)
{
	struct xhci_command *command;
	unsigned long flags;
	u32 state;
	int ret = 0;

	command = xhci_alloc_command(xhci, true, GFP_KERNEL);
	if (!command)
		return -ENOMEM;

	spin_lock_irqsave(&xhci->lock, flags);
	/* Don't disable the slot if the host controller is dead. */
	state = readl(&xhci->op_regs->status);
	if (state == 0xffffffff || (xhci->xhc_state & XHCI_STATE_DYING) ||
			(xhci->xhc_state & XHCI_STATE_HALTED)) {
		spin_unlock_irqrestore(&xhci->lock, flags);
		kfree(command);
		return -ENODEV;
	}

	ret = xhci_queue_slot_control(xhci, command, TRB_DISABLE_SLOT,
				slot_id);
	if (ret) {
		spin_unlock_irqrestore(&xhci->lock, flags);
		kfree(command);
		return ret;
	}
	xhci_ring_cmd_db(xhci);
	spin_unlock_irqrestore(&xhci->lock, flags);

	wait_for_completion(command->completion);

	if (command->status != COMP_SUCCESS)
		xhci_warn(xhci, "Unsuccessful disable slot %u command, status %d\n",
			  slot_id, command->status);

	xhci_free_command(xhci, command);

	return ret;
}

/*
 * Checks if we have enough host controller resources for the default control
 * endpoint.
 *
 * Must be called with xhci->lock held.
 */
static int xhci_reserve_host_control_ep_resources(struct xhci_hcd *xhci)
{
	if (xhci->num_active_eps + 1 > xhci->limit_active_eps) {
		xhci_dbg_trace(xhci, trace_xhci_dbg_quirks,
				"Not enough ep ctxs: "
				"%u active, need to add 1, limit is %u.",
				xhci->num_active_eps, xhci->limit_active_eps);
		return -ENOMEM;
	}
	xhci->num_active_eps += 1;
	xhci_dbg_trace(xhci, trace_xhci_dbg_quirks,
			"Adding 1 ep ctx, %u now active.",
			xhci->num_active_eps);
	return 0;
}


/*
 * Returns 0 if the xHC ran out of device slots, the Enable Slot command
 * timed out, or allocating memory failed.  Returns 1 on success.
 */
int xhci_alloc_dev(struct usb_hcd *hcd, struct usb_device *udev)
{
	struct xhci_hcd *xhci = hcd_to_xhci(hcd);
	struct xhci_virt_device *vdev;
	struct xhci_slot_ctx *slot_ctx;
	unsigned long flags;
	int ret, slot_id;
	struct xhci_command *command;

	command = xhci_alloc_command(xhci, true, GFP_KERNEL);
	if (!command)
		return 0;

	spin_lock_irqsave(&xhci->lock, flags);
	ret = xhci_queue_slot_control(xhci, command, TRB_ENABLE_SLOT, 0);
	if (ret) {
		spin_unlock_irqrestore(&xhci->lock, flags);
		xhci_dbg(xhci, "FIXME: allocate a command ring segment\n");
		xhci_free_command(xhci, command);
		return 0;
	}
	xhci_ring_cmd_db(xhci);
	spin_unlock_irqrestore(&xhci->lock, flags);

	wait_for_completion(command->completion);
	slot_id = command->slot_id;

	if (!slot_id || command->status != COMP_SUCCESS) {
		xhci_err(xhci, "Error while assigning device slot ID\n");
		xhci_err(xhci, "Max number of devices this xHCI host supports is %u.\n",
				HCS_MAX_SLOTS(
					readl(&xhci->cap_regs->hcs_params1)));
		xhci_free_command(xhci, command);
		return 0;
	}

	xhci_free_command(xhci, command);

	if ((xhci->quirks & XHCI_EP_LIMIT_QUIRK)) {
		spin_lock_irqsave(&xhci->lock, flags);
		ret = xhci_reserve_host_control_ep_resources(xhci);
		if (ret) {
			spin_unlock_irqrestore(&xhci->lock, flags);
			xhci_warn(xhci, "Not enough host resources, "
					"active endpoint contexts = %u\n",
					xhci->num_active_eps);
			goto disable_slot;
		}
		spin_unlock_irqrestore(&xhci->lock, flags);
	}
	/* Use GFP_NOIO, since this function can be called from
	 * xhci_discover_or_reset_device(), which may be called as part of
	 * mass storage driver error handling.
	 */
	if (!xhci_alloc_virt_device(xhci, slot_id, udev, GFP_NOIO)) {
		xhci_warn(xhci, "Could not allocate xHCI USB device data structures\n");
		goto disable_slot;
	}
	vdev = xhci->devs[slot_id];
	slot_ctx = xhci_get_slot_ctx(xhci, vdev->out_ctx);
	trace_xhci_alloc_dev(slot_ctx);

	udev->slot_id = slot_id;

	xhci_debugfs_create_slot(xhci, slot_id);

	/*
	 * If resetting upon resume, we can't put the controller into runtime
	 * suspend if there is a device attached.
	 */
	if (xhci->quirks & XHCI_RESET_ON_RESUME)
		pm_runtime_get_noresume(hcd->self.controller);

	/* Is this a LS or FS device under a HS hub? */
	/* Hub or peripherial? */
	return 1;

disable_slot:
	xhci_disable_slot(xhci, udev->slot_id);
	xhci_free_virt_device(xhci, udev->slot_id);

	return 0;
}

/*
 * Issue an Address Device command and optionally send a corresponding
 * SetAddress request to the device.
 */
static int xhci_setup_device(struct usb_hcd *hcd, struct usb_device *udev,
			     enum xhci_setup_dev setup)
{
	const char *act = setup == SETUP_CONTEXT_ONLY ? "context" : "address";
	unsigned long flags;
	struct xhci_virt_device *virt_dev;
	int ret = 0;
	struct xhci_hcd *xhci = hcd_to_xhci(hcd);
	struct xhci_slot_ctx *slot_ctx;
	struct xhci_input_control_ctx *ctrl_ctx;
	u64 temp_64;
	struct xhci_command *command = NULL;

	mutex_lock(&xhci->mutex);

	if (xhci->xhc_state) {	/* dying, removing or halted */
		ret = -ESHUTDOWN;
		goto out;
	}

	if (!udev->slot_id) {
		xhci_dbg_trace(xhci, trace_xhci_dbg_address,
				"Bad Slot ID %d", udev->slot_id);
		ret = -EINVAL;
		goto out;
	}

	virt_dev = xhci->devs[udev->slot_id];

	if (WARN_ON(!virt_dev)) {
		/*
		 * In plug/unplug torture test with an NEC controller,
		 * a zero-dereference was observed once due to virt_dev = 0.
		 * Print useful debug rather than crash if it is observed again!
		 */
		xhci_warn(xhci, "Virt dev invalid for slot_id 0x%x!\n",
			udev->slot_id);
		ret = -EINVAL;
		goto out;
	}
	slot_ctx = xhci_get_slot_ctx(xhci, virt_dev->out_ctx);
	trace_xhci_setup_device_slot(slot_ctx);

	if (setup == SETUP_CONTEXT_ONLY) {
		if (GET_SLOT_STATE(le32_to_cpu(slot_ctx->dev_state)) ==
		    SLOT_STATE_DEFAULT) {
			xhci_dbg(xhci, "Slot already in default state\n");
			goto out;
		}
	}

	command = xhci_alloc_command(xhci, true, GFP_KERNEL);
	if (!command) {
		ret = -ENOMEM;
		goto out;
	}

	command->in_ctx = virt_dev->in_ctx;

	slot_ctx = xhci_get_slot_ctx(xhci, virt_dev->in_ctx);
	ctrl_ctx = xhci_get_input_control_ctx(virt_dev->in_ctx);
	if (!ctrl_ctx) {
		xhci_warn(xhci, "%s: Could not get input context, bad type.\n",
				__func__);
		ret = -EINVAL;
		goto out;
	}
	/*
	 * If this is the first Set Address since device plug-in or
	 * virt_device realloaction after a resume with an xHCI power loss,
	 * then set up the slot context.
	 */
	if (!slot_ctx->dev_info)
		xhci_setup_addressable_virt_dev(xhci, udev);
	/* Otherwise, update the control endpoint ring enqueue pointer. */
	else
		xhci_copy_ep0_dequeue_into_input_ctx(xhci, udev);
	ctrl_ctx->add_flags = cpu_to_le32(SLOT_FLAG | EP0_FLAG);
	ctrl_ctx->drop_flags = 0;

	trace_xhci_address_ctx(xhci, virt_dev->in_ctx,
				le32_to_cpu(slot_ctx->dev_info) >> 27);

	spin_lock_irqsave(&xhci->lock, flags);
	trace_xhci_setup_device(virt_dev);
	ret = xhci_queue_address_device(xhci, command, virt_dev->in_ctx->dma,
					udev->slot_id, setup);
	if (ret) {
		spin_unlock_irqrestore(&xhci->lock, flags);
		xhci_dbg_trace(xhci, trace_xhci_dbg_address,
				"FIXME: allocate a command ring segment");
		goto out;
	}
	xhci_ring_cmd_db(xhci);
	spin_unlock_irqrestore(&xhci->lock, flags);

	/* ctrl tx can take up to 5 sec; XXX: need more time for xHC? */
	wait_for_completion(command->completion);

	/* FIXME: From section 4.3.4: "Software shall be responsible for timing
	 * the SetAddress() "recovery interval" required by USB and aborting the
	 * command on a timeout.
	 */
	switch (command->status) {
	case COMP_COMMAND_ABORTED:
	case COMP_COMMAND_RING_STOPPED:
		xhci_warn(xhci, "Timeout while waiting for setup device command\n");
		ret = -ETIME;
		break;
	case COMP_CONTEXT_STATE_ERROR:
	case COMP_SLOT_NOT_ENABLED_ERROR:
		xhci_err(xhci, "Setup ERROR: setup %s command for slot %d.\n",
			 act, udev->slot_id);
		ret = -EINVAL;
		break;
	case COMP_USB_TRANSACTION_ERROR:
		dev_warn(&udev->dev, "Device not responding to setup %s.\n", act);

		mutex_unlock(&xhci->mutex);
		ret = xhci_disable_slot(xhci, udev->slot_id);
		xhci_free_virt_device(xhci, udev->slot_id);
		if (!ret)
			xhci_alloc_dev(hcd, udev);
		kfree(command->completion);
		kfree(command);
		return -EPROTO;
	case COMP_INCOMPATIBLE_DEVICE_ERROR:
		dev_warn(&udev->dev,
			 "ERROR: Incompatible device for setup %s command\n", act);
		ret = -ENODEV;
		break;
	case COMP_SUCCESS:
		xhci_dbg_trace(xhci, trace_xhci_dbg_address,
			       "Successful setup %s command", act);
		break;
	default:
		xhci_err(xhci,
			 "ERROR: unexpected setup %s command completion code 0x%x.\n",
			 act, command->status);
		trace_xhci_address_ctx(xhci, virt_dev->out_ctx, 1);
		ret = -EINVAL;
		break;
	}
	if (ret)
		goto out;
	temp_64 = xhci_read_64(xhci, &xhci->op_regs->dcbaa_ptr);
	xhci_dbg_trace(xhci, trace_xhci_dbg_address,
			"Op regs DCBAA ptr = %#016llx", temp_64);
	xhci_dbg_trace(xhci, trace_xhci_dbg_address,
		"Slot ID %d dcbaa entry @%p = %#016llx",
		udev->slot_id,
		&xhci->dcbaa->dev_context_ptrs[udev->slot_id],
		(unsigned long long)
		le64_to_cpu(xhci->dcbaa->dev_context_ptrs[udev->slot_id]));
	xhci_dbg_trace(xhci, trace_xhci_dbg_address,
			"Output Context DMA address = %#08llx",
			(unsigned long long)virt_dev->out_ctx->dma);
	trace_xhci_address_ctx(xhci, virt_dev->in_ctx,
				le32_to_cpu(slot_ctx->dev_info) >> 27);
	/*
	 * USB core uses address 1 for the roothubs, so we add one to the
	 * address given back to us by the HC.
	 */
	trace_xhci_address_ctx(xhci, virt_dev->out_ctx,
				le32_to_cpu(slot_ctx->dev_info) >> 27);
	/* Zero the input context control for later use */
	ctrl_ctx->add_flags = 0;
	ctrl_ctx->drop_flags = 0;

	xhci_dbg_trace(xhci, trace_xhci_dbg_address,
		       "Internal device address = %d",
		       le32_to_cpu(slot_ctx->dev_state) & DEV_ADDR_MASK);
out:
	mutex_unlock(&xhci->mutex);
	if (command) {
		kfree(command->completion);
		kfree(command);
	}
	return ret;
}

static int xhci_address_device(struct usb_hcd *hcd, struct usb_device *udev)
{
	return xhci_setup_device(hcd, udev, SETUP_CONTEXT_ADDRESS);
}

static int xhci_enable_device(struct usb_hcd *hcd, struct usb_device *udev)
{
	return xhci_setup_device(hcd, udev, SETUP_CONTEXT_ONLY);
}

/*
 * Transfer the port index into real index in the HW port status
 * registers. Caculate offset between the port's PORTSC register
 * and port status base. Divide the number of per port register
 * to get the real index. The raw port number bases 1.
 */
int xhci_find_raw_port_number(struct usb_hcd *hcd, int port1)
{
	struct xhci_hub *rhub;

	rhub = xhci_get_rhub(hcd);
	return rhub->ports[port1 - 1]->hw_portnum + 1;
}

/*
 * Issue an Evaluate Context command to change the Maximum Exit Latency in the
 * slot context.  If that succeeds, store the new MEL in the xhci_virt_device.
 */
static int __maybe_unused xhci_change_max_exit_latency(struct xhci_hcd *xhci,
			struct usb_device *udev, u16 max_exit_latency)
{
	struct xhci_virt_device *virt_dev;
	struct xhci_command *command;
	struct xhci_input_control_ctx *ctrl_ctx;
	struct xhci_slot_ctx *slot_ctx;
	unsigned long flags;
	int ret;

	spin_lock_irqsave(&xhci->lock, flags);

	virt_dev = xhci->devs[udev->slot_id];

	/*
	 * virt_dev might not exists yet if xHC resumed from hibernate (S4) and
	 * xHC was re-initialized. Exit latency will be set later after
	 * hub_port_finish_reset() is done and xhci->devs[] are re-allocated
	 */

	if (!virt_dev || max_exit_latency == virt_dev->current_mel) {
		spin_unlock_irqrestore(&xhci->lock, flags);
		return 0;
	}

	/* Attempt to issue an Evaluate Context command to change the MEL. */
	command = xhci->lpm_command;
	ctrl_ctx = xhci_get_input_control_ctx(command->in_ctx);
	if (!ctrl_ctx) {
		spin_unlock_irqrestore(&xhci->lock, flags);
		xhci_warn(xhci, "%s: Could not get input context, bad type.\n",
				__func__);
		return -ENOMEM;
	}

	xhci_slot_copy(xhci, command->in_ctx, virt_dev->out_ctx);
	spin_unlock_irqrestore(&xhci->lock, flags);

	ctrl_ctx->add_flags |= cpu_to_le32(SLOT_FLAG);
	slot_ctx = xhci_get_slot_ctx(xhci, command->in_ctx);
	slot_ctx->dev_info2 &= cpu_to_le32(~((u32) MAX_EXIT));
	slot_ctx->dev_info2 |= cpu_to_le32(max_exit_latency);
	slot_ctx->dev_state = 0;

	xhci_dbg_trace(xhci, trace_xhci_dbg_context_change,
			"Set up evaluate context for LPM MEL change.");

	/* Issue and wait for the evaluate context command. */
	ret = xhci_configure_endpoint(xhci, udev, command,
			true, true);

	if (!ret) {
		spin_lock_irqsave(&xhci->lock, flags);
		virt_dev->current_mel = max_exit_latency;
		spin_unlock_irqrestore(&xhci->lock, flags);
	}
	return ret;
}

#ifdef CONFIG_PM

/* BESL to HIRD Encoding array for USB2 LPM */
static int xhci_besl_encoding[16] = {125, 150, 200, 300, 400, 500, 1000, 2000,
	3000, 4000, 5000, 6000, 7000, 8000, 9000, 10000};

/* Calculate HIRD/BESL for USB2 PORTPMSC*/
static int xhci_calculate_hird_besl(struct xhci_hcd *xhci,
					struct usb_device *udev)
{
	int u2del, besl, besl_host;
	int besl_device = 0;
	u32 field;

	u2del = HCS_U2_LATENCY(xhci->hcs_params3);
	field = le32_to_cpu(udev->bos->ext_cap->bmAttributes);

	if (field & USB_BESL_SUPPORT) {
		for (besl_host = 0; besl_host < 16; besl_host++) {
			if (xhci_besl_encoding[besl_host] >= u2del)
				break;
		}
		/* Use baseline BESL value as default */
		if (field & USB_BESL_BASELINE_VALID)
			besl_device = USB_GET_BESL_BASELINE(field);
		else if (field & USB_BESL_DEEP_VALID)
			besl_device = USB_GET_BESL_DEEP(field);
	} else {
		if (u2del <= 50)
			besl_host = 0;
		else
			besl_host = (u2del - 51) / 75 + 1;
	}

	besl = besl_host + besl_device;
	if (besl > 15)
		besl = 15;

	return besl;
}

/* Calculate BESLD, L1 timeout and HIRDM for USB2 PORTHLPMC */
static int xhci_calculate_usb2_hw_lpm_params(struct usb_device *udev)
{
	u32 field;
	int l1;
	int besld = 0;
	int hirdm = 0;

	field = le32_to_cpu(udev->bos->ext_cap->bmAttributes);

	/* xHCI l1 is set in steps of 256us, xHCI 1.0 section 5.4.11.2 */
	l1 = udev->l1_params.timeout / 256;

	/* device has preferred BESLD */
	if (field & USB_BESL_DEEP_VALID) {
		besld = USB_GET_BESL_DEEP(field);
		hirdm = 1;
	}

	return PORT_BESLD(besld) | PORT_L1_TIMEOUT(l1) | PORT_HIRDM(hirdm);
}

static int xhci_set_usb2_hardware_lpm(struct usb_hcd *hcd,
			struct usb_device *udev, int enable)
{
	struct xhci_hcd	*xhci = hcd_to_xhci(hcd);
	struct xhci_port **ports;
	__le32 __iomem	*pm_addr, *hlpm_addr;
	u32		pm_val, hlpm_val, field;
	unsigned int	port_num;
	unsigned long	flags;
	int		hird, exit_latency;
	int		ret;

	if (xhci->quirks & XHCI_HW_LPM_DISABLE)
		return -EPERM;

	if (hcd->speed >= HCD_USB3 || !xhci->hw_lpm_support ||
			!udev->lpm_capable)
		return -EPERM;

	if (!udev->parent || udev->parent->parent ||
			udev->descriptor.bDeviceClass == USB_CLASS_HUB)
		return -EPERM;

	if (udev->usb2_hw_lpm_capable != 1)
		return -EPERM;

	spin_lock_irqsave(&xhci->lock, flags);

	ports = xhci->usb2_rhub.ports;
	port_num = udev->portnum - 1;
	pm_addr = ports[port_num]->addr + PORTPMSC;
	pm_val = readl(pm_addr);
	hlpm_addr = ports[port_num]->addr + PORTHLPMC;

	xhci_dbg(xhci, "%s port %d USB2 hardware LPM\n",
			enable ? "enable" : "disable", port_num + 1);

	if (enable) {
		/* Host supports BESL timeout instead of HIRD */
		if (udev->usb2_hw_lpm_besl_capable) {
			/* if device doesn't have a preferred BESL value use a
			 * default one which works with mixed HIRD and BESL
			 * systems. See XHCI_DEFAULT_BESL definition in xhci.h
			 */
			field = le32_to_cpu(udev->bos->ext_cap->bmAttributes);
			if ((field & USB_BESL_SUPPORT) &&
			    (field & USB_BESL_BASELINE_VALID))
				hird = USB_GET_BESL_BASELINE(field);
			else
				hird = udev->l1_params.besl;

			exit_latency = xhci_besl_encoding[hird];
			spin_unlock_irqrestore(&xhci->lock, flags);

			/* USB 3.0 code dedicate one xhci->lpm_command->in_ctx
			 * input context for link powermanagement evaluate
			 * context commands. It is protected by hcd->bandwidth
			 * mutex and is shared by all devices. We need to set
			 * the max ext latency in USB 2 BESL LPM as well, so
			 * use the same mutex and xhci_change_max_exit_latency()
			 */
			mutex_lock(hcd->bandwidth_mutex);
			ret = xhci_change_max_exit_latency(xhci, udev,
							   exit_latency);
			mutex_unlock(hcd->bandwidth_mutex);

			if (ret < 0)
				return ret;
			spin_lock_irqsave(&xhci->lock, flags);

			hlpm_val = xhci_calculate_usb2_hw_lpm_params(udev);
			writel(hlpm_val, hlpm_addr);
			/* flush write */
			readl(hlpm_addr);
		} else {
			hird = xhci_calculate_hird_besl(xhci, udev);
		}

		pm_val &= ~PORT_HIRD_MASK;
		pm_val |= PORT_HIRD(hird) | PORT_RWE | PORT_L1DS(udev->slot_id);
		writel(pm_val, pm_addr);
		pm_val = readl(pm_addr);
		pm_val |= PORT_HLE;
		writel(pm_val, pm_addr);
		/* flush write */
		readl(pm_addr);
	} else {
		pm_val &= ~(PORT_HLE | PORT_RWE | PORT_HIRD_MASK | PORT_L1DS_MASK);
		writel(pm_val, pm_addr);
		/* flush write */
		readl(pm_addr);
		if (udev->usb2_hw_lpm_besl_capable) {
			spin_unlock_irqrestore(&xhci->lock, flags);
			mutex_lock(hcd->bandwidth_mutex);
			xhci_change_max_exit_latency(xhci, udev, 0);
			mutex_unlock(hcd->bandwidth_mutex);
			readl_poll_timeout(ports[port_num]->addr, pm_val,
					   (pm_val & PORT_PLS_MASK) == XDEV_U0,
					   100, 10000);
			return 0;
		}
	}

	spin_unlock_irqrestore(&xhci->lock, flags);
	return 0;
}

/* check if a usb2 port supports a given extened capability protocol
 * only USB2 ports extended protocol capability values are cached.
 * Return 1 if capability is supported
 */
static int xhci_check_usb2_port_capability(struct xhci_hcd *xhci, int port,
					   unsigned capability)
{
	u32 port_offset, port_count;
	int i;

	for (i = 0; i < xhci->num_ext_caps; i++) {
		if (xhci->ext_caps[i] & capability) {
			/* port offsets starts at 1 */
			port_offset = XHCI_EXT_PORT_OFF(xhci->ext_caps[i]) - 1;
			port_count = XHCI_EXT_PORT_COUNT(xhci->ext_caps[i]);
			if (port >= port_offset &&
			    port < port_offset + port_count)
				return 1;
		}
	}
	return 0;
}

static int xhci_update_device(struct usb_hcd *hcd, struct usb_device *udev)
{
	struct xhci_hcd	*xhci = hcd_to_xhci(hcd);
	int		portnum = udev->portnum - 1;

	if (hcd->speed >= HCD_USB3 || !xhci->sw_lpm_support ||
			!udev->lpm_capable)
		return 0;

	/* we only support lpm for non-hub device connected to root hub yet */
	if (!udev->parent || udev->parent->parent ||
			udev->descriptor.bDeviceClass == USB_CLASS_HUB)
		return 0;

	if (xhci->hw_lpm_support == 1 &&
			xhci_check_usb2_port_capability(
				xhci, portnum, XHCI_HLC)) {
		udev->usb2_hw_lpm_capable = 1;
		udev->l1_params.timeout = XHCI_L1_TIMEOUT;
		udev->l1_params.besl = XHCI_DEFAULT_BESL;
		if (xhci_check_usb2_port_capability(xhci, portnum,
					XHCI_BLC))
			udev->usb2_hw_lpm_besl_capable = 1;
	}

	return 0;
}

/*---------------------- USB 3.0 Link PM functions ------------------------*/

/* Service interval in nanoseconds = 2^(bInterval - 1) * 125us * 1000ns / 1us */
static unsigned long long xhci_service_interval_to_ns(
		struct usb_endpoint_descriptor *desc)
{
	return (1ULL << (desc->bInterval - 1)) * 125 * 1000;
}

static u16 xhci_get_timeout_no_hub_lpm(struct usb_device *udev,
		enum usb3_link_state state)
{
	unsigned long long sel;
	unsigned long long pel;
	unsigned int max_sel_pel;
	char *state_name;

	switch (state) {
	case USB3_LPM_U1:
		/* Convert SEL and PEL stored in nanoseconds to microseconds */
		sel = DIV_ROUND_UP(udev->u1_params.sel, 1000);
		pel = DIV_ROUND_UP(udev->u1_params.pel, 1000);
		max_sel_pel = USB3_LPM_MAX_U1_SEL_PEL;
		state_name = "U1";
		break;
	case USB3_LPM_U2:
		sel = DIV_ROUND_UP(udev->u2_params.sel, 1000);
		pel = DIV_ROUND_UP(udev->u2_params.pel, 1000);
		max_sel_pel = USB3_LPM_MAX_U2_SEL_PEL;
		state_name = "U2";
		break;
	default:
		dev_warn(&udev->dev, "%s: Can't get timeout for non-U1 or U2 state.\n",
				__func__);
		return USB3_LPM_DISABLED;
	}

	if (sel <= max_sel_pel && pel <= max_sel_pel)
		return USB3_LPM_DEVICE_INITIATED;

	if (sel > max_sel_pel)
		dev_dbg(&udev->dev, "Device-initiated %s disabled "
				"due to long SEL %llu ms\n",
				state_name, sel);
	else
		dev_dbg(&udev->dev, "Device-initiated %s disabled "
				"due to long PEL %llu ms\n",
				state_name, pel);
	return USB3_LPM_DISABLED;
}

/* The U1 timeout should be the maximum of the following values:
 *  - For control endpoints, U1 system exit latency (SEL) * 3
 *  - For bulk endpoints, U1 SEL * 5
 *  - For interrupt endpoints:
 *    - Notification EPs, U1 SEL * 3
 *    - Periodic EPs, max(105% of bInterval, U1 SEL * 2)
 *  - For isochronous endpoints, max(105% of bInterval, U1 SEL * 2)
 */
static unsigned long long xhci_calculate_intel_u1_timeout(
		struct usb_device *udev,
		struct usb_endpoint_descriptor *desc)
{
	unsigned long long timeout_ns;
	int ep_type;
	int intr_type;

	ep_type = usb_endpoint_type(desc);
	switch (ep_type) {
	case USB_ENDPOINT_XFER_CONTROL:
		timeout_ns = udev->u1_params.sel * 3;
		break;
	case USB_ENDPOINT_XFER_BULK:
		timeout_ns = udev->u1_params.sel * 5;
		break;
	case USB_ENDPOINT_XFER_INT:
		intr_type = usb_endpoint_interrupt_type(desc);
		if (intr_type == USB_ENDPOINT_INTR_NOTIFICATION) {
			timeout_ns = udev->u1_params.sel * 3;
			break;
		}
		/* Otherwise the calculation is the same as isoc eps */
		/* fall through */
	case USB_ENDPOINT_XFER_ISOC:
		timeout_ns = xhci_service_interval_to_ns(desc);
		timeout_ns = DIV_ROUND_UP_ULL(timeout_ns * 105, 100);
		if (timeout_ns < udev->u1_params.sel * 2)
			timeout_ns = udev->u1_params.sel * 2;
		break;
	default:
		return 0;
	}

	return timeout_ns;
}

/* Returns the hub-encoded U1 timeout value. */
static u16 xhci_calculate_u1_timeout(struct xhci_hcd *xhci,
		struct usb_device *udev,
		struct usb_endpoint_descriptor *desc)
{
	unsigned long long timeout_ns;

	/* Prevent U1 if service interval is shorter than U1 exit latency */
	if (usb_endpoint_xfer_int(desc) || usb_endpoint_xfer_isoc(desc)) {
		if (xhci_service_interval_to_ns(desc) <= udev->u1_params.mel) {
			dev_dbg(&udev->dev, "Disable U1, ESIT shorter than exit latency\n");
			return USB3_LPM_DISABLED;
		}
	}

	if (xhci->quirks & XHCI_INTEL_HOST)
		timeout_ns = xhci_calculate_intel_u1_timeout(udev, desc);
	else
		timeout_ns = udev->u1_params.sel;

	/* The U1 timeout is encoded in 1us intervals.
	 * Don't return a timeout of zero, because that's USB3_LPM_DISABLED.
	 */
	if (timeout_ns == USB3_LPM_DISABLED)
		timeout_ns = 1;
	else
		timeout_ns = DIV_ROUND_UP_ULL(timeout_ns, 1000);

	/* If the necessary timeout value is bigger than what we can set in the
	 * USB 3.0 hub, we have to disable hub-initiated U1.
	 */
	if (timeout_ns <= USB3_LPM_U1_MAX_TIMEOUT)
		return timeout_ns;
	dev_dbg(&udev->dev, "Hub-initiated U1 disabled "
			"due to long timeout %llu ms\n", timeout_ns);
	return xhci_get_timeout_no_hub_lpm(udev, USB3_LPM_U1);
}

/* The U2 timeout should be the maximum of:
 *  - 10 ms (to avoid the bandwidth impact on the scheduler)
 *  - largest bInterval of any active periodic endpoint (to avoid going
 *    into lower power link states between intervals).
 *  - the U2 Exit Latency of the device
 */
static unsigned long long xhci_calculate_intel_u2_timeout(
		struct usb_device *udev,
		struct usb_endpoint_descriptor *desc)
{
	unsigned long long timeout_ns;
	unsigned long long u2_del_ns;

	timeout_ns = 10 * 1000 * 1000;

	if ((usb_endpoint_xfer_int(desc) || usb_endpoint_xfer_isoc(desc)) &&
			(xhci_service_interval_to_ns(desc) > timeout_ns))
		timeout_ns = xhci_service_interval_to_ns(desc);

	u2_del_ns = le16_to_cpu(udev->bos->ss_cap->bU2DevExitLat) * 1000ULL;
	if (u2_del_ns > timeout_ns)
		timeout_ns = u2_del_ns;

	return timeout_ns;
}

/* Returns the hub-encoded U2 timeout value. */
static u16 xhci_calculate_u2_timeout(struct xhci_hcd *xhci,
		struct usb_device *udev,
		struct usb_endpoint_descriptor *desc)
{
	unsigned long long timeout_ns;

	/* Prevent U2 if service interval is shorter than U2 exit latency */
	if (usb_endpoint_xfer_int(desc) || usb_endpoint_xfer_isoc(desc)) {
		if (xhci_service_interval_to_ns(desc) <= udev->u2_params.mel) {
			dev_dbg(&udev->dev, "Disable U2, ESIT shorter than exit latency\n");
			return USB3_LPM_DISABLED;
		}
	}

	if (xhci->quirks & XHCI_INTEL_HOST)
		timeout_ns = xhci_calculate_intel_u2_timeout(udev, desc);
	else
		timeout_ns = udev->u2_params.sel;

	/* The U2 timeout is encoded in 256us intervals */
	timeout_ns = DIV_ROUND_UP_ULL(timeout_ns, 256 * 1000);
	/* If the necessary timeout value is bigger than what we can set in the
	 * USB 3.0 hub, we have to disable hub-initiated U2.
	 */
	if (timeout_ns <= USB3_LPM_U2_MAX_TIMEOUT)
		return timeout_ns;
	dev_dbg(&udev->dev, "Hub-initiated U2 disabled "
			"due to long timeout %llu ms\n", timeout_ns);
	return xhci_get_timeout_no_hub_lpm(udev, USB3_LPM_U2);
}

static u16 xhci_call_host_update_timeout_for_endpoint(struct xhci_hcd *xhci,
		struct usb_device *udev,
		struct usb_endpoint_descriptor *desc,
		enum usb3_link_state state,
		u16 *timeout)
{
	if (state == USB3_LPM_U1)
		return xhci_calculate_u1_timeout(xhci, udev, desc);
	else if (state == USB3_LPM_U2)
		return xhci_calculate_u2_timeout(xhci, udev, desc);

	return USB3_LPM_DISABLED;
}

static int xhci_update_timeout_for_endpoint(struct xhci_hcd *xhci,
		struct usb_device *udev,
		struct usb_endpoint_descriptor *desc,
		enum usb3_link_state state,
		u16 *timeout)
{
	u16 alt_timeout;

	alt_timeout = xhci_call_host_update_timeout_for_endpoint(xhci, udev,
		desc, state, timeout);

	/* If we found we can't enable hub-initiated LPM, and
	 * the U1 or U2 exit latency was too high to allow
	 * device-initiated LPM as well, then we will disable LPM
	 * for this device, so stop searching any further.
	 */
	if (alt_timeout == USB3_LPM_DISABLED) {
		*timeout = alt_timeout;
		return -E2BIG;
	}
	if (alt_timeout > *timeout)
		*timeout = alt_timeout;
	return 0;
}

static int xhci_update_timeout_for_interface(struct xhci_hcd *xhci,
		struct usb_device *udev,
		struct usb_host_interface *alt,
		enum usb3_link_state state,
		u16 *timeout)
{
	int j;

	for (j = 0; j < alt->desc.bNumEndpoints; j++) {
		if (xhci_update_timeout_for_endpoint(xhci, udev,
					&alt->endpoint[j].desc, state, timeout))
			return -E2BIG;
		continue;
	}
	return 0;
}

static int xhci_check_intel_tier_policy(struct usb_device *udev,
		enum usb3_link_state state)
{
	struct usb_device *parent;
	unsigned int num_hubs;

	if (state == USB3_LPM_U2)
		return 0;

	/* Don't enable U1 if the device is on a 2nd tier hub or lower. */
	for (parent = udev->parent, num_hubs = 0; parent->parent;
			parent = parent->parent)
		num_hubs++;

	if (num_hubs < 2)
		return 0;

	dev_dbg(&udev->dev, "Disabling U1 link state for device"
			" below second-tier hub.\n");
	dev_dbg(&udev->dev, "Plug device into first-tier hub "
			"to decrease power consumption.\n");
	return -E2BIG;
}

static int xhci_check_tier_policy(struct xhci_hcd *xhci,
		struct usb_device *udev,
		enum usb3_link_state state)
{
	if (xhci->quirks & XHCI_INTEL_HOST)
		return xhci_check_intel_tier_policy(udev, state);
	else
		return 0;
}

/* Returns the U1 or U2 timeout that should be enabled.
 * If the tier check or timeout setting functions return with a non-zero exit
 * code, that means the timeout value has been finalized and we shouldn't look
 * at any more endpoints.
 */
static u16 xhci_calculate_lpm_timeout(struct usb_hcd *hcd,
			struct usb_device *udev, enum usb3_link_state state)
{
	struct xhci_hcd *xhci = hcd_to_xhci(hcd);
	struct usb_host_config *config;
	char *state_name;
	int i;
	u16 timeout = USB3_LPM_DISABLED;

	if (state == USB3_LPM_U1)
		state_name = "U1";
	else if (state == USB3_LPM_U2)
		state_name = "U2";
	else {
		dev_warn(&udev->dev, "Can't enable unknown link state %i\n",
				state);
		return timeout;
	}

	if (xhci_check_tier_policy(xhci, udev, state) < 0)
		return timeout;

	/* Gather some information about the currently installed configuration
	 * and alternate interface settings.
	 */
	if (xhci_update_timeout_for_endpoint(xhci, udev, &udev->ep0.desc,
			state, &timeout))
		return timeout;

	config = udev->actconfig;
	if (!config)
		return timeout;

	for (i = 0; i < config->desc.bNumInterfaces; i++) {
		struct usb_driver *driver;
		struct usb_interface *intf = config->interface[i];

		if (!intf)
			continue;

		/* Check if any currently bound drivers want hub-initiated LPM
		 * disabled.
		 */
		if (intf->dev.driver) {
			driver = to_usb_driver(intf->dev.driver);
			if (driver && driver->disable_hub_initiated_lpm) {
				dev_dbg(&udev->dev, "Hub-initiated %s disabled at request of driver %s\n",
					state_name, driver->name);
				timeout = xhci_get_timeout_no_hub_lpm(udev,
								      state);
				if (timeout == USB3_LPM_DISABLED)
					return timeout;
			}
		}

		/* Not sure how this could happen... */
		if (!intf->cur_altsetting)
			continue;

		if (xhci_update_timeout_for_interface(xhci, udev,
					intf->cur_altsetting,
					state, &timeout))
			return timeout;
	}
	return timeout;
}

static int calculate_max_exit_latency(struct usb_device *udev,
		enum usb3_link_state state_changed,
		u16 hub_encoded_timeout)
{
	unsigned long long u1_mel_us = 0;
	unsigned long long u2_mel_us = 0;
	unsigned long long mel_us = 0;
	bool disabling_u1;
	bool disabling_u2;
	bool enabling_u1;
	bool enabling_u2;

	disabling_u1 = (state_changed == USB3_LPM_U1 &&
			hub_encoded_timeout == USB3_LPM_DISABLED);
	disabling_u2 = (state_changed == USB3_LPM_U2 &&
			hub_encoded_timeout == USB3_LPM_DISABLED);

	enabling_u1 = (state_changed == USB3_LPM_U1 &&
			hub_encoded_timeout != USB3_LPM_DISABLED);
	enabling_u2 = (state_changed == USB3_LPM_U2 &&
			hub_encoded_timeout != USB3_LPM_DISABLED);

	/* If U1 was already enabled and we're not disabling it,
	 * or we're going to enable U1, account for the U1 max exit latency.
	 */
	if ((udev->u1_params.timeout != USB3_LPM_DISABLED && !disabling_u1) ||
			enabling_u1)
		u1_mel_us = DIV_ROUND_UP(udev->u1_params.mel, 1000);
	if ((udev->u2_params.timeout != USB3_LPM_DISABLED && !disabling_u2) ||
			enabling_u2)
		u2_mel_us = DIV_ROUND_UP(udev->u2_params.mel, 1000);

	if (u1_mel_us > u2_mel_us)
		mel_us = u1_mel_us;
	else
		mel_us = u2_mel_us;
	/* xHCI host controller max exit latency field is only 16 bits wide. */
	if (mel_us > MAX_EXIT) {
		dev_warn(&udev->dev, "Link PM max exit latency of %lluus "
				"is too big.\n", mel_us);
		return -E2BIG;
	}
	return mel_us;
}

/* Returns the USB3 hub-encoded value for the U1/U2 timeout. */
static int xhci_enable_usb3_lpm_timeout(struct usb_hcd *hcd,
			struct usb_device *udev, enum usb3_link_state state)
{
	struct xhci_hcd	*xhci;
	u16 hub_encoded_timeout;
	int mel;
	int ret;

	xhci = hcd_to_xhci(hcd);
	/* The LPM timeout values are pretty host-controller specific, so don't
	 * enable hub-initiated timeouts unless the vendor has provided
	 * information about their timeout algorithm.
	 */
	if (!xhci || !(xhci->quirks & XHCI_LPM_SUPPORT) ||
			!xhci->devs[udev->slot_id])
		return USB3_LPM_DISABLED;

	hub_encoded_timeout = xhci_calculate_lpm_timeout(hcd, udev, state);
	mel = calculate_max_exit_latency(udev, state, hub_encoded_timeout);
	if (mel < 0) {
		/* Max Exit Latency is too big, disable LPM. */
		hub_encoded_timeout = USB3_LPM_DISABLED;
		mel = 0;
	}

	ret = xhci_change_max_exit_latency(xhci, udev, mel);
	if (ret)
		return ret;
	return hub_encoded_timeout;
}

static int xhci_disable_usb3_lpm_timeout(struct usb_hcd *hcd,
			struct usb_device *udev, enum usb3_link_state state)
{
	struct xhci_hcd	*xhci;
	u16 mel;

	xhci = hcd_to_xhci(hcd);
	if (!xhci || !(xhci->quirks & XHCI_LPM_SUPPORT) ||
			!xhci->devs[udev->slot_id])
		return 0;

	mel = calculate_max_exit_latency(udev, state, USB3_LPM_DISABLED);
	return xhci_change_max_exit_latency(xhci, udev, mel);
}
#else /* CONFIG_PM */

static int xhci_set_usb2_hardware_lpm(struct usb_hcd *hcd,
				struct usb_device *udev, int enable)
{
	return 0;
}

static int xhci_update_device(struct usb_hcd *hcd, struct usb_device *udev)
{
	return 0;
}

static int xhci_enable_usb3_lpm_timeout(struct usb_hcd *hcd,
			struct usb_device *udev, enum usb3_link_state state)
{
	return USB3_LPM_DISABLED;
}

static int xhci_disable_usb3_lpm_timeout(struct usb_hcd *hcd,
			struct usb_device *udev, enum usb3_link_state state)
{
	return 0;
}
#endif	/* CONFIG_PM */

/*-------------------------------------------------------------------------*/

/* Once a hub descriptor is fetched for a device, we need to update the xHC's
 * internal data structures for the device.
 */
static int xhci_update_hub_device(struct usb_hcd *hcd, struct usb_device *hdev,
			struct usb_tt *tt, gfp_t mem_flags)
{
	struct xhci_hcd *xhci = hcd_to_xhci(hcd);
	struct xhci_virt_device *vdev;
	struct xhci_command *config_cmd;
	struct xhci_input_control_ctx *ctrl_ctx;
	struct xhci_slot_ctx *slot_ctx;
	unsigned long flags;
	unsigned think_time;
	int ret;

	/* Ignore root hubs */
	if (!hdev->parent)
		return 0;

	vdev = xhci->devs[hdev->slot_id];
	if (!vdev) {
		xhci_warn(xhci, "Cannot update hub desc for unknown device.\n");
		return -EINVAL;
	}

	config_cmd = xhci_alloc_command_with_ctx(xhci, true, mem_flags);
	if (!config_cmd)
		return -ENOMEM;

	ctrl_ctx = xhci_get_input_control_ctx(config_cmd->in_ctx);
	if (!ctrl_ctx) {
		xhci_warn(xhci, "%s: Could not get input context, bad type.\n",
				__func__);
		xhci_free_command(xhci, config_cmd);
		return -ENOMEM;
	}

	spin_lock_irqsave(&xhci->lock, flags);
	if (hdev->speed == USB_SPEED_HIGH &&
			xhci_alloc_tt_info(xhci, vdev, hdev, tt, GFP_ATOMIC)) {
		xhci_dbg(xhci, "Could not allocate xHCI TT structure.\n");
		xhci_free_command(xhci, config_cmd);
		spin_unlock_irqrestore(&xhci->lock, flags);
		return -ENOMEM;
	}

	xhci_slot_copy(xhci, config_cmd->in_ctx, vdev->out_ctx);
	ctrl_ctx->add_flags |= cpu_to_le32(SLOT_FLAG);
	slot_ctx = xhci_get_slot_ctx(xhci, config_cmd->in_ctx);
	slot_ctx->dev_info |= cpu_to_le32(DEV_HUB);
	/*
	 * refer to section 6.2.2: MTT should be 0 for full speed hub,
	 * but it may be already set to 1 when setup an xHCI virtual
	 * device, so clear it anyway.
	 */
	if (tt->multi)
		slot_ctx->dev_info |= cpu_to_le32(DEV_MTT);
	else if (hdev->speed == USB_SPEED_FULL)
		slot_ctx->dev_info &= cpu_to_le32(~DEV_MTT);

	if (xhci->hci_version > 0x95) {
		xhci_dbg(xhci, "xHCI version %x needs hub "
				"TT think time and number of ports\n",
				(unsigned int) xhci->hci_version);
		slot_ctx->dev_info2 |= cpu_to_le32(XHCI_MAX_PORTS(hdev->maxchild));
		/* Set TT think time - convert from ns to FS bit times.
		 * 0 = 8 FS bit times, 1 = 16 FS bit times,
		 * 2 = 24 FS bit times, 3 = 32 FS bit times.
		 *
		 * xHCI 1.0: this field shall be 0 if the device is not a
		 * High-spped hub.
		 */
		think_time = tt->think_time;
		if (think_time != 0)
			think_time = (think_time / 666) - 1;
		if (xhci->hci_version < 0x100 || hdev->speed == USB_SPEED_HIGH)
			slot_ctx->tt_info |=
				cpu_to_le32(TT_THINK_TIME(think_time));
	} else {
		xhci_dbg(xhci, "xHCI version %x doesn't need hub "
				"TT think time or number of ports\n",
				(unsigned int) xhci->hci_version);
	}
	slot_ctx->dev_state = 0;
	spin_unlock_irqrestore(&xhci->lock, flags);

	xhci_dbg(xhci, "Set up %s for hub device.\n",
			(xhci->hci_version > 0x95) ?
			"configure endpoint" : "evaluate context");

	/* Issue and wait for the configure endpoint or
	 * evaluate context command.
	 */
	if (xhci->hci_version > 0x95)
		ret = xhci_configure_endpoint(xhci, hdev, config_cmd,
				false, false);
	else
		ret = xhci_configure_endpoint(xhci, hdev, config_cmd,
				true, false);

	xhci_free_command(xhci, config_cmd);
	return ret;
}

static int xhci_get_frame(struct usb_hcd *hcd)
{
	struct xhci_hcd *xhci = hcd_to_xhci(hcd);
	/* EHCI mods by the periodic size.  Why? */
	return readl(&xhci->run_regs->microframe_index) >> 3;
}

int xhci_gen_setup(struct usb_hcd *hcd, xhci_get_quirks_t get_quirks)
{
	struct xhci_hcd		*xhci;
	/*
	 * TODO: Check with DWC3 clients for sysdev according to
	 * quirks
	 */
	struct device		*dev = hcd->self.sysdev;
	unsigned int		minor_rev;
	int			retval;

	/* Accept arbitrarily long scatter-gather lists */
	hcd->self.sg_tablesize = ~0;

	/* support to build packet from discontinuous buffers */
	hcd->self.no_sg_constraint = 1;

	/* XHCI controllers don't stop the ep queue on short packets :| */
	hcd->self.no_stop_on_short = 1;

	xhci = hcd_to_xhci(hcd);

	if (usb_hcd_is_primary_hcd(hcd)) {
		xhci->main_hcd = hcd;
		xhci->usb2_rhub.hcd = hcd;
		/* Mark the first roothub as being USB 2.0.
		 * The xHCI driver will register the USB 3.0 roothub.
		 */
		hcd->speed = HCD_USB2;
		hcd->self.root_hub->speed = USB_SPEED_HIGH;
		/*
		 * USB 2.0 roothub under xHCI has an integrated TT,
		 * (rate matching hub) as opposed to having an OHCI/UHCI
		 * companion controller.
		 */
		hcd->has_tt = 1;
	} else {
		/*
		 * Early xHCI 1.1 spec did not mention USB 3.1 capable hosts
		 * should return 0x31 for sbrn, or that the minor revision
		 * is a two digit BCD containig minor and sub-minor numbers.
		 * This was later clarified in xHCI 1.2.
		 *
		 * Some USB 3.1 capable hosts therefore have sbrn 0x30, and
		 * minor revision set to 0x1 instead of 0x10.
		 */
		if (xhci->usb3_rhub.min_rev == 0x1)
			minor_rev = 1;
		else
			minor_rev = xhci->usb3_rhub.min_rev / 0x10;

		switch (minor_rev) {
		case 2:
			hcd->speed = HCD_USB32;
			hcd->self.root_hub->speed = USB_SPEED_SUPER_PLUS;
			hcd->self.root_hub->rx_lanes = 2;
			hcd->self.root_hub->tx_lanes = 2;
			break;
		case 1:
			hcd->speed = HCD_USB31;
			hcd->self.root_hub->speed = USB_SPEED_SUPER_PLUS;
			break;
		}
		xhci_info(xhci, "Host supports USB 3.%x %sSuperSpeed\n",
			  minor_rev,
			  minor_rev ? "Enhanced " : "");

		xhci->usb3_rhub.hcd = hcd;
		/* xHCI private pointer was set in xhci_pci_probe for the second
		 * registered roothub.
		 */
		return 0;
	}

	mutex_init(&xhci->mutex);
	xhci->cap_regs = hcd->regs;
	xhci->op_regs = hcd->regs +
		HC_LENGTH(readl(&xhci->cap_regs->hc_capbase));
	xhci->run_regs = hcd->regs +
		(readl(&xhci->cap_regs->run_regs_off) & RTSOFF_MASK);
	/* Cache read-only capability registers */
	xhci->hcs_params1 = readl(&xhci->cap_regs->hcs_params1);
	xhci->hcs_params2 = readl(&xhci->cap_regs->hcs_params2);
	xhci->hcs_params3 = readl(&xhci->cap_regs->hcs_params3);
	xhci->hcc_params = readl(&xhci->cap_regs->hc_capbase);
	xhci->hci_version = HC_VERSION(xhci->hcc_params);
	xhci->hcc_params = readl(&xhci->cap_regs->hcc_params);
	if (xhci->hci_version > 0x100)
		xhci->hcc_params2 = readl(&xhci->cap_regs->hcc_params2);

	xhci->quirks |= quirks;

	get_quirks(dev, xhci);

	/* In xhci controllers which follow xhci 1.0 spec gives a spurious
	 * success event after a short transfer. This quirk will ignore such
	 * spurious event.
	 */
	if (xhci->hci_version > 0x96)
		xhci->quirks |= XHCI_SPURIOUS_SUCCESS;

	/* Make sure the HC is halted. */
	retval = xhci_halt(xhci);
	if (retval)
		return retval;

	xhci_zero_64b_regs(xhci);

	xhci_dbg(xhci, "Resetting HCD\n");
	/* Reset the internal HC memory state and registers. */
	retval = xhci_reset(xhci, XHCI_RESET_LONG_USEC);
	if (retval)
		return retval;
	xhci_dbg(xhci, "Reset complete\n");

	/*
	 * On some xHCI controllers (e.g. R-Car SoCs), the AC64 bit (bit 0)
	 * of HCCPARAMS1 is set to 1. However, the xHCs don't support 64-bit
	 * address memory pointers actually. So, this driver clears the AC64
	 * bit of xhci->hcc_params to call dma_set_coherent_mask(dev,
	 * DMA_BIT_MASK(32)) in this xhci_gen_setup().
	 */
	if (xhci->quirks & XHCI_NO_64BIT_SUPPORT)
		xhci->hcc_params &= ~BIT(0);

	/* Set dma_mask and coherent_dma_mask to 64-bits,
	 * if xHC supports 64-bit addressing */
	if (HCC_64BIT_ADDR(xhci->hcc_params) &&
			!dma_set_mask(dev, DMA_BIT_MASK(64))) {
		xhci_dbg(xhci, "Enabling 64-bit DMA addresses.\n");
		dma_set_coherent_mask(dev, DMA_BIT_MASK(64));
	} else {
		/*
		 * This is to avoid error in cases where a 32-bit USB
		 * controller is used on a 64-bit capable system.
		 */
		retval = dma_set_mask(dev, DMA_BIT_MASK(32));
		if (retval)
			return retval;
		xhci_dbg(xhci, "Enabling 32-bit DMA addresses.\n");
		dma_set_coherent_mask(dev, DMA_BIT_MASK(32));
	}

	xhci_dbg(xhci, "Calling HCD init\n");
	/* Initialize HCD and host controller data structures. */
	retval = xhci_init(hcd);
	if (retval)
		return retval;
	xhci_dbg(xhci, "Called HCD init\n");

	xhci_info(xhci, "hcc params 0x%08x hci version 0x%x quirks 0x%016llx\n",
		  xhci->hcc_params, xhci->hci_version, xhci->quirks);

	return 0;
}
EXPORT_SYMBOL_GPL(xhci_gen_setup);

static phys_addr_t xhci_get_sec_event_ring_phys_addr(struct usb_hcd *hcd,
	unsigned int intr_num, dma_addr_t *dma)
{
	struct xhci_hcd *xhci = hcd_to_xhci(hcd);
	struct device *dev = hcd->self.sysdev;
	struct sg_table sgt;
	phys_addr_t pa;

	if (intr_num >= xhci->max_interrupters) {
		xhci_err(xhci, "intr num %d >= max intrs %d\n", intr_num,
			xhci->max_interrupters);
		return 0;
	}

	if (!(xhci->xhc_state & XHCI_STATE_HALTED) &&
		xhci->sec_event_ring && xhci->sec_event_ring[intr_num]
		&& xhci->sec_event_ring[intr_num]->first_seg) {

		dma_get_sgtable(dev, &sgt,
			xhci->sec_event_ring[intr_num]->first_seg->trbs,
			xhci->sec_event_ring[intr_num]->first_seg->dma,
			TRB_SEGMENT_SIZE);

		*dma = xhci->sec_event_ring[intr_num]->first_seg->dma;

		pa = page_to_phys(sg_page(sgt.sgl));
		sg_free_table(&sgt);

		return pa;
	}

	return 0;
}

static phys_addr_t xhci_get_xfer_ring_phys_addr(struct usb_hcd *hcd,
	struct usb_device *udev, struct usb_host_endpoint *ep, dma_addr_t *dma)
{
	int ret;
	unsigned int ep_index;
	struct xhci_virt_device *virt_dev;
	struct device *dev = hcd->self.sysdev;
	struct xhci_hcd *xhci = hcd_to_xhci(hcd);
	struct sg_table sgt;
	phys_addr_t pa;

	ret = xhci_check_args(hcd, udev, ep, 1, true, __func__);
	if (ret <= 0) {
		xhci_err(xhci, "%s: invalid args\n", __func__);
		return 0;
	}

	virt_dev = xhci->devs[udev->slot_id];
	ep_index = xhci_get_endpoint_index(&ep->desc);

	if (virt_dev->eps[ep_index].ring &&
		virt_dev->eps[ep_index].ring->first_seg) {

		dma_get_sgtable(dev, &sgt,
			virt_dev->eps[ep_index].ring->first_seg->trbs,
			virt_dev->eps[ep_index].ring->first_seg->dma,
			TRB_SEGMENT_SIZE);

		*dma = virt_dev->eps[ep_index].ring->first_seg->dma;

		pa = page_to_phys(sg_page(sgt.sgl));
		sg_free_table(&sgt);

		return pa;
	}

	return 0;
}

int xhci_get_core_id(struct usb_hcd *hcd)
{
	struct xhci_hcd *xhci = hcd_to_xhci(hcd);

	return xhci->core_id;
}

static int  xhci_stop_endpoint(struct usb_hcd *hcd,
	struct usb_device *udev, struct usb_host_endpoint *ep)
{
	struct xhci_hcd *xhci = hcd_to_xhci(hcd);
	unsigned int ep_index;
	struct xhci_virt_device *virt_dev;
	struct xhci_command *cmd;
	unsigned long flags;
	int ret = 0;

	cmd = xhci_alloc_command(xhci, true, GFP_NOIO);
	if (!cmd)
		return -ENOMEM;

	spin_lock_irqsave(&xhci->lock, flags);
	virt_dev = xhci->devs[udev->slot_id];
	if (!virt_dev) {
		ret = -ENODEV;
		goto err;
	}

	ep_index = xhci_get_endpoint_index(&ep->desc);
	if (virt_dev->eps[ep_index].ring &&
			virt_dev->eps[ep_index].ring->dequeue) {
		ret = xhci_queue_stop_endpoint(xhci, cmd, udev->slot_id,
				ep_index, 0);
		if (ret)
			goto err;

		xhci_ring_cmd_db(xhci);
		spin_unlock_irqrestore(&xhci->lock, flags);

		/* Wait for stop endpoint command to finish */
		wait_for_completion(cmd->completion);

		if (cmd->status == COMP_COMMAND_ABORTED ||
				cmd->status == COMP_STOPPED) {
			xhci_warn(xhci,
				"stop endpoint command timeout for ep%d%s\n",
				usb_endpoint_num(&ep->desc),
				usb_endpoint_dir_in(&ep->desc) ? "in" : "out");
			ret = -ETIME;
		}
		goto free_cmd;
	}

err:
	spin_unlock_irqrestore(&xhci->lock, flags);
free_cmd:
	xhci_free_command(xhci, cmd);
	return ret;
}



static const struct hc_driver xhci_hc_driver = {
	.description =		"xhci-hcd",
	.product_desc =		"xHCI Host Controller",
	.hcd_priv_size =	sizeof(struct xhci_hcd),

	/*
	 * generic hardware linkage
	 */
	.irq =			xhci_irq,
	.flags =		HCD_MEMORY | HCD_USB3 | HCD_SHARED,

	/*
	 * basic lifecycle operations
	 */
	.reset =		NULL, /* set in xhci_init_driver() */
	.start =		xhci_run,
	.stop =			xhci_stop,
	.shutdown =		xhci_shutdown,

	/*
	 * managing i/o requests and associated device resources
	 */
	.urb_enqueue =		xhci_urb_enqueue,
	.urb_dequeue =		xhci_urb_dequeue,
	.alloc_dev =		xhci_alloc_dev,
	.free_dev =		xhci_free_dev,
	.alloc_streams =	xhci_alloc_streams,
	.free_streams =		xhci_free_streams,
	.add_endpoint =		xhci_add_endpoint,
	.drop_endpoint =	xhci_drop_endpoint,
	.endpoint_reset =	xhci_endpoint_reset,
	.check_bandwidth =	xhci_check_bandwidth,
	.reset_bandwidth =	xhci_reset_bandwidth,
	.address_device =	xhci_address_device,
	.enable_device =	xhci_enable_device,
	.update_hub_device =	xhci_update_hub_device,
	.reset_device =		xhci_discover_or_reset_device,

	/*
	 * scheduling support
	 */
	.get_frame_number =	xhci_get_frame,

	/*
	 * root hub support
	 */
	.hub_control =		xhci_hub_control,
	.hub_status_data =	xhci_hub_status_data,
	.bus_suspend =		xhci_bus_suspend,
	.bus_resume =		xhci_bus_resume,
	.get_resuming_ports =	xhci_get_resuming_ports,

	/*
	 * call back when device connected and addressed
	 */
	.update_device =        xhci_update_device,
	.set_usb2_hw_lpm =	xhci_set_usb2_hardware_lpm,
	.enable_usb3_lpm_timeout =	xhci_enable_usb3_lpm_timeout,
	.disable_usb3_lpm_timeout =	xhci_disable_usb3_lpm_timeout,
	.find_raw_port_number =	xhci_find_raw_port_number,
	.sec_event_ring_setup =		xhci_sec_event_ring_setup,
	.sec_event_ring_cleanup =	xhci_sec_event_ring_cleanup,
	.get_sec_event_ring_phys_addr =	xhci_get_sec_event_ring_phys_addr,
	.get_xfer_ring_phys_addr =	xhci_get_xfer_ring_phys_addr,
	.get_core_id =			xhci_get_core_id,
	.stop_endpoint =		xhci_stop_endpoint,
};

void xhci_init_driver(struct hc_driver *drv,
		      const struct xhci_driver_overrides *over)
{
	BUG_ON(!over);

	/* Copy the generic table to drv then apply the overrides */
	*drv = xhci_hc_driver;

	if (over) {
		drv->hcd_priv_size += over->extra_priv_size;
		if (over->reset)
			drv->reset = over->reset;
		if (over->start)
			drv->start = over->start;
	}
}
EXPORT_SYMBOL_GPL(xhci_init_driver);

MODULE_DESCRIPTION(DRIVER_DESC);
MODULE_AUTHOR(DRIVER_AUTHOR);
MODULE_LICENSE("GPL");

static int __init xhci_hcd_init(void)
{
	/*
	 * Check the compiler generated sizes of structures that must be laid
	 * out in specific ways for hardware access.
	 */
	BUILD_BUG_ON(sizeof(struct xhci_doorbell_array) != 256*32/8);
	BUILD_BUG_ON(sizeof(struct xhci_slot_ctx) != 8*32/8);
	BUILD_BUG_ON(sizeof(struct xhci_ep_ctx) != 8*32/8);
	/* xhci_device_control has eight fields, and also
	 * embeds one xhci_slot_ctx and 31 xhci_ep_ctx
	 */
	BUILD_BUG_ON(sizeof(struct xhci_stream_ctx) != 4*32/8);
	BUILD_BUG_ON(sizeof(union xhci_trb) != 4*32/8);
	BUILD_BUG_ON(sizeof(struct xhci_erst_entry) != 4*32/8);
	BUILD_BUG_ON(sizeof(struct xhci_cap_regs) != 8*32/8);
	BUILD_BUG_ON(sizeof(struct xhci_intr_reg) != 8*32/8);
	/* xhci_run_regs has eight fields and embeds 128 xhci_intr_regs */
	BUILD_BUG_ON(sizeof(struct xhci_run_regs) != (8+8*128)*32/8);

	if (usb_disabled())
		return -ENODEV;

	xhci_debugfs_create_root();

	return 0;
}

/*
 * If an init function is provided, an exit function must also be provided
 * to allow module unload.
 */
static void __exit xhci_hcd_fini(void)
{
	xhci_debugfs_remove_root();
}

module_init(xhci_hcd_init);
module_exit(xhci_hcd_fini);<|MERGE_RESOLUTION|>--- conflicted
+++ resolved
@@ -82,7 +82,7 @@
 }
 
 int xhci_handshake_check_state(struct xhci_hcd *xhci,
-		void __iomem *ptr, u32 mask, u32 done, int usec)
+		void __iomem *ptr, u32 mask, u32 done, u64 timeout_us)
 {
 	u32	result;
 
@@ -97,8 +97,8 @@
 		if (result == done)
 			return 0;
 		udelay(1);
-		usec--;
-	} while (usec > 0);
+		timeout_us--;
+	} while (timeout_us > 0);
 	return -ETIMEDOUT;
 }
 
@@ -225,12 +225,8 @@
 	if (xhci->quirks & XHCI_INTEL_HOST)
 		udelay(1000);
 
-<<<<<<< HEAD
 	ret = xhci_handshake_check_state(xhci, &xhci->op_regs->command,
-			CMD_RESET, 0, 1000 * 1000);
-=======
-	ret = xhci_handshake(&xhci->op_regs->command, CMD_RESET, 0, timeout_us);
->>>>>>> 5d2c9fe6
+			CMD_RESET, 0, timeout_us);
 	if (ret)
 		return ret;
 
@@ -243,12 +239,7 @@
 	 * xHCI cannot write to any doorbells or operational registers other
 	 * than status until the "Controller Not Ready" flag is cleared.
 	 */
-<<<<<<< HEAD
-	ret = xhci_handshake(&xhci->op_regs->status,
-			STS_CNR, 0, 1000 * 1000);
-=======
 	ret = xhci_handshake(&xhci->op_regs->status, STS_CNR, 0, timeout_us);
->>>>>>> 5d2c9fe6
 
 	for (i = 0; i < 2; i++) {
 		xhci->bus_state[i].port_c_suspend = 0;

--- conflicted
+++ resolved
@@ -190,11 +190,7 @@
 	if (ret)
 		return ret;
 
-<<<<<<< HEAD
-	omap_control_usb3_phy_power(phy->control_dev, 1);
-=======
 	omap_control_usb_phy_power(phy->control_dev, 1);
->>>>>>> d8ec26d7
 
 	return 0;
 }

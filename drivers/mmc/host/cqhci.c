// SPDX-License-Identifier: GPL-2.0-only
/*
 * Copyright (c) 2015,2019  The Linux Foundation. All rights reserved.
 */

#include <linux/delay.h>
#include <linux/highmem.h>
#include <linux/io.h>
#include <linux/iopoll.h>
#include <linux/module.h>
#include <linux/dma-mapping.h>
#include <linux/slab.h>
#include <linux/scatterlist.h>
#include <linux/platform_device.h>
#include <linux/ktime.h>

#include <linux/mmc/mmc.h>
#include <linux/mmc/host.h>
#include <linux/mmc/card.h>

#include "../core/queue.h"
#include "cqhci.h"
#include "cqhci-crypto.h"

#include "sdhci-msm.h"

#define DCMD_SLOT 31
#define NUM_SLOTS 32

struct cqhci_slot {
	struct mmc_request *mrq;
	unsigned int flags;
#define CQHCI_EXTERNAL_TIMEOUT	BIT(0)
#define CQHCI_COMPLETED		BIT(1)
#define CQHCI_HOST_CRC		BIT(2)
#define CQHCI_HOST_TIMEOUT	BIT(3)
#define CQHCI_HOST_OTHER	BIT(4)
};

static inline u8 *get_desc(struct cqhci_host *cq_host, u8 tag)
{
	return cq_host->desc_base + (tag * cq_host->slot_sz);
}

static inline u8 *get_link_desc(struct cqhci_host *cq_host, u8 tag)
{
	u8 *desc = get_desc(cq_host, tag);

	return desc + cq_host->task_desc_len;
}

static inline dma_addr_t get_trans_desc_dma(struct cqhci_host *cq_host, u8 tag)
{
	return cq_host->trans_desc_dma_base +
		(cq_host->mmc->max_segs * tag *
		 cq_host->trans_desc_len);
}

static inline u8 *get_trans_desc(struct cqhci_host *cq_host, u8 tag)
{
	return cq_host->trans_desc_base +
		(cq_host->trans_desc_len * cq_host->mmc->max_segs * tag);
}

static void setup_trans_desc(struct cqhci_host *cq_host, u8 tag)
{
	u8 *link_temp;
	dma_addr_t trans_temp;

	link_temp = get_link_desc(cq_host, tag);
	trans_temp = get_trans_desc_dma(cq_host, tag);

	memset(link_temp, 0, cq_host->link_desc_len);
	if (cq_host->link_desc_len > 8)
		*(link_temp + 8) = 0;

	if (tag == DCMD_SLOT && (cq_host->mmc->caps2 & MMC_CAP2_CQE_DCMD)) {
		*link_temp = CQHCI_VALID(0) | CQHCI_ACT(0) | CQHCI_END(1);
		return;
	}

	*link_temp = CQHCI_VALID(1) | CQHCI_ACT(0x6) | CQHCI_END(0);

	if (cq_host->dma64) {
		__le64 *data_addr = (__le64 __force *)(link_temp + 4);

		data_addr[0] = cpu_to_le64(trans_temp);
	} else {
		__le32 *data_addr = (__le32 __force *)(link_temp + 4);

		data_addr[0] = cpu_to_le32(trans_temp);
	}
}

static void cqhci_set_irqs(struct cqhci_host *cq_host, u32 set)
{
	cqhci_writel(cq_host, set, CQHCI_ISTE);
	cqhci_writel(cq_host, set, CQHCI_ISGE);
}

#define DRV_NAME "cqhci"

#define CQHCI_DUMP(f, x...) \
	pr_err("%s: " DRV_NAME ": " f, mmc_hostname(mmc), ## x)

static void cqhci_dumpregs(struct cqhci_host *cq_host)
{
	struct mmc_host *mmc = cq_host->mmc;
	int offset = 0;

	if (cq_host->offset_changed)
		offset = CQE_V5_VENDOR_CFG;

	mmc_log_string(mmc,
	"CQHCI_CTL=0x%08x CQHCI_IS=0x%08x CQHCI_ISTE=0x%08x CQHCI_ISGE=0x%08x CQHCI_TDBR=0x%08x CQHCI_TCN=0x%08x CQHCI_DQS=0x%08x CQHCI_DPT=0x%08x CQHCI_TERRI=0x%08x CQHCI_CRI=0x%08x CQHCI_CRA=0x%08x CQHCI_CRDCT=0x%08x\n",
	cqhci_readl(cq_host, CQHCI_CTL), cqhci_readl(cq_host, CQHCI_IS),
	cqhci_readl(cq_host, CQHCI_ISTE), cqhci_readl(cq_host, CQHCI_ISGE),
	cqhci_readl(cq_host, CQHCI_TDBR), cqhci_readl(cq_host, CQHCI_TCN),
	cqhci_readl(cq_host, CQHCI_DQS), cqhci_readl(cq_host, CQHCI_DPT),
	cqhci_readl(cq_host, CQHCI_TERRI), cqhci_readl(cq_host, CQHCI_CRI),
	cqhci_readl(cq_host, CQHCI_CRA), cqhci_readl(cq_host, CQHCI_CRDCT));

	CQHCI_DUMP("============ CQHCI REGISTER DUMP ===========\n");

	CQHCI_DUMP("Caps:      0x%08x | Version:  0x%08x\n",
		   cqhci_readl(cq_host, CQHCI_CAP),
		   cqhci_readl(cq_host, CQHCI_VER));
	CQHCI_DUMP("Config:    0x%08x | Control:  0x%08x\n",
		   cqhci_readl(cq_host, CQHCI_CFG),
		   cqhci_readl(cq_host, CQHCI_CTL));
	CQHCI_DUMP("Int stat:  0x%08x | Int enab: 0x%08x\n",
		   cqhci_readl(cq_host, CQHCI_IS),
		   cqhci_readl(cq_host, CQHCI_ISTE));
	CQHCI_DUMP("Int sig:   0x%08x | Int Coal: 0x%08x\n",
		   cqhci_readl(cq_host, CQHCI_ISGE),
		   cqhci_readl(cq_host, CQHCI_IC));
	CQHCI_DUMP("TDL base:  0x%08x | TDL up32: 0x%08x\n",
		   cqhci_readl(cq_host, CQHCI_TDLBA),
		   cqhci_readl(cq_host, CQHCI_TDLBAU));
	CQHCI_DUMP("Doorbell:  0x%08x | TCN:      0x%08x\n",
		   cqhci_readl(cq_host, CQHCI_TDBR),
		   cqhci_readl(cq_host, CQHCI_TCN));
	CQHCI_DUMP("Dev queue: 0x%08x | Dev Pend: 0x%08x\n",
		   cqhci_readl(cq_host, CQHCI_DQS),
		   cqhci_readl(cq_host, CQHCI_DPT));
	CQHCI_DUMP("Task clr:  0x%08x | SSC1:     0x%08x\n",
		   cqhci_readl(cq_host, CQHCI_TCLR),
		   cqhci_readl(cq_host, CQHCI_SSC1));
	CQHCI_DUMP("SSC2:      0x%08x | DCMD rsp: 0x%08x\n",
		   cqhci_readl(cq_host, CQHCI_SSC2),
		   cqhci_readl(cq_host, CQHCI_CRDCT));
	CQHCI_DUMP("RED mask:  0x%08x | TERRI:    0x%08x\n",
		   cqhci_readl(cq_host, CQHCI_RMEM),
		   cqhci_readl(cq_host, CQHCI_TERRI));
	CQHCI_DUMP("Resp idx:  0x%08x | Resp arg: 0x%08x\n",
		   cqhci_readl(cq_host, CQHCI_CRI),
		   cqhci_readl(cq_host, CQHCI_CRA));
	CQHCI_DUMP("Vendor cfg 0x%08x\n",
		   cqhci_readl(cq_host, CQHCI_VENDOR_CFG + offset));

	cqhci_crypto_debug(cq_host);

	if (cq_host->ops->dumpregs)
		cq_host->ops->dumpregs(mmc);
	else
		CQHCI_DUMP(": ===========================================\n");
}

/**
 * The allocated descriptor table for task, link & transfer descritors
 * looks like:
 * |----------|
 * |task desc |  |->|----------|
 * |----------|  |  |trans desc|
 * |link desc-|->|  |----------|
 * |----------|          .
 *      .                .
 *  no. of slots      max-segs
 *      .           |----------|
 * |----------|
 * The idea here is to create the [task+trans] table and mark & point the
 * link desc to the transfer desc table on a per slot basis.
 */
static int cqhci_host_alloc_tdl(struct cqhci_host *cq_host)
{
	int i = 0;

	/* task descriptor can be 64/128 bit irrespective of arch */
	if (cq_host->caps & CQHCI_TASK_DESC_SZ_128) {
		cqhci_writel(cq_host, cqhci_readl(cq_host, CQHCI_CFG) |
			       CQHCI_TASK_DESC_SZ, CQHCI_CFG);
		cq_host->task_desc_len = 16;
	} else {
		cq_host->task_desc_len = 8;
	}

	/*
	 * 96 bits length of transfer desc instead of 128 bits which means
	 * ADMA would expect next valid descriptor at the 96th bit
	 * or 128th bit
	 */
	if (cq_host->dma64) {
		if (cq_host->quirks & CQHCI_QUIRK_SHORT_TXFR_DESC_SZ)
			cq_host->trans_desc_len = 12;
		else
			cq_host->trans_desc_len = 16;
		cq_host->link_desc_len = 16;
	} else {
		cq_host->trans_desc_len = 8;
		cq_host->link_desc_len = 8;
	}

	/* total size of a slot: 1 task & 1 transfer (link) */
	cq_host->slot_sz = cq_host->task_desc_len + cq_host->link_desc_len;

	cq_host->desc_size = cq_host->slot_sz * cq_host->num_slots;

	cq_host->data_size = cq_host->trans_desc_len * cq_host->mmc->max_segs *
		cq_host->mmc->cqe_qdepth;

	pr_debug("%s: cqhci: desc_size: %zu data_sz: %zu slot-sz: %d\n",
		 mmc_hostname(cq_host->mmc), cq_host->desc_size, cq_host->data_size,
		 cq_host->slot_sz);

	/*
	 * allocate a dma-mapped chunk of memory for the descriptors
	 * allocate a dma-mapped chunk of memory for link descriptors
	 * setup each link-desc memory offset per slot-number to
	 * the descriptor table.
	 */
	cq_host->desc_base = dmam_alloc_coherent(mmc_dev(cq_host->mmc),
						 cq_host->desc_size,
						 &cq_host->desc_dma_base,
						 GFP_KERNEL);
	if (!cq_host->desc_base)
		return -ENOMEM;

	cq_host->trans_desc_base = dmam_alloc_coherent(mmc_dev(cq_host->mmc),
					      cq_host->data_size,
					      &cq_host->trans_desc_dma_base,
					      GFP_KERNEL);
	if (!cq_host->trans_desc_base) {
		dmam_free_coherent(mmc_dev(cq_host->mmc), cq_host->desc_size,
				   cq_host->desc_base,
				   cq_host->desc_dma_base);
		cq_host->desc_base = NULL;
		cq_host->desc_dma_base = 0;
		return -ENOMEM;
	}

	pr_debug("%s: cqhci: desc-base: 0x%p trans-base: 0x%p\n desc_dma 0x%llx trans_dma: 0x%llx\n",
		 mmc_hostname(cq_host->mmc), cq_host->desc_base, cq_host->trans_desc_base,
		(unsigned long long)cq_host->desc_dma_base,
		(unsigned long long)cq_host->trans_desc_dma_base);

	for (; i < (cq_host->num_slots); i++)
		setup_trans_desc(cq_host, i);

	return 0;
}

static void __cqhci_enable(struct cqhci_host *cq_host)
{
	struct mmc_host *mmc = cq_host->mmc;
	u32 cqcfg;

	cqcfg = cqhci_readl(cq_host, CQHCI_CFG);

	/* Configuration must not be changed while enabled */
	if (cqcfg & CQHCI_ENABLE) {
		cqcfg &= ~CQHCI_ENABLE;
		cqhci_writel(cq_host, cqcfg, CQHCI_CFG);
	}

	cqcfg &= ~(CQHCI_DCMD | CQHCI_TASK_DESC_SZ);

	if (mmc->caps2 & MMC_CAP2_CQE_DCMD)
		cqcfg |= CQHCI_DCMD;

	if (cq_host->caps & CQHCI_TASK_DESC_SZ_128)
		cqcfg |= CQHCI_TASK_DESC_SZ;

	if (cqhci_host_is_crypto_supported(cq_host)) {
		cqcfg |= CQHCI_ICE_ENABLE;
		/* For SDHC v5.0 onwards, ICE 3.0 specific registers are added
		 * in CQ register space, due to which few CQ registers are
		 * shifted. Set offset_changed boolean to use updated address.
		 */
		 cq_host->offset_changed = true;
	}

	cqhci_writel(cq_host, cqcfg, CQHCI_CFG);

	cqcfg |= CQHCI_ENABLE;
	cqhci_writel(cq_host, cqcfg, CQHCI_CFG);

	if (cqhci_readl(cq_host, CQHCI_CTL) & CQHCI_HALT)
		cqhci_writel(cq_host, 0, CQHCI_CTL);

	cqhci_writel(cq_host, lower_32_bits(cq_host->desc_dma_base),
		     CQHCI_TDLBA);
	cqhci_writel(cq_host, upper_32_bits(cq_host->desc_dma_base),
		     CQHCI_TDLBAU);

	cqhci_writel(cq_host, cq_host->rca, CQHCI_SSC2);

	/* send QSR at lesser intervals than the default */
	cqhci_writel(cq_host, SEND_QSR_INTERVAL, CQHCI_SSC1);

	cqhci_set_irqs(cq_host, 0);

	mmc->cqe_on = true;

	if (cq_host->ops->enable)
		cq_host->ops->enable(mmc);

	/* Ensure all writes are done before interrupts are enabled */
	wmb();

	cqhci_set_irqs(cq_host, CQHCI_IS_MASK);

	cq_host->activated = true;
	mmc_log_string(mmc, "CQ enabled\n");
}

static void __cqhci_disable(struct cqhci_host *cq_host)
{
	u32 cqcfg;

	cqcfg = cqhci_readl(cq_host, CQHCI_CFG);
	cqcfg &= ~CQHCI_ENABLE;
	cqhci_writel(cq_host, cqcfg, CQHCI_CFG);

	cq_host->mmc->cqe_on = false;

	cq_host->activated = false;

	mmc_log_string(cq_host->mmc, "CQ disabled\n");
}

int cqhci_suspend(struct mmc_host *mmc)
{
	struct cqhci_host *cq_host = mmc->cqe_private;

	cqhci_crypto_suspend(cq_host);

	if (cq_host->enabled)
		__cqhci_disable(cq_host);

	return 0;
}
EXPORT_SYMBOL(cqhci_suspend);

int cqhci_resume(struct mmc_host *mmc)
{
	/* Re-enable is done upon first request */
	return 0;
}
EXPORT_SYMBOL(cqhci_resume);

static int cqhci_enable(struct mmc_host *mmc, struct mmc_card *card)
{
	struct cqhci_host *cq_host = mmc->cqe_private;
	int err;

	if (cq_host->enabled)
		return 0;

	cq_host->rca = card->rca;

	err = cqhci_host_alloc_tdl(cq_host);
	if (err)
		return err;

	if (cqhci_host_is_crypto_supported(cq_host))
		cqhci_crypto_enable(cq_host);

	__cqhci_enable(cq_host);

	if (cq_host->ops->enhanced_strobe_mask)
		cq_host->ops->enhanced_strobe_mask(mmc, true);

	cq_host->enabled = true;

#ifdef DEBUG
	cqhci_dumpregs(cq_host);
#endif
	return 0;
}

/* CQHCI is idle and should halt immediately, so set a small timeout */
#define CQHCI_OFF_TIMEOUT 100

static u32 cqhci_read_ctl(struct cqhci_host *cq_host)
{
	return cqhci_readl(cq_host, CQHCI_CTL);
}

static void cqhci_off(struct mmc_host *mmc)
{
	struct cqhci_host *cq_host = mmc->cqe_private;
	u32 reg;
	int err;

	if (!cq_host->enabled || !mmc->cqe_on || cq_host->recovery_halt) {
		pr_debug("%s: %s: CQE is already %s\n", mmc_hostname(mmc),
				__func__, mmc->cqe_on ? "off" : "on");
		return;
	}

	if (cq_host->ops->disable)
		cq_host->ops->disable(mmc, false);

	cqhci_writel(cq_host, CQHCI_HALT, CQHCI_CTL);

	err = readx_poll_timeout(cqhci_read_ctl, cq_host, reg,
				 reg & CQHCI_HALT, 0, CQHCI_OFF_TIMEOUT);
	if (err < 0)
		pr_err("%s: cqhci: CQE stuck on\n", mmc_hostname(mmc));
	else {
		pr_debug("%s: cqhci: CQE off\n", mmc_hostname(mmc));
		mmc_log_string(mmc, "cqhci: CQE off\n");
	}
	mmc->cqe_on = false;
}

static void cqhci_disable(struct mmc_host *mmc)
{
	struct cqhci_host *cq_host = mmc->cqe_private;

	if (!cq_host->enabled)
		return;

	cqhci_off(mmc);

	if (cqhci_host_is_crypto_supported(cq_host))
		cqhci_crypto_disable(cq_host);

	__cqhci_disable(cq_host);

	if (cq_host->ops->enhanced_strobe_mask)
		cq_host->ops->enhanced_strobe_mask(mmc, false);

	dmam_free_coherent(mmc_dev(mmc), cq_host->data_size,
			   cq_host->trans_desc_base,
			   cq_host->trans_desc_dma_base);

	dmam_free_coherent(mmc_dev(mmc), cq_host->desc_size,
			   cq_host->desc_base,
			   cq_host->desc_dma_base);

	cq_host->trans_desc_base = NULL;
	cq_host->desc_base = NULL;

	cq_host->enabled = false;
}

static void cqhci_prep_task_desc(struct mmc_request *mrq,
					u64 *data, bool intr)
{
	u32 req_flags = mrq->data->flags;

	*data = CQHCI_VALID(1) |
		CQHCI_END(1) |
		CQHCI_INT(intr) |
		CQHCI_ACT(0x5) |
		CQHCI_FORCED_PROG(!!(req_flags & MMC_DATA_FORCED_PRG)) |
		CQHCI_DATA_TAG(!!(req_flags & MMC_DATA_DAT_TAG)) |
		CQHCI_DATA_DIR(!!(req_flags & MMC_DATA_READ)) |
		CQHCI_PRIORITY(!!(req_flags & MMC_DATA_PRIO)) |
		CQHCI_QBAR(!!(req_flags & MMC_DATA_QBR)) |
		CQHCI_REL_WRITE(!!(req_flags & MMC_DATA_REL_WR)) |
		CQHCI_BLK_COUNT(mrq->data->blocks) |
		CQHCI_BLK_ADDR((u64)mrq->data->blk_addr);

	pr_debug("%s: cqhci: tag %d task descriptor 0x016%llx\n",
		 mmc_hostname(mrq->host), mrq->tag, (unsigned long long)*data);
}

static int cqhci_dma_map(struct mmc_host *host, struct mmc_request *mrq)
{
	int sg_count;
	struct mmc_data *data = mrq->data;

	if (!data)
		return -EINVAL;

	sg_count = dma_map_sg(mmc_dev(host), data->sg,
			      data->sg_len,
			      (data->flags & MMC_DATA_WRITE) ?
			      DMA_TO_DEVICE : DMA_FROM_DEVICE);
	if (!sg_count) {
		pr_err("%s: sg-len: %d\n", __func__, data->sg_len);
		return -ENOMEM;
	}

	return sg_count;
}

static void cqhci_set_tran_desc(u8 *desc, dma_addr_t addr, int len, bool end,
				bool dma64)
{
	__le32 *attr = (__le32 __force *)desc;

	*attr = (CQHCI_VALID(1) |
		 CQHCI_END(end ? 1 : 0) |
		 CQHCI_INT(0) |
		 CQHCI_ACT(0x4) |
		 CQHCI_DAT_LENGTH(len));

	if (dma64) {
		__le64 *dataddr = (__le64 __force *)(desc + 4);

		dataddr[0] = cpu_to_le64(addr);
	} else {
		__le32 *dataddr = (__le32 __force *)(desc + 4);

		dataddr[0] = cpu_to_le32(addr);
	}
}

static int cqhci_prep_tran_desc(struct mmc_request *mrq,
			       struct cqhci_host *cq_host, int tag)
{
	struct mmc_data *data = mrq->data;
	int i, sg_count, len;
	bool end = false;
	bool dma64 = cq_host->dma64;
	dma_addr_t addr;
	u8 *desc;
	struct scatterlist *sg;

	sg_count = cqhci_dma_map(mrq->host, mrq);
	if (sg_count < 0) {
		pr_err("%s: %s: unable to map sg lists, %d\n",
				mmc_hostname(mrq->host), __func__, sg_count);
		return sg_count;
	}

	desc = get_trans_desc(cq_host, tag);

	for_each_sg(data->sg, sg, sg_count, i) {
		addr = sg_dma_address(sg);
		len = sg_dma_len(sg);

		if ((i+1) == sg_count)
			end = true;
		cqhci_set_tran_desc(desc, addr, len, end, dma64);
		desc += cq_host->trans_desc_len;
	}

	return 0;
}

static void cqhci_prep_dcmd_desc(struct mmc_host *mmc,
				   struct mmc_request *mrq)
{
	u64 *task_desc = NULL;
	u64 data = 0;
	u8 resp_type;
	u8 *desc;
	__le64 *dataddr;
	struct cqhci_host *cq_host = mmc->cqe_private;
	u8 timing;

	if (!(mrq->cmd->flags & MMC_RSP_PRESENT)) {
		resp_type = 0x0;
		timing = 0x1;
	} else {
		if (mrq->cmd->flags & MMC_RSP_BUSY) {
			resp_type = 0x3;
			timing = 0x0;
		} else {
			resp_type = 0x2;
			timing = 0x1;
		}
	}

	task_desc = (__le64 __force *)get_desc(cq_host, cq_host->dcmd_slot);
	memset(task_desc, 0, cq_host->task_desc_len);
	data |= (CQHCI_VALID(1) |
		 CQHCI_END(1) |
		 CQHCI_INT(1) |
		 CQHCI_QBAR(1) |
		 CQHCI_ACT(0x5) |
		 CQHCI_CMD_INDEX(mrq->cmd->opcode) |
		 CQHCI_CMD_TIMING(timing) | CQHCI_RESP_TYPE(resp_type));
	*task_desc |= data;
	desc = (u8 *)task_desc;
	pr_debug("%s: cqhci: dcmd: cmd: %d timing: %d resp: %d\n",
		 mmc_hostname(mmc), mrq->cmd->opcode, timing, resp_type);
	dataddr = (__le64 __force *)(desc + 4);
	dataddr[0] = cpu_to_le64((u64)mrq->cmd->arg);

}

static void cqhci_pm_qos_vote(struct sdhci_host *host, struct mmc_request *mrq)
{
	struct sdhci_pltfm_host *pltfm_host = sdhci_priv(host);
	struct sdhci_msm_host *msm_host = pltfm_host->priv;
	struct mmc_queue_req *mqrq = container_of(mrq, struct mmc_queue_req,
						  brq.mrq);
	struct request *req = mmc_queue_req_to_req(mqrq);

	sdhci_msm_pm_qos_cpu_vote(host,
		msm_host->pdata->pm_qos_data.cmdq_latency, req->cpu);
}

static void cqhci_pm_qos_unvote(struct sdhci_host *host,
						struct mmc_request *mrq)
{
	struct mmc_queue_req *mqrq = container_of(mrq, struct mmc_queue_req,
						  brq.mrq);
	struct request *req = mmc_queue_req_to_req(mqrq);

	/* use async as we're inside an atomic context (soft-irq) */
	sdhci_msm_pm_qos_cpu_unvote(host, req->cpu, true);
}

static void cqhci_post_req(struct mmc_host *host, struct mmc_request *mrq)
{
	struct mmc_data *data = mrq->data;
	struct sdhci_host *sdhci_host = mmc_priv(host);

	if (data) {
		dma_unmap_sg(mmc_dev(host), data->sg, data->sg_len,
			     (data->flags & MMC_DATA_READ) ?
			     DMA_FROM_DEVICE : DMA_TO_DEVICE);

		/* we're in atomic context (soft-irq) so unvote async. */
		sdhci_msm_pm_qos_irq_unvote(sdhci_host, true);
		cqhci_pm_qos_unvote(sdhci_host, mrq);
	}
}

static inline int cqhci_tag(struct mmc_request *mrq)
{
	return mrq->cmd ? DCMD_SLOT : mrq->tag;
}

static inline
void cqhci_prep_crypto_desc(struct cqhci_host *cq_host, u64 *task_desc,
			u64 ice_ctx)
{
	u64 *ice_desc = NULL;

	if (cq_host->caps & CQHCI_CAP_CRYPTO_SUPPORT) {
		/*
		 * Get the address of ice context for the given task descriptor.
		 * ice context is present in the upper 64bits of task descriptor
		 * ice_conext_base_address = task_desc + 8-bytes
		 */
		ice_desc = (u64 *)((u8 *)task_desc +
					CQHCI_TASK_DESC_ICE_PARAM_OFFSET);
		memset(ice_desc, 0, CQHCI_TASK_DESC_ICE_PARAMS_SIZE);

		/*
		 *  Assign upper 64bits data of task descritor with ice context
		 */
		if (ice_ctx)
			*ice_desc = cpu_to_le64(ice_ctx);
	}
}

static int cqhci_request(struct mmc_host *mmc, struct mmc_request *mrq)
{
	int err = 0;
	u64 data = 0;
	u64 *task_desc = NULL;
	int tag = cqhci_tag(mrq);
	struct cqhci_host *cq_host = mmc->cqe_private;
	unsigned long flags;
	struct sdhci_host *host = mmc_priv(mmc);
	u64 ice_ctx = 0;

	if (!cq_host->enabled) {
		pr_err("%s: cqhci: not enabled\n", mmc_hostname(mmc));
		return -EINVAL;
	}

	/* First request after resume has to re-enable */
	if (!cq_host->activated)
		__cqhci_enable(cq_host);

	if (!mmc->cqe_on) {
		cqhci_writel(cq_host, 0, CQHCI_CTL);
		mmc->cqe_on = true;
		mmc_log_string(mmc, "cqhci: CQE on\n");
		pr_debug("%s: cqhci: CQE on\n", mmc_hostname(mmc));
		if (cqhci_readl(cq_host, CQHCI_CTL) && CQHCI_HALT) {
			pr_err("%s: cqhci: CQE failed to exit halt state\n",
			       mmc_hostname(mmc));
		}
		if (cq_host->ops->enable)
			cq_host->ops->enable(mmc);
	}

	if (mrq->data) {
		err = cqhci_crypto_get_ctx(cq_host, mrq, &ice_ctx);
		if (err) {
			mmc->err_stats[MMC_ERR_ICE_CFG]++;
			pr_err("%s: failed to retrieve crypto ctx for tag %d\n",
				mmc_hostname(mmc), tag);
			goto out;
		}
		task_desc = (__le64 __force *)get_desc(cq_host, tag);
		cqhci_prep_task_desc(mrq, &data, 1);
		*task_desc = cpu_to_le64(data);
		cqhci_prep_crypto_desc(cq_host, task_desc, ice_ctx);

		err = cqhci_prep_tran_desc(mrq, cq_host, tag);
		if (err) {
			pr_err("%s: cqhci: failed to setup tx desc: %d\n",
			       mmc_hostname(mmc), err);
			goto out;
		}
		/* PM QoS */
		sdhci_msm_pm_qos_irq_vote(host);
		cqhci_pm_qos_vote(host, mrq);
	} else {
		cqhci_prep_dcmd_desc(mmc, mrq);
	}

	spin_lock_irqsave(&cq_host->lock, flags);

	if (cq_host->recovery_halt) {
		err = -EBUSY;
		goto out_unlock;
	}

	cq_host->slot[tag].mrq = mrq;
	cq_host->slot[tag].flags = 0;

	cq_host->qcnt += 1;

	/* Ensure the task descriptor list is flushed before ringing doorbell */
	wmb();
	if (cqhci_readl(cq_host, CQHCI_TDBR) & (1 << tag)) {
		cqhci_dumpregs(cq_host);
		BUG();
	}
	mmc_log_string(mmc, "tag: %d\n", tag);
	/* Make sure descriptors are ready before ringing the doorbell */
	wmb();
	cqhci_writel(cq_host, 1 << tag, CQHCI_TDBR);
	/* Commit the doorbell write immediately */
	wmb();
	if (!(cqhci_readl(cq_host, CQHCI_TDBR) & (1 << tag)))
		pr_debug("%s: cqhci: doorbell not set for tag %d\n",
			 mmc_hostname(mmc), tag);
out_unlock:
	spin_unlock_irqrestore(&cq_host->lock, flags);

	if (err)
		cqhci_post_req(mmc, mrq);

	if (mrq->data)
		cqhci_complete_crypto_desc(cq_host, mrq, NULL);
out:
	return err;
}

static void cqhci_crypto_update_queue(struct mmc_host *mmc,
					struct request_queue *queue)
{
	struct cqhci_host *cq_host;

	if (!mmc) {
		pr_err("%s mmc host is NULL\n", __func__);
		return;
	}

	cq_host = mmc->cqe_private;
	if (!cq_host) {
		pr_err("%s cq host is NULL\n", __func__);
		return;
	}

	if (cq_host->caps & CQHCI_CAP_CRYPTO_SUPPORT) {
		if (queue)
			cqhci_crypto_setup_rq_keyslot_manager(cq_host, queue);
		else
			pr_err("%s can not register keyslot manager\n",
				mmc_hostname(mmc));
	}
}

static void cqhci_recovery_needed(struct mmc_host *mmc, struct mmc_request *mrq,
				  bool notify)
{
	struct cqhci_host *cq_host = mmc->cqe_private;

	if (!cq_host->recovery_halt) {
		cq_host->recovery_halt = true;
		pr_debug("%s: cqhci: recovery needed\n", mmc_hostname(mmc));
		wake_up(&cq_host->wait_queue);
		if (notify && mrq->recovery_notifier)
			mrq->recovery_notifier(mrq);
	}
}

static unsigned int cqhci_error_flags(int error1, int error2)
{
	int error = error1 ? error1 : error2;

	switch (error) {
	case -EILSEQ:
		return CQHCI_HOST_CRC;
	case -ETIMEDOUT:
		return CQHCI_HOST_TIMEOUT;
	default:
		return CQHCI_HOST_OTHER;
	}
}

static void cqhci_error_irq(struct mmc_host *mmc, u32 status, int cmd_error,
			    int data_error)
{
	struct cqhci_host *cq_host = mmc->cqe_private;
	struct cqhci_slot *slot;
	u32 terri;
	int tag;

	spin_lock(&cq_host->lock);

	terri = cqhci_readl(cq_host, CQHCI_TERRI);

	pr_err("%s: cqhci: error IRQ status: 0x%08x cmd error %d data error %d TERRI: 0x%08x\n",
		 mmc_hostname(mmc), status, cmd_error, data_error, terri);
	mmc_log_string(mmc, "%s: cqhci: status:0x%08x TERRI:0x%08x\n",
		 mmc_hostname(mmc), status, terri);

	/* Forget about errors when recovery has already been triggered */
	if (cq_host->recovery_halt)
		goto out_unlock;

	if (!cq_host->qcnt) {
		WARN_ONCE(1, "%s: cqhci: error when idle. IRQ status: 0x%08x cmd error %d data error %d TERRI: 0x%08x\n",
			  mmc_hostname(mmc), status, cmd_error, data_error,
			  terri);
		goto out_unlock;
	}

	if (CQHCI_TERRI_C_VALID(terri)) {
		tag = CQHCI_TERRI_C_TASK(terri);
		slot = &cq_host->slot[tag];
		if (slot->mrq) {
			slot->flags = cqhci_error_flags(cmd_error, data_error);
			cqhci_recovery_needed(mmc, slot->mrq, true);
		}
	}

	if (CQHCI_TERRI_D_VALID(terri)) {
		tag = CQHCI_TERRI_D_TASK(terri);
		slot = &cq_host->slot[tag];
		if (slot->mrq) {
			slot->flags = cqhci_error_flags(data_error, cmd_error);
			cqhci_recovery_needed(mmc, slot->mrq, true);
		}
	}

	if (!cq_host->recovery_halt) {
		/*
		 * The only way to guarantee forward progress is to mark at
		 * least one task in error, so if none is indicated, pick one.
		 */
		for (tag = 0; tag < NUM_SLOTS; tag++) {
			slot = &cq_host->slot[tag];
			if (!slot->mrq)
				continue;
			slot->flags = cqhci_error_flags(data_error, cmd_error);
			cqhci_recovery_needed(mmc, slot->mrq, true);
			break;
		}
	}

out_unlock:
	spin_unlock(&cq_host->lock);
}

static void cqhci_finish_mrq(struct mmc_host *mmc, unsigned int tag)
{
	struct cqhci_host *cq_host = mmc->cqe_private;
	struct cqhci_slot *slot = &cq_host->slot[tag];
	struct mmc_request *mrq = slot->mrq;
	struct mmc_data *data;
	int offset = 0;

	if (cq_host->offset_changed)
		offset = CQE_V5_VENDOR_CFG;
	if (!mrq) {
		WARN_ONCE(1, "%s: cqhci: spurious TCN for tag %d\n",
			  mmc_hostname(mmc), tag);
		return;
	}

	/* No completions allowed during recovery */
	if (cq_host->recovery_halt) {
		slot->flags |= CQHCI_COMPLETED;
		return;
	}

	slot->mrq = NULL;

	cq_host->qcnt -= 1;

	data = mrq->data;
	if (data) {
		cqhci_complete_crypto_desc(cq_host, mrq, NULL);

		if (data->error)
			data->bytes_xfered = 0;
		else
			data->bytes_xfered = data->blksz * data->blocks;
	} else {
		cqhci_writel(cq_host, cqhci_readl(cq_host,
				CQHCI_VENDOR_CFG + offset) |
				CMDQ_SEND_STATUS_TRIGGER,
				CQHCI_VENDOR_CFG + offset);
	}

	mmc_cqe_request_done(mmc, mrq);
}

irqreturn_t cqhci_irq(struct mmc_host *mmc, u32 intmask, int cmd_error,
		      int data_error)
{
	u32 status, ice_err;
	unsigned long tag = 0, comp_status;
	struct cqhci_host *cq_host = mmc->cqe_private;

	status = cqhci_readl(cq_host, CQHCI_IS);
	ice_err = status & (CQHCI_IS_GCE | CQHCI_IS_ICCE);

	pr_debug("%s: cqhci: IRQ status: 0x%08x\n", mmc_hostname(mmc), status);
	mmc_log_string(mmc, "CQIS: 0x%x cmd_error : %d data_err: %d\n",
		status, cmd_error, data_error);

	if ((status & CQHCI_IS_RED) || cmd_error || data_error || ice_err) {
		pr_err("%s: cqhci: error IRQ status: 0x%08x cmd error %d data error %d\n",
			mmc_hostname(mmc), status, cmd_error, data_error);
		cqhci_dumpregs(cq_host);
		mmc->need_hw_reset = true;
		cqhci_writel(cq_host, status, CQHCI_IS);
		cqhci_error_irq(mmc, status, cmd_error, data_error);
	} else {
		/* Clear interrupt */
		cqhci_writel(cq_host, status, CQHCI_IS);
	}

	if (status & CQHCI_IS_TCC) {
		/* read TCN and complete the request */
		comp_status = cqhci_readl(cq_host, CQHCI_TCN);
		cqhci_writel(cq_host, comp_status, CQHCI_TCN);
		pr_debug("%s: cqhci: TCN: 0x%08lx\n",
			 mmc_hostname(mmc), comp_status);

		spin_lock(&cq_host->lock);

		for_each_set_bit(tag, &comp_status, cq_host->num_slots) {
			/* complete the corresponding mrq */
			pr_debug("%s: cqhci: completing tag %lu\n",
				 mmc_hostname(mmc), tag);
			mmc_log_string(mmc, "completing tag -> %lu\n", tag);
			cqhci_finish_mrq(mmc, tag);
		}

		if (cq_host->waiting_for_idle && !cq_host->qcnt) {
			cq_host->waiting_for_idle = false;
			wake_up(&cq_host->wait_queue);
		}

		spin_unlock(&cq_host->lock);
	}

	if (status & CQHCI_IS_TCL)
		wake_up(&cq_host->wait_queue);

	if (status & CQHCI_IS_HAC)
		wake_up(&cq_host->wait_queue);

	return IRQ_HANDLED;
}
EXPORT_SYMBOL(cqhci_irq);

static bool cqhci_is_idle(struct cqhci_host *cq_host, int *ret)
{
	unsigned long flags;
	bool is_idle;

	spin_lock_irqsave(&cq_host->lock, flags);
	is_idle = !cq_host->qcnt || cq_host->recovery_halt;
	*ret = cq_host->recovery_halt ? -EBUSY : 0;
	cq_host->waiting_for_idle = !is_idle;
	spin_unlock_irqrestore(&cq_host->lock, flags);

	return is_idle;
}

static int cqhci_wait_for_idle(struct mmc_host *mmc)
{
	struct cqhci_host *cq_host = mmc->cqe_private;
	int ret;

	wait_event(cq_host->wait_queue, cqhci_is_idle(cq_host, &ret));

	return ret;
}

static bool cqhci_timeout(struct mmc_host *mmc, struct mmc_request *mrq,
			  bool *recovery_needed)
{
	struct cqhci_host *cq_host = mmc->cqe_private;
	int tag = cqhci_tag(mrq);
	struct cqhci_slot *slot = &cq_host->slot[tag];
	unsigned long flags;
	bool timed_out;

	spin_lock_irqsave(&cq_host->lock, flags);
	timed_out = slot->mrq == mrq;
	if (timed_out) {
		slot->flags |= CQHCI_EXTERNAL_TIMEOUT;
		cqhci_recovery_needed(mmc, mrq, false);
		*recovery_needed = cq_host->recovery_halt;
	}
	spin_unlock_irqrestore(&cq_host->lock, flags);

	if (timed_out) {
		pr_err("%s: cqhci: timeout for tag %d\n",
		       mmc_hostname(mmc), tag);
		cqhci_dumpregs(cq_host);
	}

	return timed_out;
}

static bool cqhci_tasks_cleared(struct cqhci_host *cq_host)
{
	return !(cqhci_readl(cq_host, CQHCI_CTL) & CQHCI_CLEAR_ALL_TASKS);
}

static bool cqhci_clear_all_tasks(struct mmc_host *mmc, unsigned int timeout)
{
	struct cqhci_host *cq_host = mmc->cqe_private;
	bool ret;
	u32 ctl;

	cqhci_set_irqs(cq_host, CQHCI_IS_TCL);

	ctl = cqhci_readl(cq_host, CQHCI_CTL);
	ctl |= CQHCI_CLEAR_ALL_TASKS;
	cqhci_writel(cq_host, ctl, CQHCI_CTL);

	wait_event_timeout(cq_host->wait_queue, cqhci_tasks_cleared(cq_host),
			   msecs_to_jiffies(timeout) + 1);

	cqhci_set_irqs(cq_host, 0);

	ret = cqhci_tasks_cleared(cq_host);

	if (!ret)
		pr_warn("%s: cqhci: Failed to clear tasks\n",
			mmc_hostname(mmc));

	return ret;
}

static bool cqhci_halted(struct cqhci_host *cq_host)
{
	return cqhci_readl(cq_host, CQHCI_CTL) & CQHCI_HALT;
}

static bool cqhci_halt(struct mmc_host *mmc, unsigned int timeout)
{
	struct cqhci_host *cq_host = mmc->cqe_private;
	bool ret;
	u32 ctl;

	if (cqhci_halted(cq_host)) {
		pr_debug("%s: CQE is already halted.\n", mmc_hostname(mmc));
		return true;
	}

	cqhci_set_irqs(cq_host, CQHCI_IS_HAC);

	ctl = cqhci_readl(cq_host, CQHCI_CTL);
	ctl |= CQHCI_HALT;
	cqhci_writel(cq_host, ctl, CQHCI_CTL);

	wait_event_timeout(cq_host->wait_queue, cqhci_halted(cq_host),
			   msecs_to_jiffies(timeout) + 1);

	cqhci_set_irqs(cq_host, 0);

	ret = cqhci_halted(cq_host);

	if (!ret)
<<<<<<< HEAD
		pr_err("%s: cqhci: Failed to halt\n", mmc_hostname(mmc));
=======
		pr_warn("%s: cqhci: Failed to halt\n", mmc_hostname(mmc));
>>>>>>> 38d95b42

	mmc_log_string(mmc, "halt done with ret %d\n", ret);
	return ret;
}

/*
 * After halting we expect to be able to use the command line. We interpret the
 * failure to halt to mean the data lines might still be in use (and the upper
 * layers will need to send a STOP command), however failing to halt complicates
 * the recovery, so set a timeout that would reasonably allow I/O to complete.
 */
<<<<<<< HEAD
#define CQHCI_START_HALT_TIMEOUT	5000
=======
#define CQHCI_START_HALT_TIMEOUT	500
>>>>>>> 38d95b42

static void cqhci_recovery_start(struct mmc_host *mmc)
{
	struct cqhci_host *cq_host = mmc->cqe_private;

	pr_debug("%s: cqhci: %s\n", mmc_hostname(mmc), __func__);

	cqhci_crypto_reset(cq_host);

	WARN_ON(!cq_host->recovery_halt);

	cqhci_halt(mmc, CQHCI_START_HALT_TIMEOUT);

	if (cq_host->ops->disable)
		cq_host->ops->disable(mmc, true);

	mmc->cqe_on = false;
}

static int cqhci_error_from_flags(unsigned int flags)
{
	if (!flags)
		return 0;

	/* CRC errors might indicate re-tuning so prefer to report that */
	if (flags & CQHCI_HOST_CRC)
		return -EILSEQ;

	if (flags & (CQHCI_EXTERNAL_TIMEOUT | CQHCI_HOST_TIMEOUT))
		return -ETIMEDOUT;

	return -EIO;
}

static void cqhci_recover_mrq(struct cqhci_host *cq_host, unsigned int tag)
{
	struct cqhci_slot *slot = &cq_host->slot[tag];
	struct mmc_request *mrq = slot->mrq;
	struct mmc_data *data;

	if (!mrq)
		return;

	slot->mrq = NULL;

	cq_host->qcnt -= 1;

	data = mrq->data;
	if (data) {
		data->bytes_xfered = 0;
		data->error = cqhci_error_from_flags(slot->flags);
	} else {
		mrq->cmd->error = cqhci_error_from_flags(slot->flags);
	}

	mmc_cqe_request_done(cq_host->mmc, mrq);
}

static void cqhci_recover_mrqs(struct cqhci_host *cq_host)
{
	int i;

	for (i = 0; i < cq_host->num_slots; i++)
		cqhci_recover_mrq(cq_host, i);
}

/*
 * By now the command and data lines should be unused so there is no reason for
 * CQHCI to take a long time to halt, but if it doesn't halt there could be
 * problems clearing tasks, so be generous.
 */
#define CQHCI_FINISH_HALT_TIMEOUT	20

/* CQHCI could be expected to clear it's internal state pretty quickly */
#define CQHCI_CLEAR_TIMEOUT		20

static void cqhci_recovery_finish(struct mmc_host *mmc)
{
	struct cqhci_host *cq_host = mmc->cqe_private;
	unsigned long flags;
	u32 cqcfg;
	bool ok;

	pr_debug("%s: cqhci: %s\n", mmc_hostname(mmc), __func__);

	WARN_ON(!cq_host->recovery_halt);

	ok = cqhci_halt(mmc, CQHCI_FINISH_HALT_TIMEOUT);

	/*
	 * The specification contradicts itself, by saying that tasks cannot be
	 * cleared if CQHCI does not halt, but if CQHCI does not halt, it should
	 * be disabled/re-enabled, but not to disable before clearing tasks.
	 * Have a go anyway.
	 */
	if (!cqhci_clear_all_tasks(mmc, CQHCI_CLEAR_TIMEOUT))
		ok = false;

	/* Disable to make sure tasks really are cleared */
	cqcfg = cqhci_readl(cq_host, CQHCI_CFG);
	cqcfg &= ~CQHCI_ENABLE;
	cqhci_writel(cq_host, cqcfg, CQHCI_CFG);

	cqcfg = cqhci_readl(cq_host, CQHCI_CFG);
	cqcfg |= CQHCI_ENABLE;
	cqhci_writel(cq_host, cqcfg, CQHCI_CFG);

	cqhci_halt(mmc, CQHCI_FINISH_HALT_TIMEOUT);

	if (!ok)
		cqhci_clear_all_tasks(mmc, CQHCI_CLEAR_TIMEOUT);

	cqhci_recover_mrqs(cq_host);

	WARN_ON(cq_host->qcnt);

	spin_lock_irqsave(&cq_host->lock, flags);
	cq_host->qcnt = 0;
	cq_host->recovery_halt = false;
	mmc->cqe_on = false;
	spin_unlock_irqrestore(&cq_host->lock, flags);

	/* Ensure all writes are done before interrupts are re-enabled */
	wmb();

	cqhci_writel(cq_host, CQHCI_IS_HAC | CQHCI_IS_TCL, CQHCI_IS);

	cqhci_set_irqs(cq_host, CQHCI_IS_MASK);

	cqhci_crypto_recovery_finish(cq_host);

	pr_debug("%s: cqhci: recovery done\n", mmc_hostname(mmc));
	mmc_log_string(mmc, "recovery done\n");
}

static const struct mmc_cqe_ops cqhci_cqe_ops = {
	.cqe_enable = cqhci_enable,
	.cqe_disable = cqhci_disable,
	.cqe_request = cqhci_request,
	.cqe_post_req = cqhci_post_req,
	.cqe_off = cqhci_off,
	.cqe_wait_for_idle = cqhci_wait_for_idle,
	.cqe_timeout = cqhci_timeout,
	.cqe_recovery_start = cqhci_recovery_start,
	.cqe_recovery_finish = cqhci_recovery_finish,
	.cqe_crypto_update_queue = cqhci_crypto_update_queue,
};

struct cqhci_host *cqhci_pltfm_init(struct platform_device *pdev)
{
	struct cqhci_host *cq_host;
	struct resource *cqhci_memres = NULL;

	/* check and setup CMDQ interface */
	cqhci_memres = platform_get_resource_byname(pdev, IORESOURCE_MEM,
						   "cqhci_mem");
	if (!cqhci_memres) {
		dev_dbg(&pdev->dev, "CMDQ not supported\n");
		return ERR_PTR(-EINVAL);
	}

	cq_host = devm_kzalloc(&pdev->dev, sizeof(*cq_host), GFP_KERNEL);
	if (!cq_host)
		return ERR_PTR(-ENOMEM);
	cq_host->mmio = devm_ioremap(&pdev->dev,
				     cqhci_memres->start,
				     resource_size(cqhci_memres));
	if (!cq_host->mmio) {
		dev_err(&pdev->dev, "failed to remap cqhci regs\n");
		return ERR_PTR(-EBUSY);
	}
	dev_dbg(&pdev->dev, "CMDQ ioremap: done\n");

	return cq_host;
}
EXPORT_SYMBOL(cqhci_pltfm_init);

static unsigned int cqhci_ver_major(struct cqhci_host *cq_host)
{
	return CQHCI_VER_MAJOR(cqhci_readl(cq_host, CQHCI_VER));
}

static unsigned int cqhci_ver_minor(struct cqhci_host *cq_host)
{
	u32 ver = cqhci_readl(cq_host, CQHCI_VER);

	return CQHCI_VER_MINOR1(ver) * 10 + CQHCI_VER_MINOR2(ver);
}

int cqhci_init(struct cqhci_host *cq_host, struct mmc_host *mmc,
	      bool dma64)
{
	int err;
	u32 cqcap = 0;

	cq_host->dma64 = dma64;
	cq_host->mmc = mmc;
	cq_host->mmc->cqe_private = cq_host;

	cq_host->num_slots = NUM_SLOTS;
	cq_host->dcmd_slot = DCMD_SLOT;

	mmc->cqe_ops = &cqhci_cqe_ops;

	mmc->cqe_qdepth = NUM_SLOTS;
	if (mmc->caps2 & MMC_CAP2_CQE_DCMD)
		mmc->cqe_qdepth -= 1;

	cqcap = cqhci_readl(cq_host, CQHCI_CAP);

	cq_host->slot = devm_kcalloc(mmc_dev(mmc), cq_host->num_slots,
				     sizeof(*cq_host->slot), GFP_KERNEL);
	if (!cq_host->slot) {
		err = -ENOMEM;
		goto out_err;
	}

	spin_lock_init(&cq_host->lock);

	err = cqhci_host_init_crypto(cq_host);
	if (err) {
		pr_err("%s: CQHCI version %u.%02u Crypto init failed err %d\n",
		       mmc_hostname(mmc), cqhci_ver_major(cq_host),
		       cqhci_ver_minor(cq_host), err);
	}

	init_completion(&cq_host->halt_comp);
	init_waitqueue_head(&cq_host->wait_queue);

	pr_info("%s: CQHCI version %u.%02u\n",
		mmc_hostname(mmc), cqhci_ver_major(cq_host),
		cqhci_ver_minor(cq_host));

	return 0;

out_err:
	pr_err("%s: CQHCI version %u.%02u failed to initialize, error %d\n",
	       mmc_hostname(mmc), cqhci_ver_major(cq_host),
	       cqhci_ver_minor(cq_host), err);
	return err;
}
EXPORT_SYMBOL(cqhci_init);

MODULE_AUTHOR("Venkat Gopalakrishnan <venkatg@codeaurora.org>");
MODULE_DESCRIPTION("Command Queue Host Controller Interface driver");
MODULE_LICENSE("GPL v2");<|MERGE_RESOLUTION|>--- conflicted
+++ resolved
@@ -1095,11 +1095,7 @@
 	ret = cqhci_halted(cq_host);
 
 	if (!ret)
-<<<<<<< HEAD
-		pr_err("%s: cqhci: Failed to halt\n", mmc_hostname(mmc));
-=======
 		pr_warn("%s: cqhci: Failed to halt\n", mmc_hostname(mmc));
->>>>>>> 38d95b42
 
 	mmc_log_string(mmc, "halt done with ret %d\n", ret);
 	return ret;
@@ -1111,11 +1107,7 @@
  * layers will need to send a STOP command), however failing to halt complicates
  * the recovery, so set a timeout that would reasonably allow I/O to complete.
  */
-<<<<<<< HEAD
 #define CQHCI_START_HALT_TIMEOUT	5000
-=======
-#define CQHCI_START_HALT_TIMEOUT	500
->>>>>>> 38d95b42
 
 static void cqhci_recovery_start(struct mmc_host *mmc)
 {

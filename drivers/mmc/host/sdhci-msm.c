--- conflicted
+++ resolved
@@ -138,19 +138,15 @@
 #define CORE_CMDIN_RCLK_EN		(1 << 1)
 #define CORE_START_CDC_TRAFFIC		(1 << 6)
 
-<<<<<<< HEAD
 #define CORE_PWRSAVE_DLL	(1 << 3)
 #define CORE_FIFO_ALT_EN	(1 << 10)
 #define CORE_CMDEN_HS400_INPUT_MASK_CNT (1 << 13)
-=======
-#define DDR_CONFIG_POR_VAL	0x80040873
->>>>>>> 3e66813e
 
 #define CORE_DDR_CAL_EN		(1 << 0)
 #define CORE_FLL_CYCLE_CNT	(1 << 18)
 #define CORE_DLL_CLOCK_DISABLE	(1 << 21)
-
-#define DDR_CONFIG_POR_VAL		0x80040873
+#define DDR_CONFIG_POR_VAL	0x80040873
+
 #define DLL_USR_CTL_POR_VAL		0x10800
 #define ENABLE_DLL_LOCK_STATUS		(1 << 26)
 #define FINE_TUNE_MODE_EN		(1 << 27)
@@ -174,7 +170,6 @@
 #define RCLK_TOGGLE 0x2
 
 struct sdhci_msm_offset {
-<<<<<<< HEAD
 	u32 CORE_MCI_DATA_CNT;
 	u32 CORE_MCI_STATUS;
 	u32 CORE_MCI_FIFO_CNT;
@@ -263,95 +258,6 @@
 	.CORE_DLL_CONFIG_3 = 0x1B8,
 	.CORE_DDR_CONFIG_OLD = 0x1B8, /* Applicable to sdcc minor ver < 0x49 */
 	.CORE_DDR_CONFIG = 0x1BC,
-=======
-	u32 core_hc_mode;
-	u32 core_mci_data_cnt;
-	u32 core_mci_status;
-	u32 core_mci_fifo_cnt;
-	u32 core_mci_version;
-	u32 core_generics;
-	u32 core_testbus_config;
-	u32 core_testbus_sel2_bit;
-	u32 core_testbus_ena;
-	u32 core_testbus_sel2;
-	u32 core_pwrctl_status;
-	u32 core_pwrctl_mask;
-	u32 core_pwrctl_clear;
-	u32 core_pwrctl_ctl;
-	u32 core_sdcc_debug_reg;
-	u32 core_dll_config;
-	u32 core_dll_status;
-	u32 core_vendor_spec;
-	u32 core_vendor_spec_adma_err_addr0;
-	u32 core_vendor_spec_adma_err_addr1;
-	u32 core_vendor_spec_func2;
-	u32 core_vendor_spec_capabilities0;
-	u32 core_ddr_200_cfg;
-	u32 core_vendor_spec3;
-	u32 core_dll_config_2;
-	u32 core_dll_config_3;
-	u32 core_ddr_config_old; /* Applicable to sdcc minor ver < 0x49 */
-	u32 core_ddr_config;
-};
-
-static const struct sdhci_msm_offset sdhci_msm_v5_offset = {
-	.core_mci_data_cnt = 0x35c,
-	.core_mci_status = 0x324,
-	.core_mci_fifo_cnt = 0x308,
-	.core_mci_version = 0x318,
-	.core_generics = 0x320,
-	.core_testbus_config = 0x32c,
-	.core_testbus_sel2_bit = 3,
-	.core_testbus_ena = (1 << 31),
-	.core_testbus_sel2 = (1 << 3),
-	.core_pwrctl_status = 0x240,
-	.core_pwrctl_mask = 0x244,
-	.core_pwrctl_clear = 0x248,
-	.core_pwrctl_ctl = 0x24c,
-	.core_sdcc_debug_reg = 0x358,
-	.core_dll_config = 0x200,
-	.core_dll_status = 0x208,
-	.core_vendor_spec = 0x20c,
-	.core_vendor_spec_adma_err_addr0 = 0x214,
-	.core_vendor_spec_adma_err_addr1 = 0x218,
-	.core_vendor_spec_func2 = 0x210,
-	.core_vendor_spec_capabilities0 = 0x21c,
-	.core_ddr_200_cfg = 0x224,
-	.core_vendor_spec3 = 0x250,
-	.core_dll_config_2 = 0x254,
-	.core_dll_config_3 = 0x258,
-	.core_ddr_config = 0x25c,
-};
-
-static const struct sdhci_msm_offset sdhci_msm_mci_offset = {
-	.core_hc_mode = 0x78,
-	.core_mci_data_cnt = 0x30,
-	.core_mci_status = 0x34,
-	.core_mci_fifo_cnt = 0x44,
-	.core_mci_version = 0x050,
-	.core_generics = 0x70,
-	.core_testbus_config = 0x0cc,
-	.core_testbus_sel2_bit = 4,
-	.core_testbus_ena = (1 << 3),
-	.core_testbus_sel2 = (1 << 4),
-	.core_pwrctl_status = 0xdc,
-	.core_pwrctl_mask = 0xe0,
-	.core_pwrctl_clear = 0xe4,
-	.core_pwrctl_ctl = 0xe8,
-	.core_sdcc_debug_reg = 0x124,
-	.core_dll_config = 0x100,
-	.core_dll_status = 0x108,
-	.core_vendor_spec = 0x10c,
-	.core_vendor_spec_adma_err_addr0 = 0x114,
-	.core_vendor_spec_adma_err_addr1 = 0x118,
-	.core_vendor_spec_func2 = 0x110,
-	.core_vendor_spec_capabilities0 = 0x11c,
-	.core_ddr_200_cfg = 0x184,
-	.core_vendor_spec3 = 0x1b0,
-	.core_dll_config_2 = 0x1b4,
-	.core_ddr_config_old = 0x1b8,
-	.core_ddr_config = 0x1bc,
->>>>>>> 3e66813e
 };
 
 u8 sdhci_msm_readb_relaxed(struct sdhci_host *host, u32 offset)
@@ -365,37 +271,8 @@
 	else
 		base_addr = msm_host->core_mem;
 
-<<<<<<< HEAD
 	return readb_relaxed(base_addr + offset);
 }
-=======
-struct sdhci_msm_host {
-	struct platform_device *pdev;
-	void __iomem *core_mem;	/* MSM SDCC mapped address */
-	int pwr_irq;		/* power irq */
-	struct clk *bus_clk;	/* SDHC bus voter clock */
-	struct clk *xo_clk;	/* TCXO clk needed for FLL feature of cm_dll*/
-	struct clk_bulk_data bulk_clks[4]; /* core, iface, cal, sleep clocks */
-	unsigned long clk_rate;
-	struct mmc_host *mmc;
-	bool use_14lpp_dll_reset;
-	bool tuning_done;
-	bool calibration_done;
-	u8 saved_tuning_phase;
-	bool use_cdclp533;
-	u32 curr_pwr_state;
-	u32 curr_io_level;
-	wait_queue_head_t pwr_irq_wait;
-	bool pwr_irq_flag;
-	u32 caps_0;
-	bool mci_removed;
-	const struct sdhci_msm_variant_ops *var_ops;
-	const struct sdhci_msm_offset *offset;
-	bool use_cdr;
-	u32 transfer_mode;
-	bool updated_ddr_cfg;
-};
->>>>>>> 3e66813e
 
 u32 sdhci_msm_readl_relaxed(struct sdhci_host *host, u32 offset)
 {
@@ -1149,22 +1026,12 @@
 
 static int sdhci_msm_cm_dll_sdc4_calibration(struct sdhci_host *host)
 {
-<<<<<<< HEAD
 	struct sdhci_pltfm_host *pltfm_host = sdhci_priv(host);
 	struct sdhci_msm_host *msm_host = pltfm_host->priv;
 	const struct sdhci_msm_offset *msm_host_offset =
 					msm_host->offset;
 	u32 dll_status;
 	int ret = 0;
-=======
-	struct mmc_host *mmc = host->mmc;
-	u32 dll_status, config, ddr_cfg_offset;
-	int ret;
-	struct sdhci_pltfm_host *pltfm_host = sdhci_priv(host);
-	struct sdhci_msm_host *msm_host = sdhci_pltfm_priv(pltfm_host);
-	const struct sdhci_msm_offset *msm_offset =
-					sdhci_priv_msm_offset(host);
->>>>>>> 3e66813e
 
 	pr_debug("%s: Enter %s\n", mmc_hostname(host->mmc), __func__);
 
@@ -1172,7 +1039,6 @@
 	 * Reprogramming the value in case it might have been modified by
 	 * bootloaders.
 	 */
-<<<<<<< HEAD
 	if (msm_host->dll_hsr && msm_host->dll_hsr->ddr_config) {
 		writel_relaxed(msm_host->dll_hsr->ddr_config, host->ioaddr +
 			msm_host_offset->CORE_DDR_CONFIG);
@@ -1182,20 +1048,6 @@
 	} else {
 		writel_relaxed(DDR_CONFIG_POR_VAL, host->ioaddr +
 			msm_host_offset->CORE_DDR_CONFIG_OLD);
-=======
-	if (msm_host->updated_ddr_cfg)
-		ddr_cfg_offset = msm_offset->core_ddr_config;
-	else
-		ddr_cfg_offset = msm_offset->core_ddr_config_old;
-	writel_relaxed(DDR_CONFIG_POR_VAL, host->ioaddr + ddr_cfg_offset);
-
-	if (mmc->ios.enhanced_strobe) {
-		config = readl_relaxed(host->ioaddr +
-				msm_offset->core_ddr_200_cfg);
-		config |= CORE_CMDIN_RCLK_EN;
-		writel_relaxed(config, host->ioaddr +
-				msm_offset->core_ddr_200_cfg);
->>>>>>> 3e66813e
 	}
 
 	if (msm_host->enhanced_strobe && mmc_card_strobe(msm_host->mmc->card))
@@ -5345,9 +5197,6 @@
 	}
 	sdhci_set_default_hw_caps(msm_host, host);
 
-	if (core_major == 1 && core_minor >= 0x49)
-		msm_host->updated_ddr_cfg = true;
-
 	/*
 	 * Set the PAD_PWR_SWITCH_EN bit so that the PAD_PWR_SWITCH bit can
 	 * be used as required later on.

/*
 *  linux/drivers/mmc/host/sdhci.c - Secure Digital Host Controller Interface driver
 *
 *  Copyright (C) 2005-2008 Pierre Ossman, All Rights Reserved.
 *
 * This program is free software; you can redistribute it and/or modify
 * it under the terms of the GNU General Public License as published by
 * the Free Software Foundation; either version 2 of the License, or (at
 * your option) any later version.
 *
 * Thanks to the following companies for their support:
 *
 *     - JMicron (hardware and technical support)
 */

#include <linux/delay.h>
#include <linux/ktime.h>
#include <linux/highmem.h>
#include <linux/io.h>
#include <linux/module.h>
#include <linux/dma-mapping.h>
#include <linux/slab.h>
#include <linux/scatterlist.h>
#include <linux/sizes.h>
#include <linux/swiotlb.h>
#include <linux/regulator/consumer.h>
#include <linux/pm_runtime.h>
#include <linux/of.h>

#include <linux/leds.h>

#include <linux/mmc/mmc.h>
#include <linux/mmc/host.h>
#include <linux/mmc/card.h>
#include <linux/mmc/sdio.h>
#include <linux/mmc/slot-gpio.h>
#include <linux/mmc/sdio.h>
#include <trace/events/mmc.h>

#include "sdhci.h"

#define DRIVER_NAME "sdhci"

#define DBG(f, x...) \
	pr_debug("%s: " DRIVER_NAME ": " f, mmc_hostname(host->mmc), ## x)

#define SDHCI_DUMP(f, x...) \
	pr_err("%s: " DRIVER_NAME ": " f, mmc_hostname(host->mmc), ## x)

#define MAX_TUNING_LOOP 40

#define SDHCI_DBG_DUMP_RS_INTERVAL (10 * HZ)
#define SDHCI_DBG_DUMP_RS_BURST 2

static unsigned int debug_quirks = 0;
static unsigned int debug_quirks2;

static void sdhci_finish_data(struct sdhci_host *);
static bool sdhci_check_state(struct sdhci_host *);
static void sdhci_enable_sdio_irq_nolock(struct sdhci_host *host, int enable);
static void sdhci_enable_preset_value(struct sdhci_host *host, bool enable);

static void sdhci_dump_state(struct sdhci_host *host)
{
	struct mmc_host *mmc = host->mmc;

	pr_info("%s: clk: %d claimer: %s pwr: %d\n",
		mmc_hostname(mmc), host->clock,
		mmc->claimer->task->comm, host->pwr);
	pr_info("%s: rpmstatus[pltfm](runtime-suspend:usage_count:disable_depth)(%d:%d:%d)\n",
	mmc_hostname(mmc), mmc->parent->power.runtime_status,
		atomic_read(&mmc->parent->power.usage_count),
		mmc->parent->power.disable_depth);
}

void sdhci_dumpregs(struct sdhci_host *host)
{
	mmc_log_string(host->mmc,
		"BLOCK_SIZE=0x%08x BLOCK_COUNT=0x%08x COMMAND=0x%08x INT_STATUS=0x%08x INT_ENABLE=0x%08x SIGNAL_ENABLE=0x%08x\n",
		sdhci_readw(host, SDHCI_BLOCK_SIZE),
		sdhci_readw(host, SDHCI_BLOCK_COUNT),
		sdhci_readw(host, SDHCI_COMMAND),
		sdhci_readl(host, SDHCI_INT_STATUS),
		sdhci_readl(host, SDHCI_INT_ENABLE),
		sdhci_readl(host, SDHCI_SIGNAL_ENABLE));

	SDHCI_DUMP("============ SDHCI REGISTER DUMP ===========\n");

	SDHCI_DUMP("Sys addr:  0x%08x | Version:  0x%08x\n",
	       sdhci_readl(host, SDHCI_DMA_ADDRESS),
	       sdhci_readw(host, SDHCI_HOST_VERSION));
	SDHCI_DUMP("Blk size:  0x%08x | Blk cnt:  0x%08x\n",
	       sdhci_readw(host, SDHCI_BLOCK_SIZE),
	       sdhci_readw(host, SDHCI_BLOCK_COUNT));
	SDHCI_DUMP("Argument:  0x%08x | Trn mode: 0x%08x\n",
	       sdhci_readl(host, SDHCI_ARGUMENT),
	       sdhci_readw(host, SDHCI_TRANSFER_MODE));
	SDHCI_DUMP("Present:   0x%08x | Host ctl: 0x%08x\n",
	       sdhci_readl(host, SDHCI_PRESENT_STATE),
	       sdhci_readb(host, SDHCI_HOST_CONTROL));
	SDHCI_DUMP("Power:     0x%08x | Blk gap:  0x%08x\n",
	       sdhci_readb(host, SDHCI_POWER_CONTROL),
	       sdhci_readb(host, SDHCI_BLOCK_GAP_CONTROL));
	SDHCI_DUMP("Wake-up:   0x%08x | Clock:    0x%08x\n",
	       sdhci_readb(host, SDHCI_WAKE_UP_CONTROL),
	       sdhci_readw(host, SDHCI_CLOCK_CONTROL));
	SDHCI_DUMP("Timeout:   0x%08x | Int stat: 0x%08x\n",
	       sdhci_readb(host, SDHCI_TIMEOUT_CONTROL),
	       sdhci_readl(host, SDHCI_INT_STATUS));
	SDHCI_DUMP("Int enab:  0x%08x | Sig enab: 0x%08x\n",
		   sdhci_readl(host, SDHCI_INT_ENABLE),
		   sdhci_readl(host, SDHCI_SIGNAL_ENABLE));
	SDHCI_DUMP("ACmd stat: 0x%08x | Slot int: 0x%08x\n",
		   sdhci_readw(host, SDHCI_AUTO_CMD_STATUS),
		   sdhci_readw(host, SDHCI_SLOT_INT_STATUS));
	SDHCI_DUMP("Caps:      0x%08x | Caps_1:   0x%08x\n",
	       sdhci_readl(host, SDHCI_CAPABILITIES),
	       sdhci_readl(host, SDHCI_CAPABILITIES_1));
	SDHCI_DUMP("Cmd:       0x%08x | Max curr: 0x%08x\n",
	       sdhci_readw(host, SDHCI_COMMAND),
	       sdhci_readl(host, SDHCI_MAX_CURRENT));
	SDHCI_DUMP("Resp[0]:   0x%08x | Resp[1]:  0x%08x\n",
		   sdhci_readl(host, SDHCI_RESPONSE),
		   sdhci_readl(host, SDHCI_RESPONSE + 4));
	SDHCI_DUMP("Resp[2]:   0x%08x | Resp[3]:  0x%08x\n",
		   sdhci_readl(host, SDHCI_RESPONSE + 8),
		   sdhci_readl(host, SDHCI_RESPONSE + 12));
	SDHCI_DUMP("Host ctl2: 0x%08x\n",
	       sdhci_readw(host, SDHCI_HOST_CONTROL2));

	if (host->flags & SDHCI_USE_ADMA) {
		if (host->flags & SDHCI_USE_64_BIT_DMA) {
			SDHCI_DUMP("ADMA Err:  0x%08x | ADMA Ptr: 0x%08x%08x\n",
				   sdhci_readl(host, SDHCI_ADMA_ERROR),
				   sdhci_readl(host, SDHCI_ADMA_ADDRESS_HI),
				   sdhci_readl(host, SDHCI_ADMA_ADDRESS));
		} else {
			SDHCI_DUMP("ADMA Err:  0x%08x | ADMA Ptr: 0x%08x\n",
				   sdhci_readl(host, SDHCI_ADMA_ERROR),
				   sdhci_readl(host, SDHCI_ADMA_ADDRESS));
		}
	}

	host->mmc->err_occurred = true;

	if (host->ops->dump_vendor_regs)
		host->ops->dump_vendor_regs(host);
#ifdef CONFIG_MMC_IPC_LOGGING
	host->mmc->stop_tracing = true;
#endif
	sdhci_dump_state(host);
	SDHCI_DUMP("============================================\n");
	/* crash the system upon setting this debugfs. */
	if (host->mmc->crash_on_err)
		BUG_ON(1);
}
EXPORT_SYMBOL_GPL(sdhci_dumpregs);

/*****************************************************************************\
 *                                                                           *
 * Low level functions                                                       *
 *                                                                           *
\*****************************************************************************/

static inline bool sdhci_data_line_cmd(struct mmc_command *cmd)
{
	return cmd->data || cmd->flags & MMC_RSP_BUSY;
}

static void sdhci_set_card_detection(struct sdhci_host *host, bool enable)
{
	u32 present;

	if ((host->quirks & SDHCI_QUIRK_BROKEN_CARD_DETECTION) ||
	    !mmc_card_is_removable(host->mmc) || mmc_can_gpio_cd(host->mmc))
		return;

	if (enable) {
		present = sdhci_readl(host, SDHCI_PRESENT_STATE) &
				      SDHCI_CARD_PRESENT;

		host->ier |= present ? SDHCI_INT_CARD_REMOVE :
				       SDHCI_INT_CARD_INSERT;
	} else {
		host->ier &= ~(SDHCI_INT_CARD_REMOVE | SDHCI_INT_CARD_INSERT);
	}

	sdhci_writel(host, host->ier, SDHCI_INT_ENABLE);
	sdhci_writel(host, host->ier, SDHCI_SIGNAL_ENABLE);
}

static void sdhci_enable_card_detection(struct sdhci_host *host)
{
	sdhci_set_card_detection(host, true);
}

static void sdhci_disable_card_detection(struct sdhci_host *host)
{
	sdhci_set_card_detection(host, false);
}

static void sdhci_runtime_pm_bus_on(struct sdhci_host *host)
{
	if (host->bus_on)
		return;
	host->bus_on = true;
	pm_runtime_get_noresume(host->mmc->parent);
}

static void sdhci_runtime_pm_bus_off(struct sdhci_host *host)
{
	if (!host->bus_on)
		return;
	host->bus_on = false;
	pm_runtime_put_noidle(host->mmc->parent);
}

void sdhci_reset(struct sdhci_host *host, u8 mask)
{
	ktime_t timeout;

retry_reset:
	sdhci_writeb(host, mask, SDHCI_SOFTWARE_RESET);

	if (mask & SDHCI_RESET_ALL) {
		host->clock = 0;
		/* Reset-all turns off SD Bus Power */
		if (host->quirks2 & SDHCI_QUIRK2_CARD_ON_NEEDS_BUS_ON)
			sdhci_runtime_pm_bus_off(host);
	}

	/* Wait max 100 ms */
	timeout = ktime_add_ms(ktime_get(), 100);
	if (host->ops->check_power_status && host->pwr &&
	    (mask & SDHCI_RESET_ALL))
		host->ops->check_power_status(host, REQ_BUS_OFF);

	/* clear pending normal/error interrupt status */
	sdhci_writel(host, sdhci_readl(host, SDHCI_INT_STATUS),
			SDHCI_INT_STATUS);

	/* hw clears the bit when it's done */
	while (1) {
		bool timedout = ktime_after(ktime_get(), timeout);

		if (!(sdhci_readb(host, SDHCI_SOFTWARE_RESET) & mask))
			break;
		if (timedout) {
			pr_err("%s: Reset 0x%x never completed.\n",
				mmc_hostname(host->mmc), (int)mask);
			mmc_log_string(host->mmc,
					"Reset 0x%x never completed\n",
					(int)mask);

			if ((host->quirks2 & SDHCI_QUIRK2_USE_RESET_WORKAROUND)
				&& host->ops->reset_workaround) {
				if (!host->reset_wa_applied) {
					/*
					 * apply the workaround and issue
					 * reset again.
					 */
					host->ops->reset_workaround(host, 1);
					host->reset_wa_applied = 1;
					host->reset_wa_cnt++;
					goto retry_reset;
				} else {
					pr_err("%s: Reset 0x%x failed with workaround\n",
						mmc_hostname(host->mmc),
						(int)mask);
					/* clear the workaround */
					host->ops->reset_workaround(host, 0);
					host->reset_wa_applied = 0;
				}
			}

			sdhci_dumpregs(host);
			return;
		}
		udelay(10);
	}

	if ((host->quirks2 & SDHCI_QUIRK2_USE_RESET_WORKAROUND) &&
			host->ops->reset_workaround && host->reset_wa_applied) {
		pr_info("%s: Reset 0x%x successful with workaround\n",
				mmc_hostname(host->mmc), (int)mask);
		/* clear the workaround */
		host->ops->reset_workaround(host, 0);
		host->reset_wa_applied = 0;
	}
}
EXPORT_SYMBOL_GPL(sdhci_reset);

static void sdhci_do_reset(struct sdhci_host *host, u8 mask)
{
	if (host->quirks & SDHCI_QUIRK_NO_CARD_NO_RESET) {
		struct mmc_host *mmc = host->mmc;

		if (!mmc->ops->get_cd(mmc))
			return;
	}

	host->ops->reset(host, mask);

	if (mask & SDHCI_RESET_ALL) {
		if (host->flags & (SDHCI_USE_SDMA | SDHCI_USE_ADMA)) {
			if (host->ops->enable_dma)
				host->ops->enable_dma(host);
		}

		/* Resetting the controller clears many */
		host->preset_enabled = false;
	}
}

static void sdhci_set_default_irqs(struct sdhci_host *host)
{
	host->ier = SDHCI_INT_BUS_POWER | SDHCI_INT_DATA_END_BIT |
		    SDHCI_INT_DATA_CRC | SDHCI_INT_DATA_TIMEOUT |
		    SDHCI_INT_INDEX | SDHCI_INT_END_BIT | SDHCI_INT_CRC |
		    SDHCI_INT_TIMEOUT | SDHCI_INT_DATA_END |
		    SDHCI_INT_RESPONSE | SDHCI_INT_AUTO_CMD_ERR;

	if (host->tuning_mode == SDHCI_TUNING_MODE_2 ||
	    host->tuning_mode == SDHCI_TUNING_MODE_3)
		host->ier |= SDHCI_INT_RETUNE;

	sdhci_writel(host, host->ier, SDHCI_INT_ENABLE);
	sdhci_writel(host, host->ier, SDHCI_SIGNAL_ENABLE);
}

static void sdhci_init(struct sdhci_host *host, int soft)
{
	struct mmc_host *mmc = host->mmc;

	if (soft)
		sdhci_do_reset(host, SDHCI_RESET_CMD | SDHCI_RESET_DATA);
	else
		sdhci_do_reset(host, SDHCI_RESET_ALL);

	sdhci_set_default_irqs(host);

	host->cqe_on = false;

	if (soft) {
		/* force clock reconfiguration */
		host->clock = 0;
		mmc->ops->set_ios(mmc, &mmc->ios);
	}
}

static void sdhci_reinit(struct sdhci_host *host)
{
	sdhci_init(host, 0);
	sdhci_enable_card_detection(host);
}

static void __sdhci_led_activate(struct sdhci_host *host)
{
	u8 ctrl;

	ctrl = sdhci_readb(host, SDHCI_HOST_CONTROL);
	ctrl |= SDHCI_CTRL_LED;
	sdhci_writeb(host, ctrl, SDHCI_HOST_CONTROL);
}

static void __sdhci_led_deactivate(struct sdhci_host *host)
{
	u8 ctrl;

	ctrl = sdhci_readb(host, SDHCI_HOST_CONTROL);
	ctrl &= ~SDHCI_CTRL_LED;
	sdhci_writeb(host, ctrl, SDHCI_HOST_CONTROL);
}

#if IS_REACHABLE(CONFIG_LEDS_CLASS)
static void sdhci_led_control(struct led_classdev *led,
			      enum led_brightness brightness)
{
	struct sdhci_host *host = container_of(led, struct sdhci_host, led);
	unsigned long flags;

	if (host->quirks & SDHCI_QUIRK_BROKEN_CARD_DETECTION)
		return;

	spin_lock_irqsave(&host->lock, flags);

	if (host->runtime_suspended || sdhci_check_state(host))
		goto out;

	if (brightness == LED_OFF)
		__sdhci_led_deactivate(host);
	else
		__sdhci_led_activate(host);
out:
	spin_unlock_irqrestore(&host->lock, flags);
}

static int sdhci_led_register(struct sdhci_host *host)
{
	struct mmc_host *mmc = host->mmc;

	snprintf(host->led_name, sizeof(host->led_name),
		 "%s::", mmc_hostname(mmc));

	host->led.name = host->led_name;
	host->led.brightness = LED_OFF;
	host->led.default_trigger = mmc_hostname(mmc);
	host->led.brightness_set = sdhci_led_control;

	return led_classdev_register(mmc_dev(mmc), &host->led);
}

static void sdhci_led_unregister(struct sdhci_host *host)
{
	led_classdev_unregister(&host->led);
}

static inline void sdhci_led_activate(struct sdhci_host *host)
{
}

static inline void sdhci_led_deactivate(struct sdhci_host *host)
{
}

#else

static inline int sdhci_led_register(struct sdhci_host *host)
{
	return 0;
}

static inline void sdhci_led_unregister(struct sdhci_host *host)
{
}

static inline void sdhci_led_activate(struct sdhci_host *host)
{
	__sdhci_led_activate(host);
}

static inline void sdhci_led_deactivate(struct sdhci_host *host)
{
	__sdhci_led_deactivate(host);
}

#endif

/*****************************************************************************\
 *                                                                           *
 * Core functions                                                            *
 *                                                                           *
\*****************************************************************************/

static void sdhci_read_block_pio(struct sdhci_host *host)
{
	unsigned long flags;
	size_t blksize, len, chunk;
	u32 uninitialized_var(scratch);
	u8 *buf;

	DBG("PIO reading\n");

	blksize = host->data->blksz;
	chunk = 0;

	local_irq_save(flags);

	while (blksize) {
		BUG_ON(!sg_miter_next(&host->sg_miter));

		len = min(host->sg_miter.length, blksize);

		blksize -= len;
		host->sg_miter.consumed = len;

		buf = host->sg_miter.addr;

		while (len) {
			if (chunk == 0) {
				scratch = sdhci_readl(host, SDHCI_BUFFER);
				chunk = 4;
			}

			*buf = scratch & 0xFF;

			buf++;
			scratch >>= 8;
			chunk--;
			len--;
		}
	}

	sg_miter_stop(&host->sg_miter);

	local_irq_restore(flags);
}

static void sdhci_write_block_pio(struct sdhci_host *host)
{
	unsigned long flags;
	size_t blksize, len, chunk;
	u32 scratch;
	u8 *buf;

	DBG("PIO writing\n");

	blksize = host->data->blksz;
	chunk = 0;
	scratch = 0;

	local_irq_save(flags);

	while (blksize) {
		BUG_ON(!sg_miter_next(&host->sg_miter));

		len = min(host->sg_miter.length, blksize);

		blksize -= len;
		host->sg_miter.consumed = len;

		buf = host->sg_miter.addr;

		while (len) {
			scratch |= (u32)*buf << (chunk * 8);

			buf++;
			chunk++;
			len--;

			if ((chunk == 4) || ((len == 0) && (blksize == 0))) {
				sdhci_writel(host, scratch, SDHCI_BUFFER);
				chunk = 0;
				scratch = 0;
			}
		}
	}

	sg_miter_stop(&host->sg_miter);

	local_irq_restore(flags);
}

static void sdhci_transfer_pio(struct sdhci_host *host)
{
	u32 mask;

	if (host->blocks == 0)
		return;

	if (host->data->flags & MMC_DATA_READ)
		mask = SDHCI_DATA_AVAILABLE;
	else
		mask = SDHCI_SPACE_AVAILABLE;

	/*
	 * Some controllers (JMicron JMB38x) mess up the buffer bits
	 * for transfers < 4 bytes. As long as it is just one block,
	 * we can ignore the bits.
	 */
	if ((host->quirks & SDHCI_QUIRK_BROKEN_SMALL_PIO) &&
		(host->data->blocks == 1))
		mask = ~0;

	while (sdhci_readl(host, SDHCI_PRESENT_STATE) & mask) {
		if (host->quirks & SDHCI_QUIRK_PIO_NEEDS_DELAY)
			udelay(100);

		if (host->data->flags & MMC_DATA_READ)
			sdhci_read_block_pio(host);
		else
			sdhci_write_block_pio(host);

		host->blocks--;
		if (host->blocks == 0)
			break;
	}

	DBG("PIO transfer complete.\n");
}

static int sdhci_pre_dma_transfer(struct sdhci_host *host,
				  struct mmc_data *data, int cookie)
{
	int sg_count;

	/*
	 * If the data buffers are already mapped, return the previous
	 * dma_map_sg() result.
	 */
	if (data->host_cookie == COOKIE_PRE_MAPPED)
		return data->sg_count;

	/* Bounce write requests to the bounce buffer */
	if (host->bounce_buffer) {
		unsigned int length = data->blksz * data->blocks;

		if (length > host->bounce_buffer_size) {
			pr_err("%s: asked for transfer of %u bytes exceeds bounce buffer %u bytes\n",
			       mmc_hostname(host->mmc), length,
			       host->bounce_buffer_size);
			return -EIO;
		}
		if (mmc_get_dma_dir(data) == DMA_TO_DEVICE) {
			/* Copy the data to the bounce buffer */
			sg_copy_to_buffer(data->sg, data->sg_len,
					  host->bounce_buffer,
					  length);
		}
		/* Switch ownership to the DMA */
		dma_sync_single_for_device(host->mmc->parent,
					   host->bounce_addr,
					   host->bounce_buffer_size,
					   mmc_get_dma_dir(data));
		/* Just a dummy value */
		sg_count = 1;
	} else {
		/* Just access the data directly from memory */
		sg_count = dma_map_sg(mmc_dev(host->mmc),
				      data->sg, data->sg_len,
				      mmc_get_dma_dir(data));
	}

	if (sg_count == 0)
		return -ENOSPC;

	data->sg_count = sg_count;
	data->host_cookie = cookie;

	return sg_count;
}

static char *sdhci_kmap_atomic(struct scatterlist *sg, unsigned long *flags)
{
	local_irq_save(*flags);
	return kmap_atomic(sg_page(sg)) + sg->offset;
}

static void sdhci_kunmap_atomic(void *buffer, unsigned long *flags)
{
	kunmap_atomic(buffer);
	local_irq_restore(*flags);
}

static void sdhci_adma_write_desc(struct sdhci_host *host, void *desc,
				  dma_addr_t addr, int len, unsigned cmd)
{
	struct sdhci_adma2_64_desc *dma_desc = desc;

	/* 32-bit and 64-bit descriptors have these members in same position */
	dma_desc->cmd = cpu_to_le16(cmd);
	dma_desc->len = cpu_to_le16(len);
	dma_desc->addr_lo = cpu_to_le32((u32)addr);

	if (host->flags & SDHCI_USE_64_BIT_DMA)
		dma_desc->addr_hi = cpu_to_le32((u64)addr >> 32);
}

static void sdhci_adma_mark_end(void *desc)
{
	struct sdhci_adma2_64_desc *dma_desc = desc;

	/* 32-bit and 64-bit descriptors have 'cmd' in same position */
	dma_desc->cmd |= cpu_to_le16(ADMA2_END);
}

static void sdhci_adma_table_pre(struct sdhci_host *host,
	struct mmc_data *data, int sg_count)
{
	struct scatterlist *sg;
	unsigned long flags;
	dma_addr_t addr, align_addr;
	void *desc, *align;
	char *buffer;
	int len, offset, i;

	/*
	 * The spec does not specify endianness of descriptor table.
	 * We currently guess that it is LE.
	 */

	host->sg_count = sg_count;

	desc = host->adma_table;
	align = host->align_buffer;

	align_addr = host->align_addr;

	for_each_sg(data->sg, sg, host->sg_count, i) {
		addr = sg_dma_address(sg);
		len = sg_dma_len(sg);

		/*
		 * The SDHCI specification states that ADMA addresses must
		 * be 32-bit aligned. If they aren't, then we use a bounce
		 * buffer for the (up to three) bytes that screw up the
		 * alignment.
		 */
		offset = (SDHCI_ADMA2_ALIGN - (addr & SDHCI_ADMA2_MASK)) &
			 SDHCI_ADMA2_MASK;
		if (offset) {
			if (data->flags & MMC_DATA_WRITE) {
				buffer = sdhci_kmap_atomic(sg, &flags);
				memcpy(align, buffer, offset);
				sdhci_kunmap_atomic(buffer, &flags);
			}

			/* tran, valid */
			sdhci_adma_write_desc(host, desc, align_addr, offset,
					      ADMA2_TRAN_VALID);

			BUG_ON(offset > 65536);

			align += SDHCI_ADMA2_ALIGN;
			align_addr += SDHCI_ADMA2_ALIGN;

			desc += host->desc_sz;

			addr += offset;
			len -= offset;
		}

		BUG_ON(len > 65536);

		if (len) {
			/* tran, valid */
			sdhci_adma_write_desc(host, desc, addr, len,
					      ADMA2_TRAN_VALID);
			desc += host->desc_sz;
		}

		/*
		 * If this triggers then we have a calculation bug
		 * somewhere. :/
		 */
		WARN_ON((desc - host->adma_table) >= host->adma_table_sz);
	}

	if (host->quirks & SDHCI_QUIRK_NO_ENDATTR_IN_NOPDESC) {
		/* Mark the last descriptor as the terminating descriptor */
		if (desc != host->adma_table) {
			desc -= host->desc_sz;
			sdhci_adma_mark_end(desc);
		}
	} else {
		/* Add a terminating entry - nop, end, valid */
		sdhci_adma_write_desc(host, desc, 0, 0, ADMA2_NOP_END_VALID);
	}
}

static void sdhci_adma_table_post(struct sdhci_host *host,
	struct mmc_data *data)
{
	struct scatterlist *sg;
	int i, size;
	void *align;
	char *buffer;
	unsigned long flags;
	u32 command = SDHCI_GET_CMD(sdhci_readw(host, SDHCI_COMMAND));

	trace_mmc_adma_table_post(command, data->sg_len);

	if (data->flags & MMC_DATA_READ) {
		bool has_unaligned = false;

		/* Do a quick scan of the SG list for any unaligned mappings */
		for_each_sg(data->sg, sg, host->sg_count, i)
			if (sg_dma_address(sg) & SDHCI_ADMA2_MASK) {
				has_unaligned = true;
				break;
			}

		if (has_unaligned) {
			dma_sync_sg_for_cpu(mmc_dev(host->mmc), data->sg,
					    data->sg_len, DMA_FROM_DEVICE);

			align = host->align_buffer;

			for_each_sg(data->sg, sg, host->sg_count, i) {
				if (sg_dma_address(sg) & SDHCI_ADMA2_MASK) {
					size = SDHCI_ADMA2_ALIGN -
					       (sg_dma_address(sg) & SDHCI_ADMA2_MASK);

					buffer = sdhci_kmap_atomic(sg, &flags);
					memcpy(buffer, align, size);
					sdhci_kunmap_atomic(buffer, &flags);

					align += SDHCI_ADMA2_ALIGN;
				}
			}
		}
	}
}

static u32 sdhci_sdma_address(struct sdhci_host *host)
{
	if (host->bounce_buffer)
		return host->bounce_addr;
	else
		return sg_dma_address(host->data->sg);
}

static unsigned int sdhci_target_timeout(struct sdhci_host *host,
					 struct mmc_command *cmd,
					 struct mmc_data *data)
{
	unsigned int target_timeout;

	/* timeout in us */
	if (!data) {
		target_timeout = cmd->busy_timeout * 1000;
	} else {
		target_timeout = DIV_ROUND_UP(data->timeout_ns, 1000);
		if (host->clock && data->timeout_clks) {
			unsigned long long val;

			/*
			 * data->timeout_clks is in units of clock cycles.
			 * host->clock is in Hz.  target_timeout is in us.
			 * Hence, us = 1000000 * cycles / Hz.  Round up.
			 */
			val = 1000000ULL * data->timeout_clks;
			if (do_div(val, host->clock))
				target_timeout++;
			target_timeout += val;
		}
	}

	return target_timeout;
}

static void sdhci_calc_sw_timeout(struct sdhci_host *host,
				  struct mmc_command *cmd)
{
	struct mmc_data *data = cmd->data;
	struct mmc_host *mmc = host->mmc;
	struct mmc_ios *ios = &mmc->ios;
	unsigned char bus_width = 1 << ios->bus_width;
	unsigned int blksz;
	unsigned int freq;
	u64 target_timeout;
	u64 transfer_time;

	target_timeout = sdhci_target_timeout(host, cmd, data);
	target_timeout *= NSEC_PER_USEC;

	if (data) {
		blksz = data->blksz;
		freq = host->mmc->actual_clock ? : host->clock;
		transfer_time = (u64)blksz * NSEC_PER_SEC * (8 / bus_width);
		do_div(transfer_time, freq);
		/* multiply by '2' to account for any unknowns */
		transfer_time = transfer_time * 2;
		/* calculate timeout for the entire data */
		host->data_timeout = data->blocks * target_timeout +
				     transfer_time;
	} else {
		host->data_timeout = target_timeout;
	}

	if (host->data_timeout)
		host->data_timeout += MMC_CMD_TRANSFER_TIME;
}

static u8 sdhci_calc_timeout(struct sdhci_host *host, struct mmc_command *cmd,
			     bool *too_big)
{
	u8 count;
	struct mmc_data *data = cmd->data;
	unsigned target_timeout, current_timeout;
	u32 curr_clk = 0; /* In KHz */

	*too_big = true;

	/*
	 * If the host controller provides us with an incorrect timeout
	 * value, just skip the check and use 0xE.  The hardware may take
	 * longer to time out, but that's much better than having a too-short
	 * timeout value.
	 */
	if (host->quirks & SDHCI_QUIRK_BROKEN_TIMEOUT_VAL)
		return 0xE;

	/* Unspecified timeout, assume max */
	if (!data && !cmd->busy_timeout)
		return 0xE;

	/* timeout in us */
	target_timeout = sdhci_target_timeout(host, cmd, data);

	/*
	 * Figure out needed cycles.
	 * We do this in steps in order to fit inside a 32 bit int.
	 * The first step is the minimum timeout, which will have a
	 * minimum resolution of 6 bits:
	 * (1) 2^13*1000 > 2^22,
	 * (2) host->timeout_clk < 2^16
	 *     =>
	 *     (1) / (2) > 2^6
	 */
	count = 0;
	if (host->quirks2 & SDHCI_QUIRK2_ALWAYS_USE_BASE_CLOCK) {
		curr_clk = host->clock / 1000;
		if (host->quirks2 & SDHCI_QUIRK2_DIVIDE_TOUT_BY_4)
			curr_clk /= 4;
		current_timeout = (1 << 13) * 1000 / curr_clk;
	} else {
		current_timeout = (1 << 13) * 1000 / host->timeout_clk;
	}
	while (current_timeout < target_timeout) {
		count++;
		current_timeout <<= 1;
		if (count >= 0xF)
			break;
	}

	if (count >= 0xF &&
		!(host->quirks2 & SDHCI_QUIRK2_USE_RESERVED_MAX_TIMEOUT)) {
		if (!(host->quirks2 & SDHCI_QUIRK2_DISABLE_HW_TIMEOUT))
			DBG("Too large timeout 0x%x requested for CMD%d!\n",
			    count, cmd->opcode);
		count = 0xE;
	} else {
		*too_big = false;
	}

	return count;
}

static void sdhci_set_transfer_irqs(struct sdhci_host *host)
{
	u32 pio_irqs = SDHCI_INT_DATA_AVAIL | SDHCI_INT_SPACE_AVAIL;
	u32 dma_irqs = SDHCI_INT_DMA_END | SDHCI_INT_ADMA_ERROR;

	if (host->flags & SDHCI_REQ_USE_DMA)
		host->ier = (host->ier & ~pio_irqs) | dma_irqs;
	else
		host->ier = (host->ier & ~dma_irqs) | pio_irqs;

	if (host->flags & (SDHCI_AUTO_CMD23 | SDHCI_AUTO_CMD12))
		host->ier |= SDHCI_INT_AUTO_CMD_ERR;
	else
		host->ier &= ~SDHCI_INT_AUTO_CMD_ERR;

	sdhci_writel(host, host->ier, SDHCI_INT_ENABLE);
	sdhci_writel(host, host->ier, SDHCI_SIGNAL_ENABLE);
}

static void sdhci_set_data_timeout_irq(struct sdhci_host *host, bool enable)
{
	if (enable)
		host->ier |= SDHCI_INT_DATA_TIMEOUT;
	else
		host->ier &= ~SDHCI_INT_DATA_TIMEOUT;
	sdhci_writel(host, host->ier, SDHCI_INT_ENABLE);
	sdhci_writel(host, host->ier, SDHCI_SIGNAL_ENABLE);
}

static void sdhci_set_timeout(struct sdhci_host *host, struct mmc_command *cmd)
{
	u8 count;

	if (host->ops->set_timeout) {
		host->ops->set_timeout(host, cmd);
	} else {
		bool too_big = false;

		count = sdhci_calc_timeout(host, cmd, &too_big);

		if (too_big &&
		    host->quirks2 & SDHCI_QUIRK2_DISABLE_HW_TIMEOUT) {
			sdhci_calc_sw_timeout(host, cmd);
			sdhci_set_data_timeout_irq(host, false);
		} else if (!(host->ier & SDHCI_INT_DATA_TIMEOUT)) {
			sdhci_set_data_timeout_irq(host, true);
		}

		sdhci_writeb(host, count, SDHCI_TIMEOUT_CONTROL);
	}
}

static void sdhci_set_blk_size_reg(struct sdhci_host *host, unsigned int blksz,
				   unsigned int sdma_boundary)
{
	if (host->flags & SDHCI_USE_ADMA)
		sdhci_writew(host, SDHCI_MAKE_BLKSZ(0, blksz),
			     SDHCI_BLOCK_SIZE);
	else
		sdhci_writew(host, SDHCI_MAKE_BLKSZ(sdma_boundary, blksz),
			     SDHCI_BLOCK_SIZE);
}

static void sdhci_prepare_data(struct sdhci_host *host, struct mmc_command *cmd)
{
	u8 ctrl;
	struct mmc_data *data = cmd->data;

	host->data_timeout = 0;

	if (sdhci_data_line_cmd(cmd))
		sdhci_set_timeout(host, cmd);

	if (!data)
		return;

	WARN_ON(host->data);

	/* Sanity checks */
	BUG_ON(data->blksz * data->blocks > host->mmc->max_req_size);
	BUG_ON(data->blksz > host->mmc->max_blk_size);
	BUG_ON(data->blocks > 65535);

	host->data = data;
	host->data_early = 0;
	host->data->bytes_xfered = 0;

	if (host->flags & (SDHCI_USE_SDMA | SDHCI_USE_ADMA)) {
		struct scatterlist *sg;
		unsigned int length_mask, offset_mask;
		int i;

		host->flags |= SDHCI_REQ_USE_DMA;

		if ((host->quirks2 & SDHCI_QUIRK2_USE_PIO_FOR_EMMC_TUNING) &&
			cmd->opcode == MMC_SEND_TUNING_BLOCK_HS200)
			host->flags &= ~SDHCI_REQ_USE_DMA;

		/*
		 * FIXME: This doesn't account for merging when mapping the
		 * scatterlist.
		 *
		 * The assumption here being that alignment and lengths are
		 * the same after DMA mapping to device address space.
		 */
		length_mask = 0;
		offset_mask = 0;
		if (host->flags & SDHCI_USE_ADMA) {
			if (host->quirks & SDHCI_QUIRK_32BIT_ADMA_SIZE) {
				length_mask = 3;
				/*
				 * As we use up to 3 byte chunks to work
				 * around alignment problems, we need to
				 * check the offset as well.
				 */
				offset_mask = 3;
			}
		} else {
			if (host->quirks & SDHCI_QUIRK_32BIT_DMA_SIZE)
				length_mask = 3;
			if (host->quirks & SDHCI_QUIRK_32BIT_DMA_ADDR)
				offset_mask = 3;
		}

		if (unlikely(length_mask | offset_mask)) {
			for_each_sg(data->sg, sg, data->sg_len, i) {
				if (sg->length & length_mask) {
					DBG("Reverting to PIO because of transfer size (%d)\n",
					    sg->length);
					host->flags &= ~SDHCI_REQ_USE_DMA;
					break;
				}
				if (sg->offset & offset_mask) {
					DBG("Reverting to PIO because of bad alignment\n");
					host->flags &= ~SDHCI_REQ_USE_DMA;
					break;
				}
			}
		}
	}

	if (host->flags & SDHCI_REQ_USE_DMA) {
		int sg_cnt = sdhci_pre_dma_transfer(host, data, COOKIE_MAPPED);

		if (sg_cnt <= 0) {
			/*
			 * This only happens when someone fed
			 * us an invalid request.
			 */
			WARN_ON(1);
			host->flags &= ~SDHCI_REQ_USE_DMA;
		} else if (host->flags & SDHCI_USE_ADMA) {
			trace_mmc_adma_table_pre(cmd->opcode, data->sg_len);
			sdhci_adma_table_pre(host, data, sg_cnt);

			sdhci_writel(host, host->adma_addr, SDHCI_ADMA_ADDRESS);
			if (host->flags & SDHCI_USE_64_BIT_DMA)
				sdhci_writel(host,
					     (u64)host->adma_addr >> 32,
					     SDHCI_ADMA_ADDRESS_HI);
		} else {
			WARN_ON(sg_cnt != 1);
			sdhci_writel(host, sdhci_sdma_address(host),
				     SDHCI_DMA_ADDRESS);
		}
	}

	/*
	 * Always adjust the DMA selection as some controllers
	 * (e.g. JMicron) can't do PIO properly when the selection
	 * is ADMA.
	 */
	if (host->version >= SDHCI_SPEC_200) {
		ctrl = sdhci_readb(host, SDHCI_HOST_CONTROL);
		ctrl &= ~SDHCI_CTRL_DMA_MASK;
		if ((host->flags & SDHCI_REQ_USE_DMA) &&
			(host->flags & SDHCI_USE_ADMA)) {
			if (host->flags & SDHCI_USE_64_BIT_DMA)
				ctrl |= SDHCI_CTRL_ADMA64;
			else
				ctrl |= SDHCI_CTRL_ADMA32;
		} else {
			ctrl |= SDHCI_CTRL_SDMA;
		}
		sdhci_writeb(host, ctrl, SDHCI_HOST_CONTROL);
	}

	if (!(host->flags & SDHCI_REQ_USE_DMA)) {
		int flags;

		flags = SG_MITER_ATOMIC;
		if (host->data->flags & MMC_DATA_READ)
			flags |= SG_MITER_TO_SG;
		else
			flags |= SG_MITER_FROM_SG;
		sg_miter_start(&host->sg_miter, data->sg, data->sg_len, flags);
		host->blocks = data->blocks;
	}

	sdhci_set_transfer_irqs(host);
	/* Set the DMA boundary value and block size */
	sdhci_set_blk_size_reg(host, data->blksz, SDHCI_DEFAULT_BOUNDARY_ARG);
	sdhci_writew(host, data->blocks, SDHCI_BLOCK_COUNT);
	mmc_log_string(host->mmc,
		"HOST_CONTROL=0x%08x HOST_CONTROL2=0x%08x BLOCK_COUNT=0x%08x\n",
		sdhci_readb(host, SDHCI_HOST_CONTROL),
		sdhci_readw(host, SDHCI_HOST_CONTROL2),
		sdhci_readw(host, SDHCI_BLOCK_COUNT));

}

static inline bool sdhci_auto_cmd12(struct sdhci_host *host,
				    struct mmc_request *mrq)
{
	return !mrq->sbc && (host->flags & SDHCI_AUTO_CMD12) &&
	       !mrq->cap_cmd_during_tfr;
}

static void sdhci_set_transfer_mode(struct sdhci_host *host,
	struct mmc_command *cmd)
{
	u16 mode = 0;
	struct mmc_data *data = cmd->data;

	if (data == NULL) {
		if (host->quirks2 &
			SDHCI_QUIRK2_CLEAR_TRANSFERMODE_REG_BEFORE_CMD) {
			/* must not clear SDHCI_TRANSFER_MODE when tuning */
			if (cmd->opcode != MMC_SEND_TUNING_BLOCK_HS200)
				sdhci_writew(host, 0x0, SDHCI_TRANSFER_MODE);
		} else {
		/* clear Auto CMD settings for no data CMDs */
			mode = sdhci_readw(host, SDHCI_TRANSFER_MODE);
			sdhci_writew(host, mode & ~(SDHCI_TRNS_AUTO_CMD12 |
				SDHCI_TRNS_AUTO_CMD23), SDHCI_TRANSFER_MODE);
		}
		return;
	}

	WARN_ON(!host->data);

	if (!(host->quirks2 & SDHCI_QUIRK2_SUPPORT_SINGLE))
		mode = SDHCI_TRNS_BLK_CNT_EN;

	if (mmc_op_multi(cmd->opcode) || data->blocks > 1) {
		mode = SDHCI_TRNS_BLK_CNT_EN | SDHCI_TRNS_MULTI;
		/*
		 * If we are sending CMD23, CMD12 never gets sent
		 * on successful completion (so no Auto-CMD12).
		 */
		if (sdhci_auto_cmd12(host, cmd->mrq) &&
		    (cmd->opcode != SD_IO_RW_EXTENDED))
			mode |= SDHCI_TRNS_AUTO_CMD12;
		else if (cmd->mrq->sbc && (host->flags & SDHCI_AUTO_CMD23)) {
			mode |= SDHCI_TRNS_AUTO_CMD23;
			sdhci_writel(host, cmd->mrq->sbc->arg, SDHCI_ARGUMENT2);
		}
	}

	if (data->flags & MMC_DATA_READ) {
		mode |= SDHCI_TRNS_READ;
		if (host->ops->toggle_cdr) {
			if ((cmd->opcode == MMC_SEND_TUNING_BLOCK_HS200) ||
				(cmd->opcode == MMC_SEND_TUNING_BLOCK_HS400) ||
				(cmd->opcode == MMC_SEND_TUNING_BLOCK))
				host->ops->toggle_cdr(host, false);
			else
				host->ops->toggle_cdr(host, true);
		}
	}
	if (host->ops->toggle_cdr && (data->flags & MMC_DATA_WRITE))
		host->ops->toggle_cdr(host, false);
	if (host->flags & SDHCI_REQ_USE_DMA)
		mode |= SDHCI_TRNS_DMA;

	sdhci_writew(host, mode, SDHCI_TRANSFER_MODE);
	mmc_log_string(host->mmc,
		"ARGUMENT2=0x%08x TRANSFER_MODE=0x%08x\n",
		sdhci_readw(host, SDHCI_ARGUMENT2),
		sdhci_readw(host, SDHCI_TRANSFER_MODE));
}

static bool sdhci_needs_reset(struct sdhci_host *host, struct mmc_request *mrq)
{
	return (!(host->flags & SDHCI_DEVICE_DEAD) &&
		((mrq->cmd && mrq->cmd->error) ||
		 (mrq->sbc && mrq->sbc->error) ||
		 (mrq->data && mrq->data->stop && mrq->data->stop->error) ||
		 (host->quirks & SDHCI_QUIRK_RESET_AFTER_REQUEST)));
}

static void __sdhci_finish_mrq(struct sdhci_host *host, struct mmc_request *mrq)
{
	int i;

	for (i = 0; i < SDHCI_MAX_MRQS; i++) {
		if (host->mrqs_done[i] == mrq) {
			WARN_ON(1);
			return;
		}
	}

	for (i = 0; i < SDHCI_MAX_MRQS; i++) {
		if (!host->mrqs_done[i]) {
			host->mrqs_done[i] = mrq;
			break;
		}
	}

	WARN_ON(i >= SDHCI_MAX_MRQS);

	tasklet_schedule(&host->finish_tasklet);
}

static void sdhci_finish_mrq(struct sdhci_host *host, struct mmc_request *mrq)
{
	if (host->cmd && host->cmd->mrq == mrq)
		host->cmd = NULL;

	if (host->data_cmd && host->data_cmd->mrq == mrq)
		host->data_cmd = NULL;

	if (host->data && host->data->mrq == mrq)
		host->data = NULL;

	if (sdhci_needs_reset(host, mrq))
		host->pending_reset = true;

	__sdhci_finish_mrq(host, mrq);
}

static void sdhci_finish_data(struct sdhci_host *host)
{
	struct mmc_command *data_cmd = host->data_cmd;
	struct mmc_data *data = host->data;

	host->data = NULL;
	host->data_cmd = NULL;

	mmc_log_string(host->mmc, "PRESENT_STATE=0x%08x\n",
		sdhci_readl(host, SDHCI_PRESENT_STATE));
	/*
	 * The controller needs a reset of internal state machines upon error
	 * conditions.
	 */
	if (data->error) {
		if (!host->cmd || host->cmd == data_cmd)
			sdhci_do_reset(host, SDHCI_RESET_CMD);
		sdhci_do_reset(host, SDHCI_RESET_DATA);
	}

	if ((host->flags & (SDHCI_REQ_USE_DMA | SDHCI_USE_ADMA)) ==
	    (SDHCI_REQ_USE_DMA | SDHCI_USE_ADMA))
		sdhci_adma_table_post(host, data);

	/*
	 * The specification states that the block count register must
	 * be updated, but it does not specify at what point in the
	 * data flow. That makes the register entirely useless to read
	 * back so we have to assume that nothing made it to the card
	 * in the event of an error.
	 */
	if (data->error)
		data->bytes_xfered = 0;
	else
		data->bytes_xfered = data->blksz * data->blocks;

	/*
	 * Need to send CMD12 if -
	 * a) open-ended multiblock transfer (no CMD23)
	 * b) error in multiblock transfer
	 */
	if (data->stop &&
	    (data->error ||
	     !data->mrq->sbc)) {
		/*
		 * 'cap_cmd_during_tfr' request must not use the command line
		 * after mmc_command_done() has been called. It is upper layer's
		 * responsibility to send the stop command if required.
		 */
		if (data->mrq->cap_cmd_during_tfr) {
			sdhci_finish_mrq(host, data->mrq);
		} else {
			/* Avoid triggering warning in sdhci_send_command() */
			host->cmd = NULL;
			sdhci_send_command(host, data->stop);
		}
	} else {
		sdhci_finish_mrq(host, data->mrq);
	}
}

static void sdhci_mod_timer(struct sdhci_host *host, struct mmc_request *mrq,
			    unsigned long timeout)
{
	if (sdhci_data_line_cmd(mrq->cmd))
		mod_timer(&host->data_timer, timeout);
	else
		mod_timer(&host->timer, timeout);
}

static void sdhci_del_timer(struct sdhci_host *host, struct mmc_request *mrq)
{
	if (sdhci_data_line_cmd(mrq->cmd))
		del_timer(&host->data_timer);
	else
		del_timer(&host->timer);
}

void sdhci_send_command(struct sdhci_host *host, struct mmc_command *cmd)
{
	int flags;
	u32 mask;
	unsigned long timeout;

	WARN_ON(host->cmd);

	/* Initially, a command has no error */
	cmd->error = 0;

	if ((host->quirks2 & SDHCI_QUIRK2_STOP_WITH_TC) &&
	    cmd->opcode == MMC_STOP_TRANSMISSION)
		cmd->flags |= MMC_RSP_BUSY;

	/* Wait max 10 ms */
	timeout = 10000;

	mask = SDHCI_CMD_INHIBIT;
	if (sdhci_data_line_cmd(cmd))
		mask |= SDHCI_DATA_INHIBIT;

	/* We shouldn't wait for data inihibit for stop commands, even
	   though they might use busy signaling */
	if (cmd->mrq->data && (cmd == cmd->mrq->data->stop))
		mask &= ~SDHCI_DATA_INHIBIT;

	while (sdhci_readl(host, SDHCI_PRESENT_STATE) & mask) {
		if (timeout == 0) {
			pr_err("%s: Controller never released inhibit bit(s).\n",
			       mmc_hostname(host->mmc));
			mmc_log_string(host->mmc,
				"Controller never released inhibit bit(s)\n");
			sdhci_dumpregs(host);
			cmd->error = -EIO;
			sdhci_finish_mrq(host, cmd->mrq);
			return;
		}
		timeout--;
		udelay(1);
	}

	host->cmd = cmd;
	if (sdhci_data_line_cmd(cmd)) {
		WARN_ON(host->data_cmd);
		host->data_cmd = cmd;
	}

	sdhci_prepare_data(host, cmd);

	sdhci_writel(host, cmd->arg, SDHCI_ARGUMENT);

	sdhci_set_transfer_mode(host, cmd);

	if ((cmd->flags & MMC_RSP_136) && (cmd->flags & MMC_RSP_BUSY)) {
		pr_err("%s: Unsupported response type!\n",
			mmc_hostname(host->mmc));
		cmd->error = -EINVAL;
		sdhci_finish_mrq(host, cmd->mrq);
		return;
	}

	if (!(cmd->flags & MMC_RSP_PRESENT))
		flags = SDHCI_CMD_RESP_NONE;
	else if (cmd->flags & MMC_RSP_136)
		flags = SDHCI_CMD_RESP_LONG;
	else if (cmd->flags & MMC_RSP_BUSY)
		flags = SDHCI_CMD_RESP_SHORT_BUSY;
	else
		flags = SDHCI_CMD_RESP_SHORT;

	if (cmd->flags & MMC_RSP_CRC)
		flags |= SDHCI_CMD_CRC;
	if (cmd->flags & MMC_RSP_OPCODE)
		flags |= SDHCI_CMD_INDEX;

	/* CMD19 is special in that the Data Present Select should be set */
	if (cmd->data || cmd->opcode == MMC_SEND_TUNING_BLOCK ||
	    cmd->opcode == MMC_SEND_TUNING_BLOCK_HS200)
		flags |= SDHCI_CMD_DATA;

	timeout = jiffies;
	if (host->data_timeout)
		timeout += nsecs_to_jiffies(host->data_timeout);
	else if (!cmd->data && cmd->busy_timeout > 9000)
		timeout += DIV_ROUND_UP(cmd->busy_timeout, 1000) * HZ + HZ;
	else
		timeout += 10 * HZ;
	sdhci_mod_timer(host, cmd->mrq, timeout);

	if (cmd->data)
		host->data_start_time = ktime_get();
	trace_mmc_cmd_rw_start(cmd->opcode, cmd->arg, cmd->flags);
	sdhci_writew(host, SDHCI_MAKE_CMD(cmd->opcode, flags), SDHCI_COMMAND);
	mmc_log_string(host->mmc,
		"updated ARGUMENT=0x%08x ARGUMENT_MODE=0x%08x COMMAND=0x%08x\n",
		sdhci_readl(host, SDHCI_ARGUMENT),
		sdhci_readw(host, SDHCI_TRANSFER_MODE),
		sdhci_readw(host, SDHCI_COMMAND));

}
EXPORT_SYMBOL_GPL(sdhci_send_command);

static void sdhci_read_rsp_136(struct sdhci_host *host, struct mmc_command *cmd)
{
	int i, reg;

	for (i = 0; i < 4; i++) {
		reg = SDHCI_RESPONSE + (3 - i) * 4;
		cmd->resp[i] = sdhci_readl(host, reg);
	}

	if (host->quirks2 & SDHCI_QUIRK2_RSP_136_HAS_CRC)
		return;

	/* CRC is stripped so we need to do some shifting */
	for (i = 0; i < 4; i++) {
		cmd->resp[i] <<= 8;
		if (i != 3)
			cmd->resp[i] |= cmd->resp[i + 1] >> 24;
	}
}

static void sdhci_finish_command(struct sdhci_host *host)
{
	struct mmc_command *cmd = host->cmd;

	host->cmd = NULL;

	if (cmd->flags & MMC_RSP_PRESENT) {
		if (cmd->flags & MMC_RSP_136) {
			sdhci_read_rsp_136(host, cmd);
			mmc_log_string(host->mmc,
			"resp 0: 0x%08x resp 1: 0x%08x resp 2: 0x%08x resp 3: 0x%08x\n",
			cmd->resp[0], cmd->resp[1],
			cmd->resp[2], cmd->resp[3]);

		} else {
			cmd->resp[0] = sdhci_readl(host, SDHCI_RESPONSE);
			mmc_log_string(host->mmc, "resp 0: 0x%08x\n",
				cmd->resp[0]);
		}
	}

	if (cmd->mrq->cap_cmd_during_tfr && cmd == cmd->mrq->cmd)
		mmc_command_done(host->mmc, cmd->mrq);

	/*
	 * The host can send and interrupt when the busy state has
	 * ended, allowing us to wait without wasting CPU cycles.
	 * The busy signal uses DAT0 so this is similar to waiting
	 * for data to complete.
	 *
	 * Note: The 1.0 specification is a bit ambiguous about this
	 *       feature so there might be some problems with older
	 *       controllers.
	 */
	if (cmd->flags & MMC_RSP_BUSY) {
		if (cmd->data) {
			DBG("Cannot wait for busy signal when also doing a data transfer");
		} else if (!(host->quirks & SDHCI_QUIRK_NO_BUSY_IRQ) &&
			   cmd == host->data_cmd) {
			/* Command complete before busy is ended */
			return;
		}
	}

	/* Finished CMD23, now send actual command. */
	if (cmd == cmd->mrq->sbc) {
		sdhci_send_command(host, cmd->mrq->cmd);
	} else {

		/* Processed actual command. */
		if (host->data && host->data_early)
			sdhci_finish_data(host);

		if (!cmd->data)
			sdhci_finish_mrq(host, cmd->mrq);
	}
}

static u16 sdhci_get_preset_value(struct sdhci_host *host)
{
	u16 preset = 0;

	switch (host->timing) {
	case MMC_TIMING_MMC_HS:
	case MMC_TIMING_SD_HS:
		preset = sdhci_readw(host, SDHCI_PRESET_FOR_HIGH_SPEED);
		break;
	case MMC_TIMING_UHS_SDR12:
		preset = sdhci_readw(host, SDHCI_PRESET_FOR_SDR12);
		break;
	case MMC_TIMING_UHS_SDR25:
		preset = sdhci_readw(host, SDHCI_PRESET_FOR_SDR25);
		break;
	case MMC_TIMING_UHS_SDR50:
		preset = sdhci_readw(host, SDHCI_PRESET_FOR_SDR50);
		break;
	case MMC_TIMING_UHS_SDR104:
	case MMC_TIMING_MMC_HS200:
		preset = sdhci_readw(host, SDHCI_PRESET_FOR_SDR104);
		break;
	case MMC_TIMING_UHS_DDR50:
	case MMC_TIMING_MMC_DDR52:
		preset = sdhci_readw(host, SDHCI_PRESET_FOR_DDR50);
		break;
	case MMC_TIMING_MMC_HS400:
		preset = sdhci_readw(host, SDHCI_PRESET_FOR_HS400);
		break;
	default:
		pr_warn("%s: Invalid UHS-I mode selected\n",
			mmc_hostname(host->mmc));
		preset = sdhci_readw(host, SDHCI_PRESET_FOR_SDR12);
		break;
	}
	return preset;
}

u16 sdhci_calc_clk(struct sdhci_host *host, unsigned int clock,
		   unsigned int *actual_clock)
{
	int div = 0; /* Initialized for compiler warning */
	int real_div = div, clk_mul = 1;
	u16 clk = 0;
	bool switch_base_clk = false;

	if (host->version >= SDHCI_SPEC_300) {
		if (host->preset_enabled) {
			u16 pre_val;

			clk = sdhci_readw(host, SDHCI_CLOCK_CONTROL);
			pre_val = sdhci_get_preset_value(host);
			div = (pre_val & SDHCI_PRESET_SDCLK_FREQ_MASK)
				>> SDHCI_PRESET_SDCLK_FREQ_SHIFT;
			if (host->clk_mul &&
				(pre_val & SDHCI_PRESET_CLKGEN_SEL_MASK)) {
				clk = SDHCI_PROG_CLOCK_MODE;
				real_div = div + 1;
				clk_mul = host->clk_mul;
			} else {
				real_div = max_t(int, 1, div << 1);
			}
			goto clock_set;
		}

		/*
		 * Check if the Host Controller supports Programmable Clock
		 * Mode.
		 */
		if (host->clk_mul) {
			for (div = 1; div <= 1024; div++) {
				if ((host->max_clk * host->clk_mul / div)
					<= clock)
					break;
			}
			if ((host->max_clk * host->clk_mul / div) <= clock) {
				/*
				 * Set Programmable Clock Mode in the Clock
				 * Control register.
				 */
				clk = SDHCI_PROG_CLOCK_MODE;
				real_div = div;
				clk_mul = host->clk_mul;
				div--;
			} else {
				/*
				 * Divisor can be too small to reach clock
				 * speed requirement. Then use the base clock.
				 */
				switch_base_clk = true;
			}
		}

		if (!host->clk_mul || switch_base_clk) {
			/* Version 3.00 divisors must be a multiple of 2. */
			if (host->max_clk <= clock)
				div = 1;
			else {
				for (div = 2; div < SDHCI_MAX_DIV_SPEC_300;
				     div += 2) {
					if ((host->max_clk / div) <= clock)
						break;
				}
			}
			real_div = div;
			div >>= 1;
			if ((host->quirks2 & SDHCI_QUIRK2_CLOCK_DIV_ZERO_BROKEN)
				&& !div && host->max_clk <= 25000000)
				div = 1;
		}
	} else {
		/* Version 2.00 divisors must be a power of 2. */
		for (div = 1; div < SDHCI_MAX_DIV_SPEC_200; div *= 2) {
			if ((host->max_clk / div) <= clock)
				break;
		}
		real_div = div;
		div >>= 1;
	}

clock_set:
	if (real_div)
		*actual_clock = (host->max_clk * clk_mul) / real_div;

	if (host->quirks2 & SDHCI_QUIRK2_ALWAYS_USE_BASE_CLOCK)
		div = 0;

	clk |= (div & SDHCI_DIV_MASK) << SDHCI_DIVIDER_SHIFT;
	clk |= ((div & SDHCI_DIV_HI_MASK) >> SDHCI_DIV_MASK_LEN)
		<< SDHCI_DIVIDER_HI_SHIFT;

	return clk;
}
EXPORT_SYMBOL_GPL(sdhci_calc_clk);

void sdhci_enable_clk(struct sdhci_host *host, u16 clk)
{
	ktime_t timeout;

	clk |= SDHCI_CLOCK_INT_EN;
	sdhci_writew(host, clk, SDHCI_CLOCK_CONTROL);

	/* Wait max 20 ms */
	timeout = ktime_add_ms(ktime_get(), 20);
	while (1) {
		bool timedout = ktime_after(ktime_get(), timeout);

		clk = sdhci_readw(host, SDHCI_CLOCK_CONTROL);
		if (clk & SDHCI_CLOCK_INT_STABLE)
			break;
		if (timedout) {
			pr_err("%s: Internal clock never stabilised.\n",
			       mmc_hostname(host->mmc));
			mmc_log_string(host->mmc,
				"Internal clock never stabilised.\n");
			sdhci_dumpregs(host);
			return;
		}
		udelay(10);
	}

	clk |= SDHCI_CLOCK_CARD_EN;
	sdhci_writew(host, clk, SDHCI_CLOCK_CONTROL);
}
EXPORT_SYMBOL_GPL(sdhci_enable_clk);

void sdhci_set_clock(struct sdhci_host *host, unsigned int clock)
{
	u16 clk;

	host->mmc->actual_clock = 0;

	if (host->clock)
		sdhci_writew(host, 0, SDHCI_CLOCK_CONTROL);

	if (clock == 0)
		return;

	clk = sdhci_calc_clk(host, clock, &host->mmc->actual_clock);
	sdhci_enable_clk(host, clk);
}
EXPORT_SYMBOL_GPL(sdhci_set_clock);

static void sdhci_set_power_reg(struct sdhci_host *host, unsigned char mode,
				unsigned short vdd)
{
	struct mmc_host *mmc = host->mmc;

	mmc_regulator_set_ocr(mmc, mmc->supply.vmmc, vdd);

	if (mode != MMC_POWER_OFF)
		sdhci_writeb(host, SDHCI_POWER_ON, SDHCI_POWER_CONTROL);
	else
		sdhci_writeb(host, 0, SDHCI_POWER_CONTROL);
}

void sdhci_set_power_noreg(struct sdhci_host *host, unsigned char mode,
			   unsigned short vdd)
{
	u8 pwr = 0;

	if (mode != MMC_POWER_OFF) {
		switch (1 << vdd) {
		case MMC_VDD_165_195:
		/*
		 * Without a regulator, SDHCI does not support 2.0v
		 * so we only get here if the driver deliberately
		 * added the 2.0v range to ocr_avail. Map it to 1.8v
		 * for the purpose of turning on the power.
		 */
		case MMC_VDD_20_21:
			pwr = SDHCI_POWER_180;
			break;
		case MMC_VDD_29_30:
		case MMC_VDD_30_31:
			pwr = SDHCI_POWER_300;
			break;
		case MMC_VDD_32_33:
		case MMC_VDD_33_34:
			pwr = SDHCI_POWER_330;
			break;
		default:
			WARN(1, "%s: Invalid vdd %#x\n",
			     mmc_hostname(host->mmc), vdd);
			break;
		}
	}

	if (host->pwr == pwr)
		return;

	host->pwr = pwr;

	if (pwr == 0) {
		sdhci_writeb(host, 0, SDHCI_POWER_CONTROL);
		if (host->ops->check_power_status)
			host->ops->check_power_status(host, REQ_BUS_OFF);
		if (host->quirks2 & SDHCI_QUIRK2_CARD_ON_NEEDS_BUS_ON)
			sdhci_runtime_pm_bus_off(host);
	} else {
		/*
		 * Spec says that we should clear the power reg before setting
		 * a new value. Some controllers don't seem to like this though.
		 */
		if (!(host->quirks & SDHCI_QUIRK_SINGLE_POWER_WRITE)) {
			sdhci_writeb(host, 0, SDHCI_POWER_CONTROL);
			if (host->ops->check_power_status)
				host->ops->check_power_status(host,
					REQ_BUS_OFF);
		}
		/*
		 * At least the Marvell CaFe chip gets confused if we set the
		 * voltage and set turn on power at the same time, so set the
		 * voltage first.
		 */
		if (host->quirks & SDHCI_QUIRK_NO_SIMULT_VDD_AND_POWER) {
			sdhci_writeb(host, pwr, SDHCI_POWER_CONTROL);
			if (host->ops->check_power_status)
				host->ops->check_power_status(host,
					REQ_BUS_ON);
		}

		pwr |= SDHCI_POWER_ON;

		sdhci_writeb(host, pwr, SDHCI_POWER_CONTROL);
		if (host->ops->check_power_status)
			host->ops->check_power_status(host, REQ_BUS_ON);

		if (host->quirks2 & SDHCI_QUIRK2_CARD_ON_NEEDS_BUS_ON)
			sdhci_runtime_pm_bus_on(host);

		/*
		 * Some controllers need an extra 10ms delay of 10ms before
		 * they can apply clock after applying power
		 */
		if (host->quirks & SDHCI_QUIRK_DELAY_AFTER_POWER)
			mdelay(10);
	}
}
EXPORT_SYMBOL_GPL(sdhci_set_power_noreg);

void sdhci_set_power(struct sdhci_host *host, unsigned char mode,
		     unsigned short vdd)
{
	if (IS_ERR(host->mmc->supply.vmmc))
		sdhci_set_power_noreg(host, mode, vdd);
	else
		sdhci_set_power_reg(host, mode, vdd);
}
EXPORT_SYMBOL_GPL(sdhci_set_power);

/*****************************************************************************\
 *                                                                           *
 * MMC callbacks                                                             *
 *                                                                           *
\*****************************************************************************/

static int sdhci_enable(struct mmc_host *mmc)
{
	struct sdhci_host *host = mmc_priv(mmc);

	if (host->ops->platform_bus_voting)
		host->ops->platform_bus_voting(host, 1);

	return 0;
}

static int sdhci_disable(struct mmc_host *mmc)
{
	struct sdhci_host *host = mmc_priv(mmc);

	if (host->ops->platform_bus_voting)
		host->ops->platform_bus_voting(host, 0);

	return 0;
}

static void sdhci_notify_halt(struct mmc_host *mmc, bool halt)
{
	struct sdhci_host *host = mmc_priv(mmc);

	pr_debug("%s: halt notification was sent, halt=%d\n",
		mmc_hostname(mmc), halt);
	if (host->flags & SDHCI_USE_64_BIT_DMA) {
		if (halt)
			host->desc_sz = 16;
		else
			host->desc_sz = SDHCI_ADMA2_64_DESC_SZ;
	}
}

static inline void sdhci_update_power_policy(struct sdhci_host *host,
		enum sdhci_power_policy policy)
{
	host->power_policy = policy;
}

static int sdhci_notify_load(struct mmc_host *mmc, enum mmc_load state)
{
	int err = 0;
	struct sdhci_host *host = mmc_priv(mmc);

	switch (state) {
	case MMC_LOAD_HIGH:
		sdhci_update_power_policy(host, SDHCI_PERFORMANCE_MODE);
		break;
	case MMC_LOAD_LOW:
		sdhci_update_power_policy(host, SDHCI_POWER_SAVE_MODE);
		break;
	default:
		err = -EINVAL;
		break;
	}

	if (host->ops->notify_load)
		err = host->ops->notify_load(host, state);

	return err;
}

static bool sdhci_check_state(struct sdhci_host *host)
{
	if (!host->clock || !host->pwr)
		return true;
	else
		return false;
}

static bool sdhci_check_auto_tuning(struct sdhci_host *host,
				  struct mmc_command *cmd)
{
	if (((cmd->opcode != MMC_READ_SINGLE_BLOCK) &&
	     (cmd->opcode != MMC_READ_MULTIPLE_BLOCK) &&
	     (cmd->opcode != SD_IO_RW_EXTENDED)) || (host->clock < 100000000))
		return false;
	else if (host->mmc->ios.timing == MMC_TIMING_MMC_HS200 ||
		 host->mmc->ios.timing == MMC_TIMING_UHS_SDR104)
		return true;
	else
		return false;
}

static int sdhci_get_tuning_cmd(struct sdhci_host *host)
{
	if (!host->mmc || !host->mmc->card)
		return 0;
	/*
	 * If we are here, all conditions have already been true
	 * and the card can either be an eMMC or SD/SDIO
	 */
	if (mmc_card_mmc(host->mmc->card))
		return MMC_SEND_TUNING_BLOCK_HS200;
	else
		return MMC_SEND_TUNING_BLOCK;
}

static void sdhci_request(struct mmc_host *mmc, struct mmc_request *mrq)
{
	struct sdhci_host *host;
	int present;
	unsigned long flags;

	host = mmc_priv(mmc);

	if (sdhci_check_state(host)) {
		sdhci_dump_state(host);
		WARN(1, "sdhci in bad state");
		mrq->cmd->error = -EIO;
		if (mrq->data)
			mrq->data->error = -EIO;
		host->mrq = NULL;
		sdhci_dumpregs(host);
		mmc_request_done(host->mmc, mrq);
		return;
	}

	/*
	 * Firstly check card presence from cd-gpio.  The return could
	 * be one of the following possibilities:
	 *     negative: cd-gpio is not available
	 *     zero: cd-gpio is used, and card is removed
	 *     one: cd-gpio is used, and card is present
	 */
	present = mmc->ops->get_cd(mmc);
	if (present < 0) {
		/* If polling, assume that the card is always present. */
		if (host->quirks & SDHCI_QUIRK_BROKEN_CARD_DETECTION)
			present = 1;
		else
			present = sdhci_readl(host, SDHCI_PRESENT_STATE) &
					SDHCI_CARD_PRESENT;
	}

	spin_lock_irqsave(&host->lock, flags);

	if (!(host->quirks2 & SDHCI_QUIRK2_BROKEN_LED_CONTROL))
		sdhci_led_activate(host);

	/*
	 * Ensure we don't send the STOP for non-SET_BLOCK_COUNTED
	 * requests if Auto-CMD12 is enabled.
	 */
	if (sdhci_auto_cmd12(host, mrq)) {
		if (mrq->stop) {
			mrq->data->stop = NULL;
			mrq->stop = NULL;
		}
	}

	if (!present || host->flags & SDHCI_DEVICE_DEAD) {
		mrq->cmd->error = -ENOMEDIUM;
		sdhci_finish_mrq(host, mrq);
	} else {
		if (host->ops->config_auto_tuning_cmd) {
			if (sdhci_check_auto_tuning(host, mrq->cmd))
				host->ops->config_auto_tuning_cmd(host, true,
					sdhci_get_tuning_cmd(host));
			else
				host->ops->config_auto_tuning_cmd(host, false,
					sdhci_get_tuning_cmd(host));
		}

		if (mrq->sbc && !(host->flags & SDHCI_AUTO_CMD23))
			sdhci_send_command(host, mrq->sbc);
		else
			sdhci_send_command(host, mrq->cmd);
	}

	mmiowb();
	spin_unlock_irqrestore(&host->lock, flags);
	return;
}

void sdhci_set_bus_width(struct sdhci_host *host, int width)
{
	u8 ctrl;

	ctrl = sdhci_readb(host, SDHCI_HOST_CONTROL);
	if (width == MMC_BUS_WIDTH_8) {
		ctrl &= ~SDHCI_CTRL_4BITBUS;
		ctrl |= SDHCI_CTRL_8BITBUS;
	} else {
		if (host->mmc->caps & MMC_CAP_8_BIT_DATA)
			ctrl &= ~SDHCI_CTRL_8BITBUS;
		if (width == MMC_BUS_WIDTH_4)
			ctrl |= SDHCI_CTRL_4BITBUS;
		else
			ctrl &= ~SDHCI_CTRL_4BITBUS;
	}
	sdhci_writeb(host, ctrl, SDHCI_HOST_CONTROL);
}
EXPORT_SYMBOL_GPL(sdhci_set_bus_width);

void sdhci_set_uhs_signaling(struct sdhci_host *host, unsigned timing)
{
	u16 ctrl_2;

	ctrl_2 = sdhci_readw(host, SDHCI_HOST_CONTROL2);
	/* Select Bus Speed Mode for host */
	ctrl_2 &= ~SDHCI_CTRL_UHS_MASK;
	if ((timing == MMC_TIMING_MMC_HS200) ||
	    (timing == MMC_TIMING_UHS_SDR104))
		ctrl_2 |= SDHCI_CTRL_UHS_SDR104;
	else if (timing == MMC_TIMING_UHS_SDR12)
		ctrl_2 |= SDHCI_CTRL_UHS_SDR12;
	else if (timing == MMC_TIMING_UHS_SDR25)
		ctrl_2 |= SDHCI_CTRL_UHS_SDR25;
	else if (timing == MMC_TIMING_UHS_SDR50)
		ctrl_2 |= SDHCI_CTRL_UHS_SDR50;
	else if ((timing == MMC_TIMING_UHS_DDR50) ||
		 (timing == MMC_TIMING_MMC_DDR52))
		ctrl_2 |= SDHCI_CTRL_UHS_DDR50;
	else if (timing == MMC_TIMING_MMC_HS400)
		ctrl_2 |= SDHCI_CTRL_HS400; /* Non-standard */
	sdhci_writew(host, ctrl_2, SDHCI_HOST_CONTROL2);
}
EXPORT_SYMBOL_GPL(sdhci_set_uhs_signaling);

void sdhci_cfg_irq(struct sdhci_host *host, bool enable, bool sync)
{
	if (enable && !(host->flags & SDHCI_HOST_IRQ_STATUS)) {
		enable_irq(host->irq);
		host->flags |= SDHCI_HOST_IRQ_STATUS;
	} else if (!enable && (host->flags & SDHCI_HOST_IRQ_STATUS)) {
		if (sync)
			disable_irq(host->irq);
		else
			disable_irq_nosync(host->irq);
		host->flags &= ~SDHCI_HOST_IRQ_STATUS;
	}
}
EXPORT_SYMBOL(sdhci_cfg_irq);

void sdhci_set_ios(struct mmc_host *mmc, struct mmc_ios *ios)
{
	struct sdhci_host *host = mmc_priv(mmc);
	unsigned long flags;
	u8 ctrl;
	int ret;

	if (ios->power_mode == MMC_POWER_UNDEFINED)
		return;

	if (host->flags & SDHCI_DEVICE_DEAD) {
		if (!IS_ERR(mmc->supply.vmmc) &&
		    ios->power_mode == MMC_POWER_OFF)
			mmc_regulator_set_ocr(mmc, mmc->supply.vmmc, 0);
		return;
	}

	if (host->version >= SDHCI_SPEC_300 &&
		(ios->power_mode == MMC_POWER_UP) &&
		!(host->quirks2 & SDHCI_QUIRK2_PRESET_VALUE_BROKEN))
		sdhci_enable_preset_value(host, false);

	spin_lock_irqsave(&host->lock, flags);
	if (host->mmc && host->mmc->card &&
			mmc_card_sdio(host->mmc->card))
		sdhci_cfg_irq(host, false, false);

	if (ios->clock &&
	    ((ios->clock != host->clock) || (ios->timing != host->timing))) {
		spin_unlock_irqrestore(&host->lock, flags);
		host->ops->set_clock(host, ios->clock);
		spin_lock_irqsave(&host->lock, flags);
		host->clock = ios->clock;

		if (host->quirks & SDHCI_QUIRK_DATA_TIMEOUT_USES_SDCLK &&
		    host->clock) {
			host->timeout_clk = host->mmc->actual_clock ?
						host->mmc->actual_clock / 1000 :
						host->clock / 1000;
			host->mmc->max_busy_timeout =
				host->ops->get_max_timeout_count ?
				host->ops->get_max_timeout_count(host) :
				1 << 27;
			host->mmc->max_busy_timeout /= host->timeout_clk;
		}
	}
	if (ios->clock && host->sdio_irq_async_status)
		sdhci_enable_sdio_irq_nolock(host, false);
	spin_unlock_irqrestore(&host->lock, flags);

	/*
	 * The controller clocks may be off during power-up and we may end up
	 * enabling card clock before giving power to the card. Hence, during
	 * MMC_POWER_UP enable the controller clock and turn-on the regulators.
	 * The mmc_power_up would provide the necessary delay before turning on
	 * the clocks to the card.
	 */
	if (ios->power_mode & MMC_POWER_UP) {
		if (host->ops->enable_controller_clock) {
			ret = host->ops->enable_controller_clock(host);
			if (ret) {
				pr_err("%s: enabling controller clock: failed: %d\n",
				       mmc_hostname(host->mmc), ret);
			} else {
				sdhci_set_power(host, ios->power_mode,
						ios->vdd);
			}
		}
	}

	spin_lock_irqsave(&host->lock, flags);
	if (!host->clock) {
		if (host->mmc && host->mmc->card &&
				mmc_card_sdio(host->mmc->card))
			sdhci_cfg_irq(host, true, false);
		spin_unlock_irqrestore(&host->lock, flags);
		return;
	}
	spin_unlock_irqrestore(&host->lock, flags);

	if (host->ops->set_power)
		host->ops->set_power(host, ios->power_mode, ios->vdd);
	else
		if (!host->ops->enable_controller_clock && (ios->power_mode &
					(MMC_POWER_UP | MMC_POWER_ON)))
			sdhci_set_power(host, ios->power_mode, ios->vdd);

	spin_lock_irqsave(&host->lock, flags);

	if (host->ops->platform_send_init_74_clocks)
		host->ops->platform_send_init_74_clocks(host, ios->power_mode);

	host->ops->set_bus_width(host, ios->bus_width);

	ctrl = sdhci_readb(host, SDHCI_HOST_CONTROL);

	if (!(host->quirks & SDHCI_QUIRK_NO_HISPD_BIT)) {
		if (ios->timing == MMC_TIMING_SD_HS ||
		     ios->timing == MMC_TIMING_MMC_HS ||
		     ios->timing == MMC_TIMING_MMC_HS400 ||
		     ios->timing == MMC_TIMING_MMC_HS200 ||
		     ios->timing == MMC_TIMING_MMC_DDR52 ||
		     ios->timing == MMC_TIMING_UHS_SDR50 ||
		     ios->timing == MMC_TIMING_UHS_SDR104 ||
		     ios->timing == MMC_TIMING_UHS_DDR50 ||
		     ios->timing == MMC_TIMING_UHS_SDR25)
			ctrl |= SDHCI_CTRL_HISPD;
		else
			ctrl &= ~SDHCI_CTRL_HISPD;
	}

	if (host->version >= SDHCI_SPEC_300) {
		u16 clk, ctrl_2;

		if (!host->preset_enabled) {
			sdhci_writeb(host, ctrl, SDHCI_HOST_CONTROL);
			/*
			 * We only need to set Driver Strength if the
			 * preset value enable is not set.
			 */
			ctrl_2 = sdhci_readw(host, SDHCI_HOST_CONTROL2);
			ctrl_2 &= ~SDHCI_CTRL_DRV_TYPE_MASK;
			if (ios->drv_type == MMC_SET_DRIVER_TYPE_A)
				ctrl_2 |= SDHCI_CTRL_DRV_TYPE_A;
			else if (ios->drv_type == MMC_SET_DRIVER_TYPE_B)
				ctrl_2 |= SDHCI_CTRL_DRV_TYPE_B;
			else if (ios->drv_type == MMC_SET_DRIVER_TYPE_C)
				ctrl_2 |= SDHCI_CTRL_DRV_TYPE_C;
			else if (ios->drv_type == MMC_SET_DRIVER_TYPE_D)
				ctrl_2 |= SDHCI_CTRL_DRV_TYPE_D;
			else {
				pr_warn("%s: invalid driver type, default to driver type B\n",
					mmc_hostname(mmc));
				ctrl_2 |= SDHCI_CTRL_DRV_TYPE_B;
			}

			sdhci_writew(host, ctrl_2, SDHCI_HOST_CONTROL2);
		} else {
			/*
			 * According to SDHC Spec v3.00, if the Preset Value
			 * Enable in the Host Control 2 register is set, we
			 * need to reset SD Clock Enable before changing High
			 * Speed Enable to avoid generating clock gliches.
			 */

			/* Reset SD Clock Enable */
			clk = sdhci_readw(host, SDHCI_CLOCK_CONTROL);
			clk &= ~SDHCI_CLOCK_CARD_EN;
			sdhci_writew(host, clk, SDHCI_CLOCK_CONTROL);

			sdhci_writeb(host, ctrl, SDHCI_HOST_CONTROL);

			/* Re-enable SD Clock */
			if (ios->clock) {
				spin_unlock_irqrestore(&host->lock, flags);
				host->ops->set_clock(host, host->clock);
				spin_lock_irqsave(&host->lock, flags);
			}
		}

		/* Reset SD Clock Enable */
		clk = sdhci_readw(host, SDHCI_CLOCK_CONTROL);
		clk &= ~SDHCI_CLOCK_CARD_EN;
		sdhci_writew(host, clk, SDHCI_CLOCK_CONTROL);

		host->ops->set_uhs_signaling(host, ios->timing);
		host->timing = ios->timing;

		if (!(host->quirks2 & SDHCI_QUIRK2_PRESET_VALUE_BROKEN) &&
				((ios->timing == MMC_TIMING_UHS_SDR12) ||
				 (ios->timing == MMC_TIMING_UHS_SDR25) ||
				 (ios->timing == MMC_TIMING_UHS_SDR50) ||
				 (ios->timing == MMC_TIMING_UHS_SDR104) ||
				 (ios->timing == MMC_TIMING_UHS_DDR50) ||
				 (ios->timing == MMC_TIMING_MMC_DDR52))) {
			u16 preset;

			sdhci_enable_preset_value(host, true);
			preset = sdhci_get_preset_value(host);
			ios->drv_type = (preset & SDHCI_PRESET_DRV_MASK)
				>> SDHCI_PRESET_DRV_SHIFT;
		}

		/* Re-enable SD Clock */
		if (ios->clock) {
			spin_unlock_irqrestore(&host->lock, flags);
			host->ops->set_clock(host, host->clock);
			spin_lock_irqsave(&host->lock, flags);
		}
	} else
		sdhci_writeb(host, ctrl, SDHCI_HOST_CONTROL);

	spin_unlock_irqrestore(&host->lock, flags);
	/*
	 * Some (ENE) controllers go apeshit on some ios operation,
	 * signalling timeout and CRC errors even on CMD0. Resetting
	 * it on each ios seems to solve the problem.
	 */
	if (host->quirks & SDHCI_QUIRK_RESET_CMD_DATA_ON_IOS)
		sdhci_do_reset(host, SDHCI_RESET_CMD | SDHCI_RESET_DATA);

	/*
	 * Reset the chip on each power off.
	 * Should clear out any weird states.
	 */
	if (ios->power_mode == MMC_POWER_OFF) {
		sdhci_writel(host, 0, SDHCI_SIGNAL_ENABLE);
		sdhci_reinit(host);
		sdhci_set_power(host, ios->power_mode, ios->vdd);
	}
	if (!ios->clock)
		host->ops->set_clock(host, ios->clock);

	spin_lock_irqsave(&host->lock, flags);
	if (host->mmc && host->mmc->card &&
			mmc_card_sdio(host->mmc->card))
		sdhci_cfg_irq(host, true, false);
	spin_unlock_irqrestore(&host->lock, flags);

	mmiowb();
}
EXPORT_SYMBOL_GPL(sdhci_set_ios);

static int sdhci_get_cd(struct mmc_host *mmc)
{
	struct sdhci_host *host = mmc_priv(mmc);
	int gpio_cd = mmc_gpio_get_cd(mmc);

	if (host->flags & SDHCI_DEVICE_DEAD)
		return 0;

	/* If nonremovable, assume that the card is always present. */
	if (!mmc_card_is_removable(host->mmc))
		return 1;

	/*
	 * Try slot gpio detect, if defined it take precedence
	 * over build in controller functionality
	 */
	if (gpio_cd >= 0)
		return !!gpio_cd;

	/* If polling, assume that the card is always present. */
	if (host->quirks & SDHCI_QUIRK_BROKEN_CARD_DETECTION)
		return 1;

	/* Host native card detect */
	return !!(sdhci_readl(host, SDHCI_PRESENT_STATE) & SDHCI_CARD_PRESENT);
}

static int sdhci_check_ro(struct sdhci_host *host)
{
	unsigned long flags;
	int is_readonly;

	spin_lock_irqsave(&host->lock, flags);

	if (host->flags & SDHCI_DEVICE_DEAD)
		is_readonly = 0;
	else if (host->ops->get_ro)
		is_readonly = host->ops->get_ro(host);
	else
		is_readonly = !(sdhci_readl(host, SDHCI_PRESENT_STATE)
				& SDHCI_WRITE_PROTECT);

	spin_unlock_irqrestore(&host->lock, flags);

	/* This quirk needs to be replaced by a callback-function later */
	return host->quirks & SDHCI_QUIRK_INVERTED_WRITE_PROTECT ?
		!is_readonly : is_readonly;
}

#define SAMPLE_COUNT	5

static int sdhci_get_ro(struct mmc_host *mmc)
{
	struct sdhci_host *host = mmc_priv(mmc);
	int i, ro_count;

	if (!(host->quirks & SDHCI_QUIRK_UNSTABLE_RO_DETECT))
		return sdhci_check_ro(host);

	ro_count = 0;
	for (i = 0; i < SAMPLE_COUNT; i++) {
		if (sdhci_check_ro(host)) {
			if (++ro_count > SAMPLE_COUNT / 2)
				return 1;
		}
		msleep(30);
	}
	return 0;
}

static void sdhci_hw_reset(struct mmc_host *mmc)
{
	struct sdhci_host *host = mmc_priv(mmc);

	if (host->ops && host->ops->hw_reset)
		host->ops->hw_reset(host);
}

static void sdhci_enter_dbg_mode(struct mmc_host *mmc)
{
	struct sdhci_host *host = mmc_priv(mmc);

	if (host->ops && host->ops->enter_dbg_mode)
		host->ops->enter_dbg_mode(host);
}

static void sdhci_exit_dbg_mode(struct mmc_host *mmc)
{
	struct sdhci_host *host = mmc_priv(mmc);

	if (host->ops && host->ops->exit_dbg_mode)
		host->ops->exit_dbg_mode(host);
}

static void sdhci_enable_sdio_irq_nolock(struct sdhci_host *host, int enable)
{
	u16 ctrl = 0;

	if (host->flags & SDHCI_DEVICE_DEAD)
		return;

	if (mmc_card_and_host_support_async_int(host->mmc)) {
		ctrl = sdhci_readw(host, SDHCI_HOST_CONTROL2);
		if (enable)
			ctrl |= SDHCI_CTRL_ASYNC_INT_ENABLE;
		else
			ctrl &= ~SDHCI_CTRL_ASYNC_INT_ENABLE;
		sdhci_writew(host, ctrl, SDHCI_HOST_CONTROL2);
	}

	if (enable)
		host->ier |= SDHCI_INT_CARD_INT;
	else
		host->ier &= ~SDHCI_INT_CARD_INT;

	sdhci_writel(host, host->ier, SDHCI_INT_ENABLE);
	sdhci_writel(host, host->ier, SDHCI_SIGNAL_ENABLE);
	mmiowb();
}

void sdhci_enable_sdio_irq(struct mmc_host *mmc, int enable)
{
	struct sdhci_host *host = mmc_priv(mmc);
	unsigned long flags;

	if (enable)
		pm_runtime_get_noresume(host->mmc->parent);

	spin_lock_irqsave(&host->lock, flags);
	if (enable)
		host->flags |= SDHCI_SDIO_IRQ_ENABLED;
	else
		host->flags &= ~SDHCI_SDIO_IRQ_ENABLED;

	sdhci_enable_sdio_irq_nolock(host, enable);
	spin_unlock_irqrestore(&host->lock, flags);

	if (!enable)
		pm_runtime_put_noidle(host->mmc->parent);
}
EXPORT_SYMBOL_GPL(sdhci_enable_sdio_irq);

int sdhci_start_signal_voltage_switch(struct mmc_host *mmc,
				      struct mmc_ios *ios)
{
	struct sdhci_host *host = mmc_priv(mmc);
	u16 ctrl;
	int ret;

	/*
	 * Signal Voltage Switching is only applicable for Host Controllers
	 * v3.00 and above.
	 */
	if (host->version < SDHCI_SPEC_300)
		return 0;

	ctrl = sdhci_readw(host, SDHCI_HOST_CONTROL2);

	switch (ios->signal_voltage) {
	case MMC_SIGNAL_VOLTAGE_330:
		if (!(host->flags & SDHCI_SIGNALING_330))
			return -EINVAL;
		/* Set 1.8V Signal Enable in the Host Control2 register to 0 */
		ctrl &= ~SDHCI_CTRL_VDD_180;
		sdhci_writew(host, ctrl, SDHCI_HOST_CONTROL2);
		if (host->ops->check_power_status)
			host->ops->check_power_status(host, REQ_IO_HIGH);

		if (!IS_ERR(mmc->supply.vqmmc)) {
			ret = mmc_regulator_set_vqmmc(mmc, ios);
			if (ret) {
				pr_warn("%s: Switching to 3.3V signalling voltage failed\n",
					mmc_hostname(mmc));
				return -EIO;
			}
		}
		/* Wait for 5ms */
		usleep_range(5000, 5500);

		/* 3.3V regulator output should be stable within 5 ms */
		ctrl = sdhci_readw(host, SDHCI_HOST_CONTROL2);
		if (!(ctrl & SDHCI_CTRL_VDD_180))
			return 0;

		pr_warn("%s: 3.3V regulator output did not became stable\n",
			mmc_hostname(mmc));

		return -EAGAIN;
	case MMC_SIGNAL_VOLTAGE_180:
		if (!(host->flags & SDHCI_SIGNALING_180))
			return -EINVAL;
		if (!IS_ERR(mmc->supply.vqmmc)) {
			ret = mmc_regulator_set_vqmmc(mmc, ios);
			if (ret) {
				pr_warn("%s: Switching to 1.8V signalling voltage failed\n",
					mmc_hostname(mmc));
				return -EIO;
			}
		}

		/*
		 * Enable 1.8V Signal Enable in the Host Control2
		 * register
		 */
		ctrl |= SDHCI_CTRL_VDD_180;
		sdhci_writew(host, ctrl, SDHCI_HOST_CONTROL2);
		if (host->ops->check_power_status)
			host->ops->check_power_status(host, REQ_IO_LOW);

		/* Some controller need to do more when switching */
		if (host->ops->voltage_switch)
			host->ops->voltage_switch(host);

		/* 1.8V regulator output should be stable within 5 ms */
		ctrl = sdhci_readw(host, SDHCI_HOST_CONTROL2);
		if (ctrl & SDHCI_CTRL_VDD_180)
			return 0;

		pr_warn("%s: 1.8V regulator output did not became stable\n",
			mmc_hostname(mmc));

		return -EAGAIN;
	case MMC_SIGNAL_VOLTAGE_120:
		if (!(host->flags & SDHCI_SIGNALING_120))
			return -EINVAL;
		if (!IS_ERR(mmc->supply.vqmmc)) {
			ret = mmc_regulator_set_vqmmc(mmc, ios);
			if (ret) {
				pr_warn("%s: Switching to 1.2V signalling voltage failed\n",
					mmc_hostname(mmc));
				return -EIO;
			}
		}
		return 0;
	default:
		/* No signal voltage switch required */
		return 0;
	}
}
EXPORT_SYMBOL_GPL(sdhci_start_signal_voltage_switch);

static int sdhci_card_busy(struct mmc_host *mmc)
{
	struct sdhci_host *host = mmc_priv(mmc);
	u32 present_state;

	/* Check whether DAT[0] is 0 */
	present_state = sdhci_readl(host, SDHCI_PRESENT_STATE);

	return !(present_state & SDHCI_DATA_0_LVL_MASK);
}

static int sdhci_prepare_hs400_tuning(struct mmc_host *mmc, struct mmc_ios *ios)
{
	struct sdhci_host *host = mmc_priv(mmc);
	unsigned long flags;

	spin_lock_irqsave(&host->lock, flags);
	host->flags |= SDHCI_HS400_TUNING;
	spin_unlock_irqrestore(&host->lock, flags);

	return 0;
}

void sdhci_start_tuning(struct sdhci_host *host)
{
	u16 ctrl;

	ctrl = sdhci_readw(host, SDHCI_HOST_CONTROL2);
	ctrl |= SDHCI_CTRL_EXEC_TUNING;
	if (host->quirks2 & SDHCI_QUIRK2_TUNING_WORK_AROUND)
		ctrl |= SDHCI_CTRL_TUNED_CLK;
	sdhci_writew(host, ctrl, SDHCI_HOST_CONTROL2);

	/*
	 * As per the Host Controller spec v3.00, tuning command
	 * generates Buffer Read Ready interrupt, so enable that.
	 *
	 * Note: The spec clearly says that when tuning sequence
	 * is being performed, the controller does not generate
	 * interrupts other than Buffer Read Ready interrupt. But
	 * to make sure we don't hit a controller bug, we _only_
	 * enable Buffer Read Ready interrupt here.
	 */
	sdhci_writel(host, SDHCI_INT_DATA_AVAIL, SDHCI_INT_ENABLE);
	sdhci_writel(host, SDHCI_INT_DATA_AVAIL, SDHCI_SIGNAL_ENABLE);
}
EXPORT_SYMBOL_GPL(sdhci_start_tuning);

void sdhci_end_tuning(struct sdhci_host *host)
{
	sdhci_writel(host, host->ier, SDHCI_INT_ENABLE);
	sdhci_writel(host, host->ier, SDHCI_SIGNAL_ENABLE);
}
EXPORT_SYMBOL_GPL(sdhci_end_tuning);

void sdhci_reset_tuning(struct sdhci_host *host)
{
	u16 ctrl;

	ctrl = sdhci_readw(host, SDHCI_HOST_CONTROL2);
	ctrl &= ~SDHCI_CTRL_TUNED_CLK;
	ctrl &= ~SDHCI_CTRL_EXEC_TUNING;
	sdhci_writew(host, ctrl, SDHCI_HOST_CONTROL2);
}
EXPORT_SYMBOL_GPL(sdhci_reset_tuning);

static void sdhci_abort_tuning(struct sdhci_host *host, u32 opcode)
{
	sdhci_reset_tuning(host);

	sdhci_do_reset(host, SDHCI_RESET_CMD);
	sdhci_do_reset(host, SDHCI_RESET_DATA);

	sdhci_end_tuning(host);

	mmc_abort_tuning(host->mmc, opcode);
}

/*
 * We use sdhci_send_tuning() because mmc_send_tuning() is not a good fit. SDHCI
 * tuning command does not have a data payload (or rather the hardware does it
 * automatically) so mmc_send_tuning() will return -EIO. Also the tuning command
 * interrupt setup is different to other commands and there is no timeout
 * interrupt so special handling is needed.
 */
void sdhci_send_tuning(struct sdhci_host *host, u32 opcode)
{
	struct mmc_host *mmc = host->mmc;
	struct mmc_command cmd = {};
	struct mmc_request mrq = {};
	unsigned long flags;
	u32 b = host->sdma_boundary;

	spin_lock_irqsave(&host->lock, flags);

	cmd.opcode = opcode;
	cmd.flags = MMC_RSP_R1 | MMC_CMD_ADTC;
	cmd.mrq = &mrq;

	mrq.cmd = &cmd;
	/*
	 * In response to CMD19, the card sends 64 bytes of tuning
	 * block to the Host Controller. So we set the block size
	 * to 64 here.
	 */
	if (cmd.opcode == MMC_SEND_TUNING_BLOCK_HS200 &&
	    mmc->ios.bus_width == MMC_BUS_WIDTH_8)
		sdhci_writew(host, SDHCI_MAKE_BLKSZ(b, 128), SDHCI_BLOCK_SIZE);
	else
		sdhci_writew(host, SDHCI_MAKE_BLKSZ(b, 64), SDHCI_BLOCK_SIZE);

	/*
	 * The tuning block is sent by the card to the host controller.
	 * So we set the TRNS_READ bit in the Transfer Mode register.
	 * This also takes care of setting DMA Enable and Multi Block
	 * Select in the same register to 0.
	 */
	sdhci_writew(host, SDHCI_TRNS_READ, SDHCI_TRANSFER_MODE);

	sdhci_send_command(host, &cmd);

	host->cmd = NULL;

	sdhci_del_timer(host, &mrq);

	host->tuning_done = 0;

	mmiowb();
	spin_unlock_irqrestore(&host->lock, flags);

	/* Wait for Buffer Read Ready interrupt */
	wait_event_timeout(host->buf_ready_int, (host->tuning_done == 1),
			   msecs_to_jiffies(50));

}
EXPORT_SYMBOL_GPL(sdhci_send_tuning);

static void __sdhci_execute_tuning(struct sdhci_host *host, u32 opcode)
{
	int i;

	/*
	 * Issue opcode repeatedly till Execute Tuning is set to 0 or the number
	 * of loops reaches 40 times.
	 */
	for (i = 0; i < MAX_TUNING_LOOP; i++) {
		u16 ctrl;

		sdhci_send_tuning(host, opcode);

		if (!host->tuning_done) {
			pr_debug("%s: Tuning timeout, falling back to fixed sampling clock\n",
				 mmc_hostname(host->mmc));
			sdhci_abort_tuning(host, opcode);
			return;
		}

		ctrl = sdhci_readw(host, SDHCI_HOST_CONTROL2);
		if (!(ctrl & SDHCI_CTRL_EXEC_TUNING)) {
			if (ctrl & SDHCI_CTRL_TUNED_CLK)
				return; /* Success! */
			break;
		}

		/* Spec does not require a delay between tuning cycles */
		if (host->tuning_delay > 0)
			mdelay(host->tuning_delay);
	}

	pr_info("%s: Tuning failed, falling back to fixed sampling clock\n",
		mmc_hostname(host->mmc));
	sdhci_reset_tuning(host);
}

static int sdhci_enhanced_strobe(struct mmc_host *mmc)
{
	struct sdhci_host *host = mmc_priv(mmc);
	int err = 0;

	if (host->ops->enhanced_strobe)
		err = host->ops->enhanced_strobe(host);

	return err;
}

int sdhci_execute_tuning(struct mmc_host *mmc, u32 opcode)
{
	struct sdhci_host *host = mmc_priv(mmc);
	int err = 0;
	unsigned int tuning_count = 0;
	bool hs400_tuning;

	hs400_tuning = host->flags & SDHCI_HS400_TUNING;

	if (host->tuning_mode == SDHCI_TUNING_MODE_1)
		tuning_count = host->tuning_count;

	/*
	 * The Host Controller needs tuning in case of SDR104 and DDR50
	 * mode, and for SDR50 mode when Use Tuning for SDR50 is set in
	 * the Capabilities register.
	 * If the Host Controller supports the HS200 mode then the
	 * tuning function has to be executed.
	 */
	switch (host->timing) {
	/* HS400 tuning is done in HS200 mode */
	case MMC_TIMING_MMC_HS400:
		if (!(mmc->caps2 & MMC_CAP2_HS400_POST_TUNING)) {
			err = -EINVAL;
			goto out;
		}
	case MMC_TIMING_MMC_HS200:
		/*
		 * Periodic re-tuning for HS400 is not expected to be needed, so
		 * disable it here.
		 */
		if (hs400_tuning)
			tuning_count = 0;
		break;

	case MMC_TIMING_UHS_SDR104:
	case MMC_TIMING_UHS_DDR50:
		break;

	case MMC_TIMING_UHS_SDR50:
		if (host->flags & SDHCI_SDR50_NEEDS_TUNING)
			break;
		/* FALLTHROUGH */

	default:
		goto out;
	}

	if (host->ops->platform_execute_tuning) {
		/*
		 * Make sure re-tuning won't get triggered for the CRC errors
		 * occurred while executing tuning
		 */
		mmc_retune_disable(mmc);
		err = host->ops->platform_execute_tuning(host, opcode);
		mmc_retune_enable(mmc);
		goto out;
	}

	host->mmc->retune_period = tuning_count;

	if (host->tuning_delay < 0)
		host->tuning_delay = opcode == MMC_SEND_TUNING_BLOCK;

	sdhci_start_tuning(host);

	__sdhci_execute_tuning(host, opcode);

	sdhci_end_tuning(host);
out:
	host->flags &= ~SDHCI_HS400_TUNING;

	return err;
}
EXPORT_SYMBOL_GPL(sdhci_execute_tuning);

static void sdhci_enable_preset_value(struct sdhci_host *host, bool enable)
{
	/* Host Controller v3.00 defines preset value registers */
	if (host->version < SDHCI_SPEC_300)
		return;

	if (host->quirks2 & SDHCI_QUIRK2_BROKEN_PRESET_VALUE)
		return;

	/*
	 * We only enable or disable Preset Value if they are not already
	 * enabled or disabled respectively. Otherwise, we bail out.
	 */
	if (host->preset_enabled != enable) {
		u16 ctrl = sdhci_readw(host, SDHCI_HOST_CONTROL2);

		if (enable)
			ctrl |= SDHCI_CTRL_PRESET_VAL_ENABLE;
		else
			ctrl &= ~SDHCI_CTRL_PRESET_VAL_ENABLE;

		sdhci_writew(host, ctrl, SDHCI_HOST_CONTROL2);

		if (enable)
			host->flags |= SDHCI_PV_ENABLED;
		else
			host->flags &= ~SDHCI_PV_ENABLED;

		host->preset_enabled = enable;
	}
}

static void sdhci_post_req(struct mmc_host *mmc, struct mmc_request *mrq,
				int err)
{
	struct sdhci_host *host = mmc_priv(mmc);
	struct mmc_data *data = mrq->data;

	if (data->host_cookie != COOKIE_UNMAPPED)
		dma_unmap_sg(mmc_dev(host->mmc), data->sg, data->sg_len,
			     mmc_get_dma_dir(data));

	data->host_cookie = COOKIE_UNMAPPED;

	if (host->ops->post_req)
		host->ops->post_req(host, mrq);
}

static void sdhci_pre_req(struct mmc_host *mmc, struct mmc_request *mrq)
{
	struct sdhci_host *host = mmc_priv(mmc);

	mrq->data->host_cookie = COOKIE_UNMAPPED;

	/*
	 * No pre-mapping in the pre hook if we're using the bounce buffer,
	 * for that we would need two bounce buffers since one buffer is
	 * in flight when this is getting called.
	 */
	if (host->flags & SDHCI_REQ_USE_DMA && !host->bounce_buffer)
		sdhci_pre_dma_transfer(host, mrq->data, COOKIE_PRE_MAPPED);

	if (host->ops->pre_req)
		host->ops->pre_req(host, mrq);
}

static inline bool sdhci_has_requests(struct sdhci_host *host)
{
	return host->cmd || host->data_cmd;
}

static void sdhci_error_out_mrqs(struct sdhci_host *host, int err)
{
	if (host->data_cmd) {
		host->data_cmd->error = err;
		sdhci_finish_mrq(host, host->data_cmd->mrq);
	}

	if (host->cmd) {
		host->cmd->error = err;
		sdhci_finish_mrq(host, host->cmd->mrq);
	}
}

static void sdhci_card_event(struct mmc_host *mmc)
{
	struct sdhci_host *host = mmc_priv(mmc);
	unsigned long flags;
	int present;

	/* First check if client has provided their own card event */
	if (host->ops->card_event)
		host->ops->card_event(host);

	present = mmc->ops->get_cd(mmc);

	spin_lock_irqsave(&host->lock, flags);

	/* Check sdhci_has_requests() first in case we are runtime suspended */
	if (sdhci_has_requests(host) && !present) {
		pr_err("%s: Card removed during transfer!\n",
			mmc_hostname(host->mmc));
		pr_err("%s: Resetting controller.\n",
			mmc_hostname(host->mmc));

		sdhci_do_reset(host, SDHCI_RESET_CMD);
		sdhci_do_reset(host, SDHCI_RESET_DATA);

		sdhci_error_out_mrqs(host, -ENOMEDIUM);
	}

	spin_unlock_irqrestore(&host->lock, flags);
}

static int sdhci_late_init(struct mmc_host *mmc)
{
	struct sdhci_host *host = mmc_priv(mmc);

	if (host->ops->init)
		host->ops->init(host);

	return 0;
}

static void sdhci_force_err_irq(struct mmc_host *mmc, u64 errmask)
{
	struct sdhci_host *host = mmc_priv(mmc);
	u16 mask = errmask & 0xFFFF;

	pr_err("%s: Force raise error mask:0x%04x\n", __func__, mask);
	sdhci_writew(host, mask, SDHCI_SET_INT_ERROR);
}

static const struct mmc_host_ops sdhci_ops = {
	.init           = sdhci_late_init,
	.request	= sdhci_request,
	.post_req	= sdhci_post_req,
	.pre_req	= sdhci_pre_req,
	.set_ios	= sdhci_set_ios,
	.get_cd		= sdhci_get_cd,
	.get_ro		= sdhci_get_ro,
	.hw_reset	= sdhci_hw_reset,
	.enter_dbg_mode = sdhci_enter_dbg_mode,
	.exit_dbg_mode = sdhci_exit_dbg_mode,
	.enable_sdio_irq = sdhci_enable_sdio_irq,
	.start_signal_voltage_switch	= sdhci_start_signal_voltage_switch,
	.prepare_hs400_tuning		= sdhci_prepare_hs400_tuning,
	.execute_tuning			= sdhci_execute_tuning,
	.enhanced_strobe		= sdhci_enhanced_strobe,
	.card_event			= sdhci_card_event,
	.card_busy	= sdhci_card_busy,
	.enable		= sdhci_enable,
	.disable	= sdhci_disable,
	.notify_load	= sdhci_notify_load,
	.notify_halt	= sdhci_notify_halt,
	.force_err_irq	= sdhci_force_err_irq,
};

/*****************************************************************************\
 *                                                                           *
 * Tasklets                                                                  *
 *                                                                           *
\*****************************************************************************/

static bool sdhci_request_done(struct sdhci_host *host)
{
	unsigned long flags;
	struct mmc_request *mrq;
	int i;

	spin_lock_irqsave(&host->lock, flags);

	for (i = 0; i < SDHCI_MAX_MRQS; i++) {
		mrq = host->mrqs_done[i];
		if (mrq)
			break;
	}

	if (!mrq) {
		spin_unlock_irqrestore(&host->lock, flags);
		return true;
	}

	sdhci_del_timer(host, mrq);

	/*
	 * Always unmap the data buffers if they were mapped by
	 * sdhci_prepare_data() whenever we finish with a request.
	 * This avoids leaking DMA mappings on error.
	 */
	if (host->flags & SDHCI_REQ_USE_DMA) {
		struct mmc_data *data = mrq->data;

		if (data && data->host_cookie == COOKIE_MAPPED) {
			if (host->bounce_buffer) {
				/*
				 * On reads, copy the bounced data into the
				 * sglist
				 */
				if (mmc_get_dma_dir(data) == DMA_FROM_DEVICE) {
					unsigned int length = data->bytes_xfered;

					if (length > host->bounce_buffer_size) {
						pr_err("%s: bounce buffer is %u bytes but DMA claims to have transferred %u bytes\n",
						       mmc_hostname(host->mmc),
						       host->bounce_buffer_size,
						       data->bytes_xfered);
						/* Cap it down and continue */
						length = host->bounce_buffer_size;
					}
					dma_sync_single_for_cpu(
						host->mmc->parent,
						host->bounce_addr,
						host->bounce_buffer_size,
						DMA_FROM_DEVICE);
					sg_copy_from_buffer(data->sg,
						data->sg_len,
						host->bounce_buffer,
						length);
				} else {
					/* No copying, just switch ownership */
					dma_sync_single_for_cpu(
						host->mmc->parent,
						host->bounce_addr,
						host->bounce_buffer_size,
						mmc_get_dma_dir(data));
				}
			} else {
				/* Unmap the raw data */
				dma_unmap_sg(mmc_dev(host->mmc), data->sg,
					     data->sg_len,
					     mmc_get_dma_dir(data));
			}
			data->host_cookie = COOKIE_UNMAPPED;
		}
	}

	/*
	 * The controller needs a reset of internal state machines
	 * upon error conditions.
	 */
	if (sdhci_needs_reset(host, mrq)) {
		/*
		 * Do not finish until command and data lines are available for
		 * reset. Note there can only be one other mrq, so it cannot
		 * also be in mrqs_done, otherwise host->cmd and host->data_cmd
		 * would both be null.
		 */
		if (host->cmd || host->data_cmd) {
			spin_unlock_irqrestore(&host->lock, flags);
			return true;
		}

		/* Some controllers need this kick or reset won't work here */
		if (host->quirks & SDHCI_QUIRK_CLOCK_BEFORE_RESET)
			/* This is to force an update */
			host->ops->set_clock(host, host->clock);

		/* Spec says we should do both at the same time, but Ricoh
		   controllers do not like that. */
		sdhci_do_reset(host, SDHCI_RESET_CMD);
		sdhci_do_reset(host, SDHCI_RESET_DATA);

		host->pending_reset = false;
	} else {
		if (host->quirks2 & SDHCI_QUIRK2_RDWR_TX_ACTIVE_EOT)
			sdhci_reset(host, SDHCI_RESET_DATA);
	}

	if (!sdhci_has_requests(host))
		if (!(host->quirks2 & SDHCI_QUIRK2_BROKEN_LED_CONTROL))
			sdhci_led_deactivate(host);

	host->mrqs_done[i] = NULL;
	host->auto_cmd_err_sts = 0;

	mmiowb();
	spin_unlock_irqrestore(&host->lock, flags);

	mmc_request_done(host->mmc, mrq);

	return false;
}

static void sdhci_tasklet_finish(unsigned long param)
{
	struct sdhci_host *host = (struct sdhci_host *)param;

	while (!sdhci_request_done(host))
		;
}

static void sdhci_timeout_timer(struct timer_list *t)
{
	struct sdhci_host *host;
	unsigned long flags;

	host = from_timer(host, t, timer);

	spin_lock_irqsave(&host->lock, flags);

	if (host->cmd && !sdhci_data_line_cmd(host->cmd)) {
		host->mmc->err_stats[MMC_ERR_REQ_TIMEOUT]++;
		pr_err("%s: Timeout waiting for hardware cmd interrupt.\n",
		       mmc_hostname(host->mmc));
		mmc_log_string(host->mmc,
				"Timeout waiting for cmd interrupt\n");
		sdhci_dumpregs(host);

		host->cmd->error = -ETIMEDOUT;
		sdhci_finish_mrq(host, host->cmd->mrq);
	}

	mmiowb();
	spin_unlock_irqrestore(&host->lock, flags);
}

static void sdhci_timeout_data_timer(struct timer_list *t)
{
	struct sdhci_host *host;
	unsigned long flags;

	host = from_timer(host, t, data_timer);

	spin_lock_irqsave(&host->lock, flags);

	if (host->data || host->data_cmd ||
	    (host->cmd && sdhci_data_line_cmd(host->cmd))) {
		host->mmc->err_stats[MMC_ERR_REQ_TIMEOUT]++;
		pr_err("%s: Timeout waiting for hardware interrupt.\n",
		       mmc_hostname(host->mmc));
		mmc_log_string(host->mmc,
				"Timeout waiting for h/w interrupt\n");
		sdhci_dumpregs(host);

		if (host->data) {
			pr_info("%s: bytes to transfer: %d transferred: %d\n",
				mmc_hostname(host->mmc),
				(host->data->blksz * host->data->blocks),
				(sdhci_readw(host, SDHCI_BLOCK_SIZE) & 0xFFF) *
				sdhci_readw(host, SDHCI_BLOCK_COUNT));
			host->data->error = -ETIMEDOUT;
			sdhci_finish_data(host);
		} else if (host->data_cmd) {
			host->data_cmd->error = -ETIMEDOUT;
			sdhci_finish_mrq(host, host->data_cmd->mrq);
		} else {
			host->cmd->error = -ETIMEDOUT;
			sdhci_finish_mrq(host, host->cmd->mrq);
		}
	}

	mmiowb();
	spin_unlock_irqrestore(&host->lock, flags);
}

/*****************************************************************************\
 *                                                                           *
 * Interrupt handling                                                        *
 *                                                                           *
\*****************************************************************************/

static void sdhci_cmd_irq(struct sdhci_host *host, u32 intmask, u32 *intmask_p)
{
	u16 auto_cmd_status;

	/* Handle auto-CMD12 error */
	if (intmask & SDHCI_INT_AUTO_CMD_ERR && host->data_cmd) {
		struct mmc_request *mrq = host->data_cmd->mrq;
		u16 auto_cmd_status = sdhci_readw(host, SDHCI_AUTO_CMD_STATUS);
		int data_err_bit = (auto_cmd_status & SDHCI_AUTO_CMD_TIMEOUT) ?
				   SDHCI_INT_DATA_TIMEOUT :
				   SDHCI_INT_DATA_CRC;

		/* Treat auto-CMD12 error the same as data error */
		if (!mrq->sbc && (host->flags & SDHCI_AUTO_CMD12)) {
			*intmask_p |= data_err_bit;
			return;
		}
	}

	if (!host->cmd) {
		/*
		 * SDHCI recovers from errors by resetting the cmd and data
		 * circuits.  Until that is done, there very well might be more
		 * interrupts, so ignore them in that case.
		 */
		if (host->pending_reset)
			return;
		pr_err("%s: Got command interrupt 0x%08x even though no command operation was in progress.\n",
		       mmc_hostname(host->mmc), (unsigned)intmask);
		mmc_log_string(host->mmc,
			"Got command interrupt 0x%08x even though no command operation was in progress.\n",
			(unsigned int)intmask);
		sdhci_dumpregs(host);
		return;
	}

	trace_mmc_cmd_rw_end(host->cmd->opcode, intmask,
				sdhci_readl(host, SDHCI_RESPONSE));

	if (intmask & (SDHCI_INT_TIMEOUT | SDHCI_INT_CRC |
		       SDHCI_INT_END_BIT | SDHCI_INT_INDEX |
		       SDHCI_INT_AUTO_CMD_ERR)) {
		if (intmask & SDHCI_INT_TIMEOUT) {
			host->cmd->error = -ETIMEDOUT;
			host->mmc->err_stats[MMC_ERR_CMD_TIMEOUT]++;
		} else {
			host->cmd->error = -EILSEQ;
			host->mmc->err_stats[MMC_ERR_CMD_CRC]++;
		}
<<<<<<< HEAD

		if (intmask & SDHCI_INT_AUTO_CMD_ERR) {
			auto_cmd_status = host->auto_cmd_err_sts;
			host->mmc->err_stats[MMC_ERR_AUTO_CMD]++;
			pr_err_ratelimited("%s: %s: AUTO CMD err sts 0x%08x\n",
				mmc_hostname(host->mmc), __func__,
					auto_cmd_status);
			if (auto_cmd_status & (SDHCI_AUTO_CMD12_NOT_EXEC |
					       SDHCI_AUTO_CMD_INDEX |
					       SDHCI_AUTO_CMD_END_BIT))
				host->cmd->error = -EIO;
			else if (auto_cmd_status & SDHCI_AUTO_CMD_TIMEOUT)
				host->cmd->error = -ETIMEDOUT;
			else if (auto_cmd_status & SDHCI_AUTO_CMD_CRC)
				host->cmd->error = -EILSEQ;
		}

=======

		if (intmask & SDHCI_INT_AUTO_CMD_ERR) {
			auto_cmd_status = host->auto_cmd_err_sts;
			host->mmc->err_stats[MMC_ERR_AUTO_CMD]++;
			pr_err_ratelimited("%s: %s: AUTO CMD err sts 0x%08x\n",
				mmc_hostname(host->mmc), __func__,
					auto_cmd_status);
			if (auto_cmd_status & (SDHCI_AUTO_CMD12_NOT_EXEC |
					       SDHCI_AUTO_CMD_INDEX |
					       SDHCI_AUTO_CMD_END_BIT))
				host->cmd->error = -EIO;
			else if (auto_cmd_status & SDHCI_AUTO_CMD_TIMEOUT)
				host->cmd->error = -ETIMEDOUT;
			else if (auto_cmd_status & SDHCI_AUTO_CMD_CRC)
				host->cmd->error = -EILSEQ;
		}

>>>>>>> 0795b4a4
		/* Treat data command CRC error the same as data CRC error
		 *
		 * Even in case of cmd INDEX OR ENDBIT error we
		 * handle it the same way.
		 */
		if (host->cmd->data &&
		    (((intmask & (SDHCI_INT_CRC | SDHCI_INT_TIMEOUT)) ==
		     SDHCI_INT_CRC) || (host->cmd->error == -EILSEQ))) {
			host->cmd = NULL;
			*intmask_p |= SDHCI_INT_DATA_CRC;
			return;
		}

		sdhci_finish_mrq(host, host->cmd->mrq);
		return;
	}

	/* Handle auto-CMD23 error */
	if (intmask & SDHCI_INT_AUTO_CMD_ERR) {
		struct mmc_request *mrq = host->cmd->mrq;
		u16 auto_cmd_status = sdhci_readw(host, SDHCI_AUTO_CMD_STATUS);
		int err = (auto_cmd_status & SDHCI_AUTO_CMD_TIMEOUT) ?
			  -ETIMEDOUT :
			  -EILSEQ;

		if (mrq->sbc && (host->flags & SDHCI_AUTO_CMD23)) {
			mrq->sbc->error = err;
			sdhci_finish_mrq(host, mrq);
			return;
		}
	}

	if (intmask & SDHCI_INT_RESPONSE)
		sdhci_finish_command(host);
}

static void sdhci_adma_show_error(struct sdhci_host *host)
{
	void *desc = host->adma_table;
	dma_addr_t dma = host->adma_addr;

	sdhci_dumpregs(host);

	while (true) {
		struct sdhci_adma2_64_desc *dma_desc = desc;

		if (host->flags & SDHCI_USE_64_BIT_DMA)
			SDHCI_DUMP("%08llx: DMA 0x%08x%08x, LEN 0x%04x, Attr=0x%02x\n",
			    (unsigned long long)dma,
			    le32_to_cpu(dma_desc->addr_hi),
			    le32_to_cpu(dma_desc->addr_lo),
			    le16_to_cpu(dma_desc->len),
			    le16_to_cpu(dma_desc->cmd));
		else
			SDHCI_DUMP("%08llx: DMA 0x%08x, LEN 0x%04x, Attr=0x%02x\n",
			    (unsigned long long)dma,
			    le32_to_cpu(dma_desc->addr_lo),
			    le16_to_cpu(dma_desc->len),
			    le16_to_cpu(dma_desc->cmd));

		desc += host->desc_sz;
		dma += host->desc_sz;

		if (dma_desc->cmd & cpu_to_le16(ADMA2_END))
			break;
	}
}

static void sdhci_data_irq(struct sdhci_host *host, u32 intmask)
{
	u32 command;
	bool pr_msg = false;

	command = SDHCI_GET_CMD(sdhci_readw(host, SDHCI_COMMAND));
	trace_mmc_data_rw_end(command, intmask);

	/* CMD19 generates _only_ Buffer Read Ready interrupt */
	if (intmask & SDHCI_INT_DATA_AVAIL) {
		if (!(host->quirks2 & SDHCI_QUIRK2_NON_STANDARD_TUNING) &&
			(command == MMC_SEND_TUNING_BLOCK ||
			command == MMC_SEND_TUNING_BLOCK_HS200)) {
			host->tuning_done = 1;
			wake_up(&host->buf_ready_int);
			return;
		}
	}

	if (!host->data) {
		struct mmc_command *data_cmd = host->data_cmd;

		/*
		 * The "data complete" interrupt is also used to
		 * indicate that a busy state has ended. See comment
		 * above in sdhci_cmd_irq().
		 */
		if (data_cmd && (data_cmd->flags & MMC_RSP_BUSY)) {
			if (intmask & SDHCI_INT_DATA_END) {
				host->data_cmd = NULL;
				/*
				 * Some cards handle busy-end interrupt
				 * before the command completed, so make
				 * sure we do things in the proper order.
				 */
				if (host->cmd == data_cmd)
					return;

				sdhci_finish_mrq(host, data_cmd->mrq);
				return;
			}
			if (host->quirks2 &
				SDHCI_QUIRK2_IGNORE_DATATOUT_FOR_R1BCMD) {
				pr_err_ratelimited("%s: %s: ignoring interrupt: 0x%08x due to DATATOUT_FOR_R1B quirk\n",
						mmc_hostname(host->mmc),
						__func__, intmask);
				mmc_log_string(host->mmc,
					"Quirk ignoring intr: 0x%08x\n",
					intmask);
				return;
			}
			if (intmask & SDHCI_INT_DATA_TIMEOUT) {
				host->data_cmd = NULL;
				data_cmd->error = -ETIMEDOUT;
				host->mmc->err_stats[MMC_ERR_CMD_TIMEOUT]++;
				sdhci_finish_mrq(host, data_cmd->mrq);
				return;
			}
		}

		/*
		 * SDHCI recovers from errors by resetting the cmd and data
		 * circuits. Until that is done, there very well might be more
		 * interrupts, so ignore them in that case.
		 */
		if (host->pending_reset)
			return;

		pr_err("%s: Got data interrupt 0x%08x even though no data operation was in progress.\n",
		       mmc_hostname(host->mmc), (unsigned)intmask);
		mmc_log_string(host->mmc,
			"Got data interrupt 0x%08x even though no data operation was in progress.\n",
			(unsigned int)intmask);
		sdhci_dumpregs(host);

		return;
	}

	if (intmask & SDHCI_INT_DATA_TIMEOUT) {
		host->data->error = -ETIMEDOUT;
		host->mmc->err_stats[MMC_ERR_DAT_TIMEOUT]++;
	}
	else if (intmask & SDHCI_INT_DATA_END_BIT)
		host->data->error = -EILSEQ;
	else if ((intmask & SDHCI_INT_DATA_CRC) &&
		(command != MMC_BUS_TEST_R)) {
		host->data->error = -EILSEQ;
		host->mmc->err_stats[MMC_ERR_DAT_CRC]++;
	}
	else if (intmask & SDHCI_INT_ADMA_ERROR) {
		pr_err("%s: ADMA error: 0x%08x\n", mmc_hostname(host->mmc),
		       intmask);
		sdhci_adma_show_error(host);
		host->mmc->err_stats[MMC_ERR_ADMA]++;
		host->data->error = -EIO;
		if (host->ops->adma_workaround)
			host->ops->adma_workaround(host, intmask);
	}
	if (host->data->error) {
		if (intmask & (SDHCI_INT_DATA_CRC | SDHCI_INT_DATA_TIMEOUT
					| SDHCI_INT_DATA_END_BIT)) {
			command = SDHCI_GET_CMD(sdhci_readw(host,
							    SDHCI_COMMAND));
			if ((command != MMC_SEND_TUNING_BLOCK_HS200) &&
			    (command != MMC_SEND_TUNING_BLOCK))
				pr_msg = true;
		} else {
			pr_msg = true;
		}
<<<<<<< HEAD
=======

		if (host->mmc->ops->get_cd &&
				!host->mmc->ops->get_cd(host->mmc)) {
			pr_msg = false;
			pr_err("%s: Got data error(%d) during card removal\n",
				mmc_hostname(host->mmc), host->data->error);
		}

>>>>>>> 0795b4a4
		if (pr_msg && __ratelimit(&host->dbg_dump_rs)) {
			pr_err("%s: data txfr (0x%08x) error: %d after %lld ms\n",
			       mmc_hostname(host->mmc), intmask,
			       host->data->error, ktime_to_ms(ktime_sub(
			       ktime_get(), host->data_start_time)));
			mmc_log_string(host->mmc,
				"data txfr (0x%08x) error: %d after %lld ms\n",
				intmask, host->data->error,
				ktime_to_ms(ktime_sub(ktime_get(),
				host->data_start_time)));
			sdhci_dumpregs(host);
		}
		sdhci_finish_data(host);
	} else {
		if (intmask & (SDHCI_INT_DATA_AVAIL | SDHCI_INT_SPACE_AVAIL))
			sdhci_transfer_pio(host);

		/*
		 * We currently don't do anything fancy with DMA
		 * boundaries, but as we can't disable the feature
		 * we need to at least restart the transfer.
		 *
		 * According to the spec sdhci_readl(host, SDHCI_DMA_ADDRESS)
		 * should return a valid address to continue from, but as
		 * some controllers are faulty, don't trust them.
		 */
		if (intmask & SDHCI_INT_DMA_END) {
			u32 dmastart, dmanow;

			dmastart = sdhci_sdma_address(host);
			dmanow = dmastart + host->data->bytes_xfered;
			/*
			 * Force update to the next DMA block boundary.
			 */
			dmanow = (dmanow &
				~(SDHCI_DEFAULT_BOUNDARY_SIZE - 1)) +
				SDHCI_DEFAULT_BOUNDARY_SIZE;
			host->data->bytes_xfered = dmanow - dmastart;
			DBG("DMA base 0x%08x, transferred 0x%06x bytes, next 0x%08x\n",
			    dmastart, host->data->bytes_xfered, dmanow);
			sdhci_writel(host, dmanow, SDHCI_DMA_ADDRESS);
		}

		if (intmask & SDHCI_INT_DATA_END) {
			if (host->cmd == host->data_cmd) {
				/*
				 * Data managed to finish before the
				 * command completed. Make sure we do
				 * things in the proper order.
				 */
				host->data_early = 1;
			} else {
				sdhci_finish_data(host);
			}
		}
	}
}

static irqreturn_t sdhci_irq(int irq, void *dev_id)
{
	irqreturn_t result = IRQ_NONE;
	struct sdhci_host *host = dev_id;
	u32 intmask, mask, unexpected = 0;
	int max_loops = 16;

	spin_lock(&host->lock);

	if (host->runtime_suspended && !sdhci_sdio_irq_enabled(host)) {
		spin_unlock(&host->lock);
		return IRQ_NONE;
	}

	if (!host->clock && host->mmc->card &&
			mmc_card_sdio(host->mmc->card)) {
		if (!mmc_card_and_host_support_async_int(host->mmc)) {
			spin_unlock(&host->lock);
			return IRQ_NONE;
		}
		/*
		 * async card interrupt is level sensitive and received
		 * when clocks are off.
		 * If sdio card has asserted async interrupt, in that
		 * case we need to disable host->irq.
		 * Later we can disable card interrupt and re-enable
		 * host->irq.
		 */

		pr_debug("%s: %s: sdio_async intr. received\n",
				mmc_hostname(host->mmc), __func__);
		sdhci_cfg_irq(host, false, false);
		host->sdio_irq_async_status = true;
		host->thread_isr |= SDHCI_INT_CARD_INT;
		result = IRQ_WAKE_THREAD;
		spin_unlock(&host->lock);
		return result;
	}

	intmask = sdhci_readl(host, SDHCI_INT_STATUS);
	if (!intmask || intmask == 0xffffffff) {
		result = IRQ_NONE;
		goto out;
	}

	do {
		DBG("IRQ status 0x%08x\n", intmask);

		if (host->ops->irq) {
			intmask = host->ops->irq(host, intmask);
			if (!intmask)
				goto cont;
		}
		mmc_log_string(host->mmc, "intmask: 0x%x\n", intmask);

		if (intmask & SDHCI_INT_AUTO_CMD_ERR)
			host->auto_cmd_err_sts = sdhci_readw(host,
			SDHCI_AUTO_CMD_STATUS);

		/* Clear selected interrupts. */
		mask = intmask & (SDHCI_INT_CMD_MASK | SDHCI_INT_DATA_MASK |
				  SDHCI_INT_BUS_POWER);
		sdhci_writel(host, mask, SDHCI_INT_STATUS);

		if (intmask & (SDHCI_INT_CARD_INSERT | SDHCI_INT_CARD_REMOVE)) {
			u32 present = sdhci_readl(host, SDHCI_PRESENT_STATE) &
				      SDHCI_CARD_PRESENT;

			/*
			 * There is a observation on i.mx esdhc.  INSERT
			 * bit will be immediately set again when it gets
			 * cleared, if a card is inserted.  We have to mask
			 * the irq to prevent interrupt storm which will
			 * freeze the system.  And the REMOVE gets the
			 * same situation.
			 *
			 * More testing are needed here to ensure it works
			 * for other platforms though.
			 */
			host->ier &= ~(SDHCI_INT_CARD_INSERT |
				       SDHCI_INT_CARD_REMOVE);
			host->ier |= present ? SDHCI_INT_CARD_REMOVE :
					       SDHCI_INT_CARD_INSERT;
			sdhci_writel(host, host->ier, SDHCI_INT_ENABLE);
			sdhci_writel(host, host->ier, SDHCI_SIGNAL_ENABLE);

			sdhci_writel(host, intmask & (SDHCI_INT_CARD_INSERT |
				     SDHCI_INT_CARD_REMOVE), SDHCI_INT_STATUS);

			host->thread_isr |= intmask & (SDHCI_INT_CARD_INSERT |
						       SDHCI_INT_CARD_REMOVE);
			result = IRQ_WAKE_THREAD;
		}

		if (intmask & SDHCI_INT_CMD_MASK) {
			if ((host->quirks2 & SDHCI_QUIRK2_SLOW_INT_CLR) &&
			    (host->clock <= 400000))
				udelay(40);
			sdhci_cmd_irq(host, intmask & SDHCI_INT_CMD_MASK, &intmask);
		}

		if (intmask & SDHCI_INT_DATA_MASK) {
			if ((host->quirks2 & SDHCI_QUIRK2_SLOW_INT_CLR) &&
			    (host->clock <= 400000))
				udelay(40);
			sdhci_data_irq(host, intmask & SDHCI_INT_DATA_MASK);
		}

		if (intmask & SDHCI_INT_BUS_POWER)
			pr_err("%s: Card is consuming too much power!\n",
				mmc_hostname(host->mmc));

		if (intmask & SDHCI_INT_RETUNE)
			mmc_retune_needed(host->mmc);

		if ((intmask & SDHCI_INT_CARD_INT) &&
		    (host->ier & SDHCI_INT_CARD_INT)) {
			sdhci_enable_sdio_irq_nolock(host, false);
			host->thread_isr |= SDHCI_INT_CARD_INT;
			result = IRQ_WAKE_THREAD;
		}

		intmask &= ~(SDHCI_INT_CARD_INSERT | SDHCI_INT_CARD_REMOVE |
			     SDHCI_INT_CMD_MASK | SDHCI_INT_DATA_MASK |
			     SDHCI_INT_ERROR | SDHCI_INT_BUS_POWER |
			     SDHCI_INT_RETUNE | SDHCI_INT_CARD_INT);

		if (intmask) {
			unexpected |= intmask;
			sdhci_writel(host, intmask, SDHCI_INT_STATUS);
		}
cont:
		if (result == IRQ_NONE)
			result = IRQ_HANDLED;

		intmask = sdhci_readl(host, SDHCI_INT_STATUS);
	} while (intmask && --max_loops);
out:
	spin_unlock(&host->lock);

	if (unexpected) {
		pr_err("%s: Unexpected interrupt 0x%08x.\n",
			   mmc_hostname(host->mmc), unexpected);
		mmc_log_string(host->mmc, "Unexpected interrupt 0x%08x.\n",
				unexpected);
		sdhci_dumpregs(host);
	}

	return result;
}

static irqreturn_t sdhci_thread_irq(int irq, void *dev_id)
{
	struct sdhci_host *host = dev_id;
	unsigned long flags;
	u32 isr;

	spin_lock_irqsave(&host->lock, flags);
	isr = host->thread_isr;
	host->thread_isr = 0;
	spin_unlock_irqrestore(&host->lock, flags);

	if (isr & (SDHCI_INT_CARD_INSERT | SDHCI_INT_CARD_REMOVE)) {
		struct mmc_host *mmc = host->mmc;

		mmc->ops->card_event(mmc);
		mmc_detect_change(mmc, msecs_to_jiffies(200));
	}

	if (isr & SDHCI_INT_CARD_INT) {
		sdio_run_irqs(host->mmc);

		spin_lock_irqsave(&host->lock, flags);
		if (host->flags & SDHCI_SDIO_IRQ_ENABLED) {
			if (host->sdio_irq_async_status)
				host->sdio_irq_async_status = false;
			sdhci_enable_sdio_irq_nolock(host, true);
		}
		spin_unlock_irqrestore(&host->lock, flags);
	}

	return isr ? IRQ_HANDLED : IRQ_NONE;
}

/*****************************************************************************\
 *                                                                           *
 * Suspend/resume                                                            *
 *                                                                           *
\*****************************************************************************/

#ifdef CONFIG_PM

static bool sdhci_cd_irq_can_wakeup(struct sdhci_host *host)
{
	return mmc_card_is_removable(host->mmc) &&
	       !(host->quirks & SDHCI_QUIRK_BROKEN_CARD_DETECTION) &&
	       !mmc_can_gpio_cd(host->mmc);
}

/*
 * To enable wakeup events, the corresponding events have to be enabled in
 * the Interrupt Status Enable register too. See 'Table 1-6: Wakeup Signal
 * Table' in the SD Host Controller Standard Specification.
 * It is useless to restore SDHCI_INT_ENABLE state in
 * sdhci_disable_irq_wakeups() since it will be set by
 * sdhci_enable_card_detection() or sdhci_init().
 */
static bool sdhci_enable_irq_wakeups(struct sdhci_host *host)
{
	u8 mask = SDHCI_WAKE_ON_INSERT | SDHCI_WAKE_ON_REMOVE |
		  SDHCI_WAKE_ON_INT;
	u32 irq_val = 0;
	u8 wake_val = 0;
	u8 val;

	if (sdhci_cd_irq_can_wakeup(host)) {
		wake_val |= SDHCI_WAKE_ON_INSERT | SDHCI_WAKE_ON_REMOVE;
		irq_val |= SDHCI_INT_CARD_INSERT | SDHCI_INT_CARD_REMOVE;
	}

	if (mmc_card_wake_sdio_irq(host->mmc)) {
		wake_val |= SDHCI_WAKE_ON_INT;
		irq_val |= SDHCI_INT_CARD_INT;
	}

	if (!irq_val)
		return false;

	val = sdhci_readb(host, SDHCI_WAKE_UP_CONTROL);
	val &= ~mask;
	val |= wake_val;
	sdhci_writeb(host, val, SDHCI_WAKE_UP_CONTROL);

	sdhci_writel(host, irq_val, SDHCI_INT_ENABLE);

	host->irq_wake_enabled = !enable_irq_wake(host->irq);

	return host->irq_wake_enabled;
}

static void sdhci_disable_irq_wakeups(struct sdhci_host *host)
{
	u8 val;
	u8 mask = SDHCI_WAKE_ON_INSERT | SDHCI_WAKE_ON_REMOVE
			| SDHCI_WAKE_ON_INT;

	val = sdhci_readb(host, SDHCI_WAKE_UP_CONTROL);
	val &= ~mask;
	sdhci_writeb(host, val, SDHCI_WAKE_UP_CONTROL);

	disable_irq_wake(host->irq);

	host->irq_wake_enabled = false;
}

int sdhci_suspend_host(struct sdhci_host *host)
{
	sdhci_disable_card_detection(host);

	mmc_retune_timer_stop(host->mmc);

	if (!device_may_wakeup(mmc_dev(host->mmc)) ||
	    !sdhci_enable_irq_wakeups(host)) {
		host->ier = 0;
		sdhci_writel(host, 0, SDHCI_INT_ENABLE);
		sdhci_writel(host, 0, SDHCI_SIGNAL_ENABLE);
		free_irq(host->irq, host);
	}

	return 0;
}

EXPORT_SYMBOL_GPL(sdhci_suspend_host);

int sdhci_resume_host(struct sdhci_host *host)
{
	struct mmc_host *mmc = host->mmc;
	int ret = 0;

	if (host->flags & (SDHCI_USE_SDMA | SDHCI_USE_ADMA)) {
		if (host->ops->enable_dma)
			host->ops->enable_dma(host);
	}

	if ((host->mmc->pm_flags & MMC_PM_KEEP_POWER) &&
	    (host->quirks2 & SDHCI_QUIRK2_HOST_OFF_CARD_ON)) {
		/* Card keeps power but host controller does not */
		sdhci_init(host, 0);
		host->pwr = 0;
		host->clock = 0;
		mmc->ops->set_ios(mmc, &mmc->ios);
	} else {
		sdhci_init(host, (host->mmc->pm_flags & MMC_PM_KEEP_POWER));
		mmiowb();
	}

	if (host->irq_wake_enabled) {
		sdhci_disable_irq_wakeups(host);
	} else {
		ret = request_threaded_irq(host->irq, sdhci_irq,
					   sdhci_thread_irq, IRQF_SHARED,
					   mmc_hostname(host->mmc), host);
		if (ret)
			return ret;
	}

	sdhci_enable_card_detection(host);

	return ret;
}

EXPORT_SYMBOL_GPL(sdhci_resume_host);

int sdhci_runtime_suspend_host(struct sdhci_host *host)
{
	unsigned long flags;

	mmc_retune_timer_stop(host->mmc);

	spin_lock_irqsave(&host->lock, flags);
	host->ier &= SDHCI_INT_CARD_INT;
	sdhci_writel(host, host->ier, SDHCI_INT_ENABLE);
	sdhci_writel(host, host->ier, SDHCI_SIGNAL_ENABLE);
	spin_unlock_irqrestore(&host->lock, flags);

	synchronize_hardirq(host->irq);

	spin_lock_irqsave(&host->lock, flags);
	host->runtime_suspended = true;
	spin_unlock_irqrestore(&host->lock, flags);

	return 0;
}
EXPORT_SYMBOL_GPL(sdhci_runtime_suspend_host);

int sdhci_runtime_resume_host(struct sdhci_host *host)
{
	struct mmc_host *mmc = host->mmc;
	unsigned long flags;
	int host_flags = host->flags;

	if (host_flags & (SDHCI_USE_SDMA | SDHCI_USE_ADMA)) {
		if (host->ops->enable_dma)
			host->ops->enable_dma(host);
	}

	sdhci_init(host, 0);

	if (mmc->ios.power_mode != MMC_POWER_UNDEFINED &&
	    mmc->ios.power_mode != MMC_POWER_OFF) {
		/* Force clock and power re-program */
		host->pwr = 0;
		host->clock = 0;
		mmc->ops->start_signal_voltage_switch(mmc, &mmc->ios);
		mmc->ops->set_ios(mmc, &mmc->ios);

		if ((host_flags & SDHCI_PV_ENABLED) &&
		    !(host->quirks2 & SDHCI_QUIRK2_PRESET_VALUE_BROKEN)) {
			spin_lock_irqsave(&host->lock, flags);
			sdhci_enable_preset_value(host, true);
			spin_unlock_irqrestore(&host->lock, flags);
		}

		if ((mmc->caps2 & MMC_CAP2_HS400_ES) &&
		    mmc->ops->hs400_enhanced_strobe)
			mmc->ops->hs400_enhanced_strobe(mmc, &mmc->ios);
	}

	spin_lock_irqsave(&host->lock, flags);

	host->runtime_suspended = false;

	/* Enable SDIO IRQ */
	if (host->flags & SDHCI_SDIO_IRQ_ENABLED)
		sdhci_enable_sdio_irq_nolock(host, true);

	/* Enable Card Detection */
	sdhci_enable_card_detection(host);

	spin_unlock_irqrestore(&host->lock, flags);

	return 0;
}
EXPORT_SYMBOL_GPL(sdhci_runtime_resume_host);

#endif /* CONFIG_PM */

/*****************************************************************************\
 *                                                                           *
 * Command Queue Engine (CQE) helpers                                        *
 *                                                                           *
\*****************************************************************************/

void sdhci_cqe_enable(struct mmc_host *mmc)
{
	struct sdhci_host *host = mmc_priv(mmc);
	unsigned long flags;
	u8 ctrl;

	spin_lock_irqsave(&host->lock, flags);

	ctrl = sdhci_readb(host, SDHCI_HOST_CONTROL);
	ctrl &= ~SDHCI_CTRL_DMA_MASK;
	if (host->flags & SDHCI_USE_64_BIT_DMA)
		ctrl |= SDHCI_CTRL_ADMA64;
	else
		ctrl |= SDHCI_CTRL_ADMA32;
	sdhci_writeb(host, ctrl, SDHCI_HOST_CONTROL);

	sdhci_writew(host, SDHCI_MAKE_BLKSZ(host->sdma_boundary, 512),
		     SDHCI_BLOCK_SIZE);

	/* Set maximum timeout */
	sdhci_writeb(host, 0xE, SDHCI_TIMEOUT_CONTROL);

	host->ier = host->cqe_ier;

	sdhci_writel(host, host->ier, SDHCI_INT_ENABLE);
	sdhci_writel(host, host->ier, SDHCI_SIGNAL_ENABLE);

	host->cqe_on = true;

	pr_debug("%s: sdhci: CQE on, IRQ mask %#x, IRQ status %#x\n",
		 mmc_hostname(mmc), host->ier,
		 sdhci_readl(host, SDHCI_INT_STATUS));

	mmiowb();
	spin_unlock_irqrestore(&host->lock, flags);
}
EXPORT_SYMBOL_GPL(sdhci_cqe_enable);

void sdhci_cqe_disable(struct mmc_host *mmc, bool recovery)
{
	struct sdhci_host *host = mmc_priv(mmc);
	unsigned long flags;

	spin_lock_irqsave(&host->lock, flags);

	sdhci_set_default_irqs(host);

	host->cqe_on = false;

	if (recovery) {
		sdhci_do_reset(host, SDHCI_RESET_CMD);
		sdhci_do_reset(host, SDHCI_RESET_DATA);
	}

	pr_debug("%s: sdhci: CQE off, IRQ mask %#x, IRQ status %#x\n",
		 mmc_hostname(mmc), host->ier,
		 sdhci_readl(host, SDHCI_INT_STATUS));

	mmiowb();
	spin_unlock_irqrestore(&host->lock, flags);
}
EXPORT_SYMBOL_GPL(sdhci_cqe_disable);

bool sdhci_cqe_irq(struct sdhci_host *host, u32 intmask, int *cmd_error,
		   int *data_error)
{
	u32 mask;

	if (!host->cqe_on)
		return false;

	if (intmask & (SDHCI_INT_INDEX | SDHCI_INT_END_BIT | SDHCI_INT_CRC))
		*cmd_error = -EILSEQ;
	else if (intmask & SDHCI_INT_TIMEOUT)
		*cmd_error = -ETIMEDOUT;
	else
		*cmd_error = 0;

	if (intmask & (SDHCI_INT_DATA_END_BIT | SDHCI_INT_DATA_CRC))
		*data_error = -EILSEQ;
	else if (intmask & SDHCI_INT_DATA_TIMEOUT)
		*data_error = -ETIMEDOUT;
	else if (intmask & SDHCI_INT_ADMA_ERROR)
		*data_error = -EIO;
	else
		*data_error = 0;

	/* Clear selected interrupts. */
	if (*data_error || *cmd_error)
		goto skip_intr_clear;
	mask = intmask & host->cqe_ier;
	sdhci_writel(host, mask, SDHCI_INT_STATUS);

skip_intr_clear:
	if (intmask & SDHCI_INT_BUS_POWER)
		pr_err("%s: Card is consuming too much power!\n",
		       mmc_hostname(host->mmc));

	intmask &= ~(host->cqe_ier | SDHCI_INT_ERROR);
	if (intmask) {
		sdhci_writel(host, intmask, SDHCI_INT_STATUS);
		pr_err("%s: CQE: Unexpected interrupt 0x%08x.\n",
		       mmc_hostname(host->mmc), intmask);
		sdhci_dumpregs(host);
	}

	return true;
}
EXPORT_SYMBOL_GPL(sdhci_cqe_irq);

/*****************************************************************************\
 *                                                                           *
 * Device allocation/registration                                            *
 *                                                                           *
\*****************************************************************************/

struct sdhci_host *sdhci_alloc_host(struct device *dev,
	size_t priv_size)
{
	struct mmc_host *mmc;
	struct sdhci_host *host;

	WARN_ON(dev == NULL);

	mmc = mmc_alloc_host(sizeof(struct sdhci_host) + priv_size, dev);
	if (!mmc)
		return ERR_PTR(-ENOMEM);

	host = mmc_priv(mmc);
	host->mmc = mmc;
	host->mmc_host_ops = sdhci_ops;
	mmc->ops = &host->mmc_host_ops;

	host->flags = SDHCI_SIGNALING_330;

	host->cqe_ier     = SDHCI_CQE_INT_MASK;
	host->cqe_err_ier = SDHCI_CQE_INT_ERR_MASK;

	host->tuning_delay = -1;

	host->sdma_boundary = SDHCI_DEFAULT_BOUNDARY_ARG;

	spin_lock_init(&host->lock);
	ratelimit_state_init(&host->dbg_dump_rs, SDHCI_DBG_DUMP_RS_INTERVAL,
			SDHCI_DBG_DUMP_RS_BURST);

	return host;
}

EXPORT_SYMBOL_GPL(sdhci_alloc_host);

#ifdef CONFIG_ARCH_DMA_ADDR_T_64BIT
static int sdhci_is_adma2_64bit(struct sdhci_host *host)
{
	u32 caps;

	caps = (host->quirks & SDHCI_QUIRK_MISSING_CAPS) ? host->caps :
		sdhci_readl(host, SDHCI_CAPABILITIES);

	if (caps & SDHCI_CAN_64BIT)
		return 1;
	return 0;
}
#else
static int sdhci_is_adma2_64bit(struct sdhci_host *host)
{
	return 0;
}
#endif

static int sdhci_set_dma_mask(struct sdhci_host *host)
{
	struct mmc_host *mmc = host->mmc;
	struct device *dev = mmc_dev(mmc);
	int ret = -EINVAL;

	if (host->quirks2 & SDHCI_QUIRK2_BROKEN_64_BIT_DMA)
		host->flags &= ~SDHCI_USE_64_BIT_DMA;

	/* Try 64-bit mask if hardware is capable  of it */
	if (host->flags & SDHCI_USE_64_BIT_DMA) {
		ret = dma_set_mask_and_coherent(dev, DMA_BIT_MASK(64));
		if (ret) {
			pr_warn("%s: Failed to set 64-bit DMA mask.\n",
				mmc_hostname(mmc));
			host->flags &= ~SDHCI_USE_64_BIT_DMA;
		}
	}

	/* 32-bit mask as default & fallback */
	if (ret) {
		ret = dma_set_mask_and_coherent(dev, DMA_BIT_MASK(32));
		if (ret)
			pr_warn("%s: Failed to set 32-bit DMA mask.\n",
				mmc_hostname(mmc));
	}

	return ret;
}

void __sdhci_read_caps(struct sdhci_host *host, u16 *ver, u32 *caps, u32 *caps1)
{
	u16 v;
	u64 dt_caps_mask = 0;
	u64 dt_caps = 0;

	if (host->read_caps)
		return;

	host->read_caps = true;

	if (debug_quirks)
		host->quirks = debug_quirks;

	if (debug_quirks2)
		host->quirks2 = debug_quirks2;

	sdhci_do_reset(host, SDHCI_RESET_ALL);

	of_property_read_u64(mmc_dev(host->mmc)->of_node,
			     "sdhci-caps-mask", &dt_caps_mask);
	of_property_read_u64(mmc_dev(host->mmc)->of_node,
			     "sdhci-caps", &dt_caps);

	v = ver ? *ver : sdhci_readw(host, SDHCI_HOST_VERSION);
	host->version = (v & SDHCI_SPEC_VER_MASK) >> SDHCI_SPEC_VER_SHIFT;

	if (host->quirks & SDHCI_QUIRK_MISSING_CAPS)
		return;

	if (caps) {
		host->caps = *caps;
	} else {
		host->caps = sdhci_readl(host, SDHCI_CAPABILITIES);
		host->caps &= ~lower_32_bits(dt_caps_mask);
		host->caps |= lower_32_bits(dt_caps);
	}

	if (host->version < SDHCI_SPEC_300)
		return;

	if (caps1) {
		host->caps1 = *caps1;
	} else {
		host->caps1 = sdhci_readl(host, SDHCI_CAPABILITIES_1);
		host->caps1 &= ~upper_32_bits(dt_caps_mask);
		host->caps1 |= upper_32_bits(dt_caps);
	}
}
EXPORT_SYMBOL_GPL(__sdhci_read_caps);

static int sdhci_allocate_bounce_buffer(struct sdhci_host *host)
{
	struct mmc_host *mmc = host->mmc;
	unsigned int max_blocks;
	unsigned int bounce_size;
	int ret;

	/*
	 * Cap the bounce buffer at 64KB. Using a bigger bounce buffer
	 * has diminishing returns, this is probably because SD/MMC
	 * cards are usually optimized to handle this size of requests.
	 */
	bounce_size = SZ_64K;
	/*
	 * Adjust downwards to maximum request size if this is less
	 * than our segment size, else hammer down the maximum
	 * request size to the maximum buffer size.
	 */
	if (mmc->max_req_size < bounce_size)
		bounce_size = mmc->max_req_size;
	max_blocks = bounce_size / 512;

	/*
	 * When we just support one segment, we can get significant
	 * speedups by the help of a bounce buffer to group scattered
	 * reads/writes together.
	 */
	host->bounce_buffer = devm_kmalloc(mmc->parent,
					   bounce_size,
					   GFP_KERNEL);
	if (!host->bounce_buffer) {
		pr_err("%s: failed to allocate %u bytes for bounce buffer, falling back to single segments\n",
		       mmc_hostname(mmc),
		       bounce_size);
		/*
		 * Exiting with zero here makes sure we proceed with
		 * mmc->max_segs == 1.
		 */
		return 0;
	}

	host->bounce_addr = dma_map_single(mmc->parent,
					   host->bounce_buffer,
					   bounce_size,
					   DMA_BIDIRECTIONAL);
	ret = dma_mapping_error(mmc->parent, host->bounce_addr);
	if (ret)
		/* Again fall back to max_segs == 1 */
		return 0;
	host->bounce_buffer_size = bounce_size;

	/* Lie about this since we're bouncing */
	mmc->max_segs = max_blocks;
	mmc->max_seg_size = bounce_size;
	mmc->max_req_size = bounce_size;

	pr_info("%s bounce up to %u segments into one, max segment size %u bytes\n",
		mmc_hostname(mmc), max_blocks, bounce_size);

	return 0;
}

int sdhci_setup_host(struct sdhci_host *host)
{
	struct mmc_host *mmc;
	u32 caps[2] = {0, 0};
	u32 max_current_caps;
	unsigned int ocr_avail;
	unsigned int override_timeout_clk;
	u32 max_clk;
	int ret;

	WARN_ON(host == NULL);
	if (host == NULL)
		return -EINVAL;

	mmc = host->mmc;

	/*
	 * If there are external regulators, get them. Note this must be done
	 * early before resetting the host and reading the capabilities so that
	 * the host can take the appropriate action if regulators are not
	 * available.
	 */
	ret = mmc_regulator_get_supply(mmc);
	if (ret)
		return ret;

	DBG("Version:   0x%08x | Present:  0x%08x\n",
	    sdhci_readw(host, SDHCI_HOST_VERSION),
	    sdhci_readl(host, SDHCI_PRESENT_STATE));
	DBG("Caps:      0x%08x | Caps_1:   0x%08x\n",
	    sdhci_readl(host, SDHCI_CAPABILITIES),
	    sdhci_readl(host, SDHCI_CAPABILITIES_1));

	sdhci_read_caps(host);

	caps[0] = host->caps;

	override_timeout_clk = host->timeout_clk;

	if (host->version > SDHCI_SPEC_300) {
		pr_err("%s: Unknown controller version (%d). You may experience problems.\n",
		       mmc_hostname(mmc), host->version);
	}

	if (host->quirks & SDHCI_QUIRK_BROKEN_CQE)
		mmc->caps2 &= ~MMC_CAP2_CQE;

	if (host->quirks & SDHCI_QUIRK_FORCE_DMA)
		host->flags |= SDHCI_USE_SDMA;
	else if (!(host->caps & SDHCI_CAN_DO_SDMA))
		DBG("Controller doesn't have SDMA capability\n");
	else
		host->flags |= SDHCI_USE_SDMA;

	if ((host->quirks & SDHCI_QUIRK_BROKEN_DMA) &&
		(host->flags & SDHCI_USE_SDMA)) {
		DBG("Disabling DMA as it is marked broken\n");
		host->flags &= ~SDHCI_USE_SDMA;
	}

	if ((host->version >= SDHCI_SPEC_200) &&
		(host->caps & SDHCI_CAN_DO_ADMA2))
		host->flags |= SDHCI_USE_ADMA;

	if ((host->quirks & SDHCI_QUIRK_BROKEN_ADMA) &&
		(host->flags & SDHCI_USE_ADMA)) {
		DBG("Disabling ADMA as it is marked broken\n");
		host->flags &= ~SDHCI_USE_ADMA;
	}

	/*
	 * It is assumed that a 64-bit capable device has set a 64-bit DMA mask
	 * and *must* do 64-bit DMA.  A driver has the opportunity to change
	 * that during the first call to ->enable_dma().  Similarly
	 * SDHCI_QUIRK2_BROKEN_64_BIT_DMA must be left to the drivers to
	 * implement.
	 */
	if (sdhci_is_adma2_64bit(host))
		host->flags |= SDHCI_USE_64_BIT_DMA;

	if (host->flags & (SDHCI_USE_SDMA | SDHCI_USE_ADMA)) {
		ret = sdhci_set_dma_mask(host);

		if (!ret && host->ops->enable_dma)
			ret = host->ops->enable_dma(host);

		if (ret) {
			pr_warn("%s: No suitable DMA available - falling back to PIO\n",
				mmc_hostname(mmc));
			host->flags &= ~(SDHCI_USE_SDMA | SDHCI_USE_ADMA);

			ret = 0;
		}
	}

	/* SDMA does not support 64-bit DMA */
	if (host->flags & SDHCI_USE_64_BIT_DMA)
		host->flags &= ~SDHCI_USE_SDMA;

	if (host->flags & SDHCI_USE_ADMA) {
		dma_addr_t dma;
		void *buf;

		/*
		 * The DMA descriptor table size is calculated as the maximum
		 * number of segments times 2, to allow for an alignment
		 * descriptor for each segment, plus 1 for a nop end descriptor,
		 * all multipled by the descriptor size.
		 */
		if (host->flags & SDHCI_USE_64_BIT_DMA) {
			host->adma_table_sz = (SDHCI_MAX_SEGS * 2 + 1) *
					      SDHCI_ADMA2_64_DESC_SZ;
			host->desc_sz = SDHCI_ADMA2_64_DESC_SZ;
		} else {
			host->adma_table_sz = (SDHCI_MAX_SEGS * 2 + 1) *
					      SDHCI_ADMA2_32_DESC_SZ;
			host->desc_sz = SDHCI_ADMA2_32_DESC_SZ;
		}

		host->align_buffer_sz = SDHCI_MAX_SEGS * SDHCI_ADMA2_ALIGN;
		buf = dma_alloc_coherent(mmc_dev(mmc), host->align_buffer_sz +
					 host->adma_table_sz, &dma, GFP_KERNEL);
		if (!buf) {
			pr_warn("%s: Unable to allocate ADMA buffers - falling back to standard DMA\n",
				mmc_hostname(mmc));
			host->flags &= ~SDHCI_USE_ADMA;
		} else if ((dma + host->align_buffer_sz) &
			   (SDHCI_ADMA2_DESC_ALIGN - 1)) {
			pr_warn("%s: unable to allocate aligned ADMA descriptor\n",
				mmc_hostname(mmc));
			host->flags &= ~SDHCI_USE_ADMA;
			dma_free_coherent(mmc_dev(mmc), host->align_buffer_sz +
					  host->adma_table_sz, buf, dma);
		} else {
			host->align_buffer = buf;
			host->align_addr = dma;

			host->adma_table = buf + host->align_buffer_sz;
			host->adma_addr = dma + host->align_buffer_sz;
		}
	}

	/*
	 * If we use DMA, then it's up to the caller to set the DMA
	 * mask, but PIO does not need the hw shim so we set a new
	 * mask here in that case.
	 */
	if (!(host->flags & (SDHCI_USE_SDMA | SDHCI_USE_ADMA))) {
		host->dma_mask = DMA_BIT_MASK(64);
		mmc_dev(mmc)->dma_mask = &host->dma_mask;
	}

	if (host->version >= SDHCI_SPEC_300)
		host->max_clk = (host->caps & SDHCI_CLOCK_V3_BASE_MASK)
			>> SDHCI_CLOCK_BASE_SHIFT;
	else
		host->max_clk = (host->caps & SDHCI_CLOCK_BASE_MASK)
			>> SDHCI_CLOCK_BASE_SHIFT;

	host->max_clk *= 1000000;
	if (host->max_clk == 0 || host->quirks &
			SDHCI_QUIRK_CAP_CLOCK_BASE_BROKEN) {
		if (!host->ops->get_max_clock) {
			pr_err("%s: Hardware doesn't specify base clock frequency.\n",
			       mmc_hostname(mmc));
			ret = -ENODEV;
			goto undma;
		}
		host->max_clk = host->ops->get_max_clock(host);
	}

	/*
	 * In case of Host Controller v3.00, find out whether clock
	 * multiplier is supported.
	 */
	host->clk_mul = (host->caps1 & SDHCI_CLOCK_MUL_MASK) >>
			SDHCI_CLOCK_MUL_SHIFT;

	/*
	 * In case the value in Clock Multiplier is 0, then programmable
	 * clock mode is not supported, otherwise the actual clock
	 * multiplier is one more than the value of Clock Multiplier
	 * in the Capabilities Register.
	 */
	if (host->clk_mul)
		host->clk_mul += 1;

	/*
	 * Set host parameters.
	 */
	max_clk = host->max_clk;

	if (host->ops->get_min_clock)
		mmc->f_min = host->ops->get_min_clock(host);
	else if (host->version >= SDHCI_SPEC_300) {
		if (host->clk_mul)
			max_clk = host->max_clk * host->clk_mul;
		/*
		 * Divided Clock Mode minimum clock rate is always less than
		 * Programmable Clock Mode minimum clock rate.
		 */
		mmc->f_min = host->max_clk / SDHCI_MAX_DIV_SPEC_300;
	} else
		mmc->f_min = host->max_clk / SDHCI_MAX_DIV_SPEC_200;

	if (!mmc->f_max || mmc->f_max > max_clk)
		mmc->f_max = max_clk;

	if (!(host->quirks & SDHCI_QUIRK_DATA_TIMEOUT_USES_SDCLK)) {
		host->timeout_clk = (host->caps & SDHCI_TIMEOUT_CLK_MASK) >>
					SDHCI_TIMEOUT_CLK_SHIFT;

		if (host->caps & SDHCI_TIMEOUT_CLK_UNIT)
			host->timeout_clk *= 1000;

		if (host->timeout_clk == 0) {
			if (!host->ops->get_timeout_clock) {
				pr_err("%s: Hardware doesn't specify timeout clock frequency.\n",
					mmc_hostname(mmc));
				ret = -ENODEV;
				goto undma;
			}

			host->timeout_clk =
				DIV_ROUND_UP(host->ops->get_timeout_clock(host),
					     1000);
		}

		if (override_timeout_clk)
			host->timeout_clk = override_timeout_clk;

		mmc->max_busy_timeout = host->ops->get_max_timeout_count ?
			host->ops->get_max_timeout_count(host) : 1 << 27;
		mmc->max_busy_timeout /= host->timeout_clk;
	}

	if (host->quirks2 & SDHCI_QUIRK2_DISABLE_HW_TIMEOUT &&
	    !host->ops->get_max_timeout_count)
		mmc->max_busy_timeout = 0;

	mmc->caps |= MMC_CAP_SDIO_IRQ | MMC_CAP_ERASE | MMC_CAP_CMD23;
	mmc->caps2 |= MMC_CAP2_SDIO_IRQ_NOTHREAD;

	if (caps[0] & SDHCI_CAN_ASYNC_INT)
		mmc->caps2 |= MMC_CAP2_ASYNC_SDIO_IRQ_4BIT_MODE;

	if (host->quirks & SDHCI_QUIRK_MULTIBLOCK_READ_ACMD12)
		host->flags |= SDHCI_AUTO_CMD12;

	/* Auto-CMD23 stuff only works in ADMA or PIO. */
	if ((host->version >= SDHCI_SPEC_300) &&
	    ((host->flags & SDHCI_USE_ADMA) ||
	     !(host->flags & SDHCI_USE_SDMA)) &&
	     !(host->quirks2 & SDHCI_QUIRK2_ACMD23_BROKEN)) {
		host->flags |= SDHCI_AUTO_CMD23;
		DBG("Auto-CMD23 available\n");
	} else {
		DBG("Auto-CMD23 unavailable\n");
	}

	/*
	 * A controller may support 8-bit width, but the board itself
	 * might not have the pins brought out.  Boards that support
	 * 8-bit width must set "mmc->caps |= MMC_CAP_8_BIT_DATA;" in
	 * their platform code before calling sdhci_add_host(), and we
	 * won't assume 8-bit width for hosts without that CAP.
	 */
	if (!(host->quirks & SDHCI_QUIRK_FORCE_1_BIT_DATA))
		mmc->caps |= MMC_CAP_4_BIT_DATA;

	if (host->quirks2 & SDHCI_QUIRK2_HOST_NO_CMD23)
		mmc->caps &= ~MMC_CAP_CMD23;

	if (host->caps & SDHCI_CAN_DO_HISPD)
		mmc->caps |= MMC_CAP_SD_HIGHSPEED | MMC_CAP_MMC_HIGHSPEED;

	if ((host->quirks & SDHCI_QUIRK_BROKEN_CARD_DETECTION) &&
	    mmc_card_is_removable(mmc) &&
	    mmc_gpio_get_cd(host->mmc) < 0 &&
	    !(mmc->caps2 & MMC_CAP2_NONHOTPLUG) && !host->mmc->extcon)
		mmc->caps |= MMC_CAP_NEEDS_POLL;

	if (!IS_ERR(mmc->supply.vqmmc)) {
		ret = regulator_enable(mmc->supply.vqmmc);

		/* If vqmmc provides no 1.8V signalling, then there's no UHS */
		if (!regulator_is_supported_voltage(mmc->supply.vqmmc, 1700000,
						    1950000))
			host->caps1 &= ~(SDHCI_SUPPORT_SDR104 |
					 SDHCI_SUPPORT_SDR50 |
					 SDHCI_SUPPORT_DDR50);

		/* In eMMC case vqmmc might be a fixed 1.8V regulator */
		if (!regulator_is_supported_voltage(mmc->supply.vqmmc, 2700000,
						    3600000))
			host->flags &= ~SDHCI_SIGNALING_330;

		if (ret) {
			pr_warn("%s: Failed to enable vqmmc regulator: %d\n",
				mmc_hostname(mmc), ret);
			mmc->supply.vqmmc = ERR_PTR(-EINVAL);
		}
	}

	if (host->quirks2 & SDHCI_QUIRK2_NO_1_8_V) {
		host->caps1 &= ~(SDHCI_SUPPORT_SDR104 | SDHCI_SUPPORT_SDR50 |
				 SDHCI_SUPPORT_DDR50);
		/*
		 * The SDHCI controller in a SoC might support HS200/HS400
		 * (indicated using mmc-hs200-1_8v/mmc-hs400-1_8v dt property),
		 * but if the board is modeled such that the IO lines are not
		 * connected to 1.8v then HS200/HS400 cannot be supported.
		 * Disable HS200/HS400 if the board does not have 1.8v connected
		 * to the IO lines. (Applicable for other modes in 1.8v)
		 */
		mmc->caps2 &= ~(MMC_CAP2_HSX00_1_8V | MMC_CAP2_HS400_ES);
		mmc->caps &= ~(MMC_CAP_1_8V_DDR | MMC_CAP_UHS);
	}

	/* Any UHS-I mode in caps implies SDR12 and SDR25 support. */
	if (host->caps1 & (SDHCI_SUPPORT_SDR104 | SDHCI_SUPPORT_SDR50 |
			   SDHCI_SUPPORT_DDR50))
		mmc->caps |= MMC_CAP_UHS_SDR12 | MMC_CAP_UHS_SDR25;

	/* SDR104 supports also implies SDR50 support */
	if (host->caps1 & SDHCI_SUPPORT_SDR104) {
		mmc->caps |= MMC_CAP_UHS_SDR104 | MMC_CAP_UHS_SDR50;
		/* SD3.0: SDR104 is supported so (for eMMC) the caps2
		 * field can be promoted to support HS200.
		 */
		if (!(host->quirks2 & SDHCI_QUIRK2_BROKEN_HS200))
			mmc->caps2 |= MMC_CAP2_HS200;
	} else if (host->caps1 & SDHCI_SUPPORT_SDR50) {
		mmc->caps |= MMC_CAP_UHS_SDR50;
	}

	if (host->quirks2 & SDHCI_QUIRK2_CAPS_BIT63_FOR_HS400 &&
	    (host->caps1 & SDHCI_SUPPORT_HS400))
		mmc->caps2 |= MMC_CAP2_HS400;

	if ((mmc->caps2 & MMC_CAP2_HSX00_1_2V) &&
	    (IS_ERR(mmc->supply.vqmmc) ||
	     !regulator_is_supported_voltage(mmc->supply.vqmmc, 1100000,
					     1300000)))
		mmc->caps2 &= ~MMC_CAP2_HSX00_1_2V;

	if ((host->caps1 & SDHCI_SUPPORT_DDR50) &&
	    !(host->quirks2 & SDHCI_QUIRK2_BROKEN_DDR50))
		mmc->caps |= MMC_CAP_UHS_DDR50;

	/* Does the host need tuning for SDR50? */
	if (host->caps1 & SDHCI_USE_SDR50_TUNING)
		host->flags |= SDHCI_SDR50_NEEDS_TUNING;

	/* Driver Type(s) (A, C, D) supported by the host */
	if (host->caps1 & SDHCI_DRIVER_TYPE_A)
		mmc->caps |= MMC_CAP_DRIVER_TYPE_A;
	if (host->caps1 & SDHCI_DRIVER_TYPE_C)
		mmc->caps |= MMC_CAP_DRIVER_TYPE_C;
	if (host->caps1 & SDHCI_DRIVER_TYPE_D)
		mmc->caps |= MMC_CAP_DRIVER_TYPE_D;

	/* Initial value for re-tuning timer count */
	host->tuning_count = (host->caps1 & SDHCI_RETUNING_TIMER_COUNT_MASK) >>
			     SDHCI_RETUNING_TIMER_COUNT_SHIFT;

	/*
	 * In case Re-tuning Timer is not disabled, the actual value of
	 * re-tuning timer will be 2 ^ (n - 1).
	 */
	if (host->tuning_count)
		host->tuning_count = 1 << (host->tuning_count - 1);

	/* Re-tuning mode supported by the Host Controller */
	host->tuning_mode = (host->caps1 & SDHCI_RETUNING_MODE_MASK) >>
			     SDHCI_RETUNING_MODE_SHIFT;

	ocr_avail = 0;

	/*
	 * According to SD Host Controller spec v3.00, if the Host System
	 * can afford more than 150mA, Host Driver should set XPC to 1. Also
	 * the value is meaningful only if Voltage Support in the Capabilities
	 * register is set. The actual current value is 4 times the register
	 * value.
	 */
	max_current_caps = sdhci_readl(host, SDHCI_MAX_CURRENT);
	if (!max_current_caps) {
		u32 curr = 0;

		if (!IS_ERR(mmc->supply.vmmc))
			curr = regulator_get_current_limit(mmc->supply.vmmc);
		else if (host->ops->get_current_limit)
			curr = host->ops->get_current_limit(host);

		if (curr > 0) {
			/* convert to SDHCI_MAX_CURRENT format */
			curr = curr/1000;  /* convert to mA */
			curr = curr/SDHCI_MAX_CURRENT_MULTIPLIER;

			curr = min_t(u32, curr, SDHCI_MAX_CURRENT_LIMIT);
			max_current_caps =
				(curr << SDHCI_MAX_CURRENT_330_SHIFT) |
				(curr << SDHCI_MAX_CURRENT_300_SHIFT) |
				(curr << SDHCI_MAX_CURRENT_180_SHIFT);
		}
	}

	if (host->caps & SDHCI_CAN_VDD_330) {
		ocr_avail |= MMC_VDD_32_33 | MMC_VDD_33_34;

		mmc->max_current_330 = ((max_current_caps &
				   SDHCI_MAX_CURRENT_330_MASK) >>
				   SDHCI_MAX_CURRENT_330_SHIFT) *
				   SDHCI_MAX_CURRENT_MULTIPLIER;
	}
	if (host->caps & SDHCI_CAN_VDD_300) {
		ocr_avail |= MMC_VDD_29_30 | MMC_VDD_30_31;

		mmc->max_current_300 = ((max_current_caps &
				   SDHCI_MAX_CURRENT_300_MASK) >>
				   SDHCI_MAX_CURRENT_300_SHIFT) *
				   SDHCI_MAX_CURRENT_MULTIPLIER;
	}
	if (host->caps & SDHCI_CAN_VDD_180) {
		ocr_avail |= MMC_VDD_165_195;

		mmc->max_current_180 = ((max_current_caps &
				   SDHCI_MAX_CURRENT_180_MASK) >>
				   SDHCI_MAX_CURRENT_180_SHIFT) *
				   SDHCI_MAX_CURRENT_MULTIPLIER;
	}

	/* If OCR set by host, use it instead. */
	if (host->ocr_mask)
		ocr_avail = host->ocr_mask;

	/* If OCR set by external regulators, give it highest prio. */
	if (mmc->ocr_avail)
		ocr_avail = mmc->ocr_avail;

	mmc->ocr_avail = ocr_avail;
	mmc->ocr_avail_sdio = ocr_avail;
	if (host->ocr_avail_sdio)
		mmc->ocr_avail_sdio &= host->ocr_avail_sdio;
	mmc->ocr_avail_sd = ocr_avail;
	if (host->ocr_avail_sd)
		mmc->ocr_avail_sd &= host->ocr_avail_sd;
	else /* normal SD controllers don't support 1.8V */
		mmc->ocr_avail_sd &= ~MMC_VDD_165_195;
	mmc->ocr_avail_mmc = ocr_avail;
	if (host->ocr_avail_mmc)
		mmc->ocr_avail_mmc &= host->ocr_avail_mmc;

	if (mmc->ocr_avail == 0) {
		pr_err("%s: Hardware doesn't report any support voltages.\n",
		       mmc_hostname(mmc));
		ret = -ENODEV;
		goto unreg;
	}

	if ((mmc->caps & (MMC_CAP_UHS_SDR12 | MMC_CAP_UHS_SDR25 |
			  MMC_CAP_UHS_SDR50 | MMC_CAP_UHS_SDR104 |
			  MMC_CAP_UHS_DDR50 | MMC_CAP_1_8V_DDR)) ||
	    (mmc->caps2 & (MMC_CAP2_HS200_1_8V_SDR | MMC_CAP2_HS400_1_8V)))
		host->flags |= SDHCI_SIGNALING_180;

	if (mmc->caps2 & MMC_CAP2_HSX00_1_2V)
		host->flags |= SDHCI_SIGNALING_120;

	/*
	 * Maximum number of sectors in one transfer. Limited by SDMA boundary
	 * size (512KiB). Note some tuning modes impose a 4MiB limit, but this
	 * is less anyway.
	 */
	mmc->max_req_size = 524288;

	/*
	 * Maximum number of segments. Depends on if the hardware
	 * can do scatter/gather or not.
	 */
	if (host->flags & SDHCI_USE_ADMA) {
		mmc->max_segs = SDHCI_MAX_SEGS;
	} else if (host->flags & SDHCI_USE_SDMA) {
		mmc->max_segs = 1;
		if (swiotlb_max_segment()) {
			unsigned int max_req_size = (1 << IO_TLB_SHIFT) *
						IO_TLB_SEGSIZE;
			mmc->max_req_size = min(mmc->max_req_size,
						max_req_size);
		}
	} else { /* PIO */
		mmc->max_segs = SDHCI_MAX_SEGS;
	}

	/*
	 * Maximum segment size. Could be one segment with the maximum number
	 * of bytes. When doing hardware scatter/gather, each entry cannot
	 * be larger than 64 KiB though.
	 */
	if (host->flags & SDHCI_USE_ADMA) {
		if (host->quirks & SDHCI_QUIRK_BROKEN_ADMA_ZEROLEN_DESC)
			mmc->max_seg_size = 65535;
		else
			mmc->max_seg_size = 65536;
	} else {
		mmc->max_seg_size = mmc->max_req_size;
	}

	/*
	 * Maximum block size. This varies from controller to controller and
	 * is specified in the capabilities register.
	 */
	if (host->quirks & SDHCI_QUIRK_FORCE_BLK_SZ_2048) {
		mmc->max_blk_size = 2;
	} else {
		mmc->max_blk_size = (host->caps & SDHCI_MAX_BLOCK_MASK) >>
				SDHCI_MAX_BLOCK_SHIFT;
		if (mmc->max_blk_size >= 3) {
			pr_warn("%s: Invalid maximum block size, assuming 512 bytes\n",
				mmc_hostname(mmc));
			mmc->max_blk_size = 0;
		}
	}

	mmc->max_blk_size = 512 << mmc->max_blk_size;

	/*
	 * Maximum block count.
	 */
	mmc->max_blk_count = (host->quirks & SDHCI_QUIRK_NO_MULTIBLOCK) ? 1 : 65535;

	if (mmc->max_segs == 1) {
		/* This may alter mmc->*_blk_* parameters */
		ret = sdhci_allocate_bounce_buffer(host);
		if (ret)
			return ret;
	}

	return 0;

unreg:
	if (!IS_ERR(mmc->supply.vqmmc))
		regulator_disable(mmc->supply.vqmmc);
undma:
	if (host->align_buffer)
		dma_free_coherent(mmc_dev(mmc), host->align_buffer_sz +
				  host->adma_table_sz, host->align_buffer,
				  host->align_addr);
	host->adma_table = NULL;
	host->align_buffer = NULL;

	return ret;
}
EXPORT_SYMBOL_GPL(sdhci_setup_host);

void sdhci_cleanup_host(struct sdhci_host *host)
{
	struct mmc_host *mmc = host->mmc;

	if (!IS_ERR(mmc->supply.vqmmc))
		regulator_disable(mmc->supply.vqmmc);

	if (host->align_buffer)
		dma_free_coherent(mmc_dev(mmc), host->align_buffer_sz +
				  host->adma_table_sz, host->align_buffer,
				  host->align_addr);
	host->adma_table = NULL;
	host->align_buffer = NULL;
}
EXPORT_SYMBOL_GPL(sdhci_cleanup_host);

int __sdhci_add_host(struct sdhci_host *host)
{
	struct mmc_host *mmc = host->mmc;
	int ret;

	/*
	 * Init tasklets.
	 */
	tasklet_init(&host->finish_tasklet,
		sdhci_tasklet_finish, (unsigned long)host);

	timer_setup(&host->timer, sdhci_timeout_timer, 0);
	timer_setup(&host->data_timer, sdhci_timeout_data_timer, 0);

	init_waitqueue_head(&host->buf_ready_int);

	host->flags |= SDHCI_HOST_IRQ_STATUS;

	sdhci_init(host, 0);

	ret = request_threaded_irq(host->irq, sdhci_irq, sdhci_thread_irq,
				   IRQF_SHARED,	mmc_hostname(mmc), host);
	if (ret) {
		pr_err("%s: Failed to request IRQ %d: %d\n",
		       mmc_hostname(mmc), host->irq, ret);
		goto untasklet;
	}

	if (!(host->quirks2 & SDHCI_QUIRK2_BROKEN_LED_CONTROL)) {
		ret = sdhci_led_register(host);
		if (ret) {
			pr_err("%s: Failed to register LED device: %d\n",
			       mmc_hostname(mmc), ret);
			goto unirq;
		}
	}

	mmiowb();

	if (host->quirks2 & SDHCI_QUIRK2_IGN_DATA_END_BIT_ERROR) {
		host->ier = (host->ier & ~SDHCI_INT_DATA_END_BIT);
		sdhci_writel(host, host->ier, SDHCI_INT_ENABLE);
		sdhci_writel(host, host->ier, SDHCI_SIGNAL_ENABLE);
	}

	pr_info("%s: SDHCI controller on %s [%s] using %s in %s mode\n",
	mmc_hostname(mmc), host->hw_name, dev_name(mmc_dev(mmc)),
		(host->flags & SDHCI_USE_ADMA) ?
		((host->flags & SDHCI_USE_64_BIT_DMA) ?
		"64-bit ADMA" : "32-bit ADMA") :
		((host->flags & SDHCI_USE_SDMA) ? "DMA" : "PIO"),
		((mmc->caps2 &  MMC_CAP2_CQE) && !ret) ?
		"CMDQ" : "legacy");

	sdhci_enable_card_detection(host);

	ret = mmc_add_host(mmc);
	if (ret)
		goto unled;

	return 0;

unled:
	if (!(host->quirks2 & SDHCI_QUIRK2_BROKEN_LED_CONTROL))
		sdhci_led_unregister(host);
unirq:
	sdhci_do_reset(host, SDHCI_RESET_ALL);
	sdhci_writel(host, 0, SDHCI_INT_ENABLE);
	sdhci_writel(host, 0, SDHCI_SIGNAL_ENABLE);
	free_irq(host->irq, host);
untasklet:
	tasklet_kill(&host->finish_tasklet);

	return ret;
}
EXPORT_SYMBOL_GPL(__sdhci_add_host);

int sdhci_add_host(struct sdhci_host *host)
{
	int ret;

	ret = sdhci_setup_host(host);
	if (ret)
		return ret;

	ret = __sdhci_add_host(host);
	if (ret)
		goto cleanup;

	return 0;

cleanup:
	sdhci_cleanup_host(host);

	return ret;
}
EXPORT_SYMBOL_GPL(sdhci_add_host);

void sdhci_remove_host(struct sdhci_host *host, int dead)
{
	struct mmc_host *mmc = host->mmc;
	unsigned long flags;

	if (dead) {
		spin_lock_irqsave(&host->lock, flags);

		host->flags |= SDHCI_DEVICE_DEAD;

		if (sdhci_has_requests(host)) {
			pr_err("%s: Controller removed during "
				" transfer!\n", mmc_hostname(mmc));
			sdhci_error_out_mrqs(host, -ENOMEDIUM);
		}

		spin_unlock_irqrestore(&host->lock, flags);
	}

	sdhci_disable_card_detection(host);

	mmc_remove_host(mmc);

	if (!(host->quirks2 & SDHCI_QUIRK2_BROKEN_LED_CONTROL))
		sdhci_led_unregister(host);

	if (!dead)
		sdhci_do_reset(host, SDHCI_RESET_ALL);

	sdhci_writel(host, 0, SDHCI_INT_ENABLE);
	sdhci_writel(host, 0, SDHCI_SIGNAL_ENABLE);
	free_irq(host->irq, host);

	del_timer_sync(&host->timer);
	del_timer_sync(&host->data_timer);

	tasklet_kill(&host->finish_tasklet);

	if (!IS_ERR(mmc->supply.vqmmc))
		regulator_disable(mmc->supply.vqmmc);

	if (host->align_buffer)
		dma_free_coherent(mmc_dev(mmc), host->align_buffer_sz +
				  host->adma_table_sz, host->align_buffer,
				  host->align_addr);

	host->adma_table = NULL;
	host->align_buffer = NULL;
}

EXPORT_SYMBOL_GPL(sdhci_remove_host);

void sdhci_free_host(struct sdhci_host *host)
{
	mmc_free_host(host->mmc);
}

EXPORT_SYMBOL_GPL(sdhci_free_host);

/*****************************************************************************\
 *                                                                           *
 * Driver init/exit                                                          *
 *                                                                           *
\*****************************************************************************/

static int __init sdhci_drv_init(void)
{
	pr_info(DRIVER_NAME
		": Secure Digital Host Controller Interface driver\n");
	pr_info(DRIVER_NAME ": Copyright(c) Pierre Ossman\n");

	return 0;
}

static void __exit sdhci_drv_exit(void)
{
}

module_init(sdhci_drv_init);
module_exit(sdhci_drv_exit);

module_param(debug_quirks, uint, 0444);
module_param(debug_quirks2, uint, 0444);

MODULE_AUTHOR("Pierre Ossman <pierre@ossman.eu>");
MODULE_DESCRIPTION("Secure Digital Host Controller Interface core driver");
MODULE_LICENSE("GPL");

MODULE_PARM_DESC(debug_quirks, "Force certain quirks.");
MODULE_PARM_DESC(debug_quirks2, "Force certain other quirks.");<|MERGE_RESOLUTION|>--- conflicted
+++ resolved
@@ -3186,7 +3186,6 @@
 			host->cmd->error = -EILSEQ;
 			host->mmc->err_stats[MMC_ERR_CMD_CRC]++;
 		}
-<<<<<<< HEAD
 
 		if (intmask & SDHCI_INT_AUTO_CMD_ERR) {
 			auto_cmd_status = host->auto_cmd_err_sts;
@@ -3204,25 +3203,6 @@
 				host->cmd->error = -EILSEQ;
 		}
 
-=======
-
-		if (intmask & SDHCI_INT_AUTO_CMD_ERR) {
-			auto_cmd_status = host->auto_cmd_err_sts;
-			host->mmc->err_stats[MMC_ERR_AUTO_CMD]++;
-			pr_err_ratelimited("%s: %s: AUTO CMD err sts 0x%08x\n",
-				mmc_hostname(host->mmc), __func__,
-					auto_cmd_status);
-			if (auto_cmd_status & (SDHCI_AUTO_CMD12_NOT_EXEC |
-					       SDHCI_AUTO_CMD_INDEX |
-					       SDHCI_AUTO_CMD_END_BIT))
-				host->cmd->error = -EIO;
-			else if (auto_cmd_status & SDHCI_AUTO_CMD_TIMEOUT)
-				host->cmd->error = -ETIMEDOUT;
-			else if (auto_cmd_status & SDHCI_AUTO_CMD_CRC)
-				host->cmd->error = -EILSEQ;
-		}
-
->>>>>>> 0795b4a4
 		/* Treat data command CRC error the same as data CRC error
 		 *
 		 * Even in case of cmd INDEX OR ENDBIT error we
@@ -3400,8 +3380,6 @@
 		} else {
 			pr_msg = true;
 		}
-<<<<<<< HEAD
-=======
 
 		if (host->mmc->ops->get_cd &&
 				!host->mmc->ops->get_cd(host->mmc)) {
@@ -3410,7 +3388,6 @@
 				mmc_hostname(host->mmc), host->data->error);
 		}
 
->>>>>>> 0795b4a4
 		if (pr_msg && __ratelimit(&host->dbg_dump_rs)) {
 			pr_err("%s: data txfr (0x%08x) error: %d after %lld ms\n",
 			       mmc_hostname(host->mmc), intmask,

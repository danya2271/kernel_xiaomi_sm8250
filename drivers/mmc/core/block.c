--- conflicted
+++ resolved
@@ -2042,22 +2042,14 @@
 				     struct request_queue *q,
 				     enum mmc_issue_type issue_type)
 {
-<<<<<<< HEAD
-	struct request_queue *q = req->q;
 	struct mmc_host *host = mq->card->host;
-=======
->>>>>>> eb5bf2c8
 	unsigned long flags;
 	bool put_card;
 
 	spin_lock_irqsave(q->queue_lock, flags);
 
-<<<<<<< HEAD
-	mq->in_flight[mmc_issue_type(mq, req)] -= 1;
+	mq->in_flight[issue_type] -= 1;
 	atomic_dec(&host->active_reqs);
-=======
-	mq->in_flight[issue_type] -= 1;
->>>>>>> eb5bf2c8
 
 	put_card = (mmc_tot_in_flight(mq) == 0);
 
